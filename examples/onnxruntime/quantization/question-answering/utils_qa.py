--- conflicted
+++ resolved
@@ -11,13 +11,8 @@
 #  WITHOUT WARRANTIES OR CONDITIONS OF ANY KIND, either express or implied.
 #  See the License for the specific language governing permissions and
 #  limitations under the License.
-<<<<<<< HEAD
-"""
-Post-processing utilities for question answering.
-"""
-=======
 """Post-processing utilities for question answering."""
->>>>>>> 426176ed
+
 
 import collections
 import json
