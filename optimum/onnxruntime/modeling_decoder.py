#  Copyright 2022 The HuggingFace Team. All rights reserved.
#
#  Licensed under the Apache License, Version 2.0 (the "License");
#  you may not use this file except in compliance with the License.
#  You may obtain a copy of the License at
#
#      http://www.apache.org/licenses/LICENSE-2.0
#
#  Unless required by applicable law or agreed to in writing, software
#  distributed under the License is distributed on an "AS IS" BASIS,
#  WITHOUT WARRANTIES OR CONDITIONS OF ANY KIND, either express or implied.
#  See the License for the specific language governing permissions and
#  limitations under the License.
"""Classes handling causal-lm related architectures in ONNX Runtime."""

from __future__ import annotations

import logging
import os
import re
from collections.abc import Sequence
from pathlib import Path
from tempfile import TemporaryDirectory
from typing import TYPE_CHECKING, Any

import torch
from huggingface_hub.constants import HUGGINGFACE_HUB_CACHE
from transformers import AutoModelForCausalLM, GenerationConfig
from transformers.file_utils import add_end_docstrings, add_start_docstrings_to_model_forward
from transformers.modeling_outputs import CausalLMOutputWithPast
from transformers.utils import cached_file

from onnxruntime import InferenceSession, SessionOptions
from optimum.exporters.onnx import MODEL_TYPES_REQUIRING_POSITION_IDS, main_export
from optimum.exporters.tasks import TasksManager
from optimum.onnxruntime.constants import (
    DECODER_MERGED_ONNX_FILE_PATTERN,
    DECODER_ONNX_FILE_PATTERN,
    DECODER_WITH_PAST_ONNX_FILE_PATTERN,
    ONNX_FILE_PATTERN,
)
from optimum.onnxruntime.modeling_ort import ONNX_MODEL_END_DOCSTRING, ORTModel
from optimum.onnxruntime.utils import prepare_providers_and_provider_options
from optimum.utils import is_transformers_version
from optimum.utils.file_utils import find_files_matching_pattern
from optimum.utils.save_utils import maybe_save_preprocessors


if TYPE_CHECKING:
    from transformers import PretrainedConfig

if is_transformers_version(">=", "4.25.0"):
    from transformers.generation import GenerationMixin
else:
    from transformers.generation_utils import GenerationMixin  # type: ignore


logger = logging.getLogger(__name__)

DECODER_INPUTS_DOCSTRING = r"""
    Args:
        input_ids (`torch.LongTensor`):
            Indices of decoder input sequence tokens in the vocabulary of shape `(batch_size, sequence_length)`.
        attention_mask (`torch.LongTensor`, *optional*):
            Mask to avoid performing attention on padding token indices, of shape
            `(batch_size, sequence_length)`. Mask values selected in `[0, 1]`.
        past_key_values (`tuple(tuple(torch.FloatTensor), *optional*, defaults to `None`)`
            Contains the precomputed key and value hidden states of the attention blocks used to speed up decoding.
            The tuple is of length `config.n_layers` with each tuple having 2 tensors of shape
            `(batch_size, num_heads, sequence_length, embed_size_per_head)`.
"""

CAUSALLM_ONNX_MODEL_DOCSTRING = r"""
    Args:
        input_ids (`torch.LongTensor`):
            Indices of decoder input sequence tokens in the vocabulary of shape `(batch_size, sequence_length)`.
        attention_mask (`torch.LongTensor`):
            Mask to avoid performing attention on padding token indices, of shape
            `(batch_size, sequence_length)`. Mask values selected in `[0, 1]`.
        past_key_values (`tuple(tuple(torch.FloatTensor), *optional*, defaults to `None`)`
            Contains the precomputed key and value hidden states of the attention blocks used to speed up decoding.
            The tuple is of length `config.n_layers` with each tuple having 2 tensors of shape
            `(batch_size, num_heads, sequence_length, embed_size_per_head)`.
"""

_TOKENIZER_FOR_DOC = "AutoTokenizer"

TEXT_GENERATION_EXAMPLE = r"""
    Example of text generation:

    ```python
    >>> from transformers import {processor_class}
    >>> from optimum.onnxruntime import {model_class}
    >>> import torch

    >>> tokenizer = {processor_class}.from_pretrained("{checkpoint}")
    >>> model = {model_class}.from_pretrained("{checkpoint}")

    >>> inputs = tokenizer("My name is Arthur and I live in", return_tensors="pt")

    >>> gen_tokens = model.generate(**inputs,do_sample=True,temperature=0.9, min_length=20,max_length=20)
    >>> tokenizer.batch_decode(gen_tokens)  # doctest: +IGNORE_RESULT
    ```

    Example using `transformers.pipelines`:

    ```python
    >>> from transformers import {processor_class}, pipeline
    >>> from optimum.onnxruntime import {model_class}

    >>> tokenizer = {processor_class}.from_pretrained("{checkpoint}")
    >>> model = {model_class}.from_pretrained("{checkpoint}")
    >>> onnx_gen = pipeline("text-generation", model=model, tokenizer=tokenizer)

    >>> text = "My name is Arthur and I live in"
    >>> gen = onnx_gen(text)
    ```
"""


@add_end_docstrings(ONNX_MODEL_END_DOCSTRING)
class ORTModelForCausalLM(ORTModel, GenerationMixin):
    """ONNX model with a causal language modeling head for ONNX Runtime inference. This class officially supports bloom, codegen, falcon, gpt2, gpt-bigcode, gpt_neo, gpt_neox, gptj, llama."""

    auto_model_class = AutoModelForCausalLM
    main_input_name = "input_ids"
    _supports_cache_class = False

    def __init__(
        self,
        *,
        config: PretrainedConfig = None,
        session: InferenceSession = None,
        use_io_binding: bool | None = None,
        generation_config: GenerationConfig | None = None,
        model_save_dir: str | Path | TemporaryDirectory | None = None,
    ):
        super().__init__(config=config, session=session, use_io_binding=use_io_binding, model_save_dir=model_save_dir)

        self.key_value_input_names = [key for key in self.input_names if (".key" in key) or (".value" in key)]
        self.key_value_output_names = [key for key in self.output_names if (".key" in key) or (".value" in key)]
        self.can_use_cache = len(self.key_value_input_names) > 0 and len(self.key_value_output_names) > 0
        self.is_merged = "use_cache_branch" in self.input_names
        self.generation_config = generation_config

        # Reference: https://github.com/huggingface/optimum/pull/1381
        if self.config.model_type in MODEL_TYPES_REQUIRING_POSITION_IDS and "position_ids" not in self.input_names:
            logger.warning(
                f"ORTModelForCausalLM loaded a legacy ONNX model with no position_ids input, although the model type {self.config.model_type} "
                "requires it. for correct batched generation. We strongly encourage to re-export the model with "
                "a newer version of Optimum for better performance and more reliable generation. "
            )

        if not self.can_use_cache and self.config.use_cache:
            logger.warning(
                "`model.config.use_cache=True` but the loaded model does not support using the past key values cache."
                "Please re-export the original model once again with `use_cache=True` to be able to use it during generation. "
                "Or set `model.config.use_cache=False` to avoid errors from attempting to use the cache. "
                "To re-export your model, simply set `export=True` as in `from_pretrained(..., export=True, use_cache=True)`."
            )

        if self.config.model_type in {"gemma", "nemotron"}:
            self.embed_size_per_head = self.config.head_dim
        elif self.config.model_type == "gpt_bigcode":
            self.embed_size_per_head = self.config.hidden_size // self.config.num_attention_heads * 2
        elif self.config.model_type == "deepseek_v3":
            # For deepseek_v3, keys and values have different head dimensions
            self.qk_head_dim = self.config.qk_rope_head_dim + self.config.qk_nope_head_dim
            self.v_head_dim = self.config.v_head_dim
        else:
            self.embed_size_per_head = self.config.hidden_size // self.config.num_attention_heads

        if self.config.model_type in {
            "arcee",
            "deepseek_v3",
            "cohere",
            "gemma",
            "helium",
            "mistral",
            "llama",
            "nemotron",
            "qwen2",
            "qwen3",
            "qwen3_moe",
            "granite",
            "smollm3",
            "stablelm",
        }:
            self.num_key_value_heads = self.config.num_key_value_heads

        elif self.config.model_type == "falcon":
            if self.config.new_decoder_architecture or not self.config.multi_query:
                self.num_key_value_heads = self.config.num_kv_heads
            else:
                self.num_key_value_heads = 1
        else:
            self.num_key_value_heads = self.config.num_attention_heads

        self.old_bloom_modeling = (
            self.config.model_type == "bloom"
            and self.input_shapes.get("past_key_values.0.key", None) is not None
            and len(self.input_shapes["past_key_values.0.key"]) == 3  # Old Bloom style
        )

    @property
    def use_cache(self):
        logger.warning(
            "The `ORTModelForCausalLM.use_cache` property is deprecated and will be removed in a future version. "
            "Please rather use `ORTModelForCausalLM.can_use_cache` to check if a model supports using cache during generation. "
            "And use `ORTModelForCausalLM.config.use_cache` to check if the model is configured to use cache during generation."
        )
        return self.can_use_cache

    @property
    def use_merged(self):
        logger.warning(
            "The `ORTModelForCausalLM.use_merged` property is deprecated and will be removed in a future version. "
            "Please rather use `ORTModelForCausalLM.is_merged` to check if the underlying model is merged or not."
        )
        return self.is_merged

    @add_start_docstrings_to_model_forward(
        CAUSALLM_ONNX_MODEL_DOCSTRING.format("batch_size, sequence_length")
        + TEXT_GENERATION_EXAMPLE.format(
            processor_class=_TOKENIZER_FOR_DOC,
            model_class="ORTModelForCausalLM",
            checkpoint="optimum/gpt2",
        )
    )
    def forward(
        self,
        input_ids: torch.LongTensor,
        attention_mask: torch.LongTensor | None = None,
        past_key_values: tuple[tuple[torch.Tensor]] | None = None,
        input_embeds: torch.FloatTensor | None = None,
        position_ids: torch.LongTensor | None = None,
        use_cache: bool | None = None,
        **kwargs,
    ) -> CausalLMOutputWithPast:
        use_torch = isinstance(input_ids, torch.Tensor)
        self.raise_on_numpy_input_io_binding(use_torch)
        use_cache = use_cache if use_cache is not None else self.config.use_cache

        if use_cache and not self.can_use_cache:
            raise ValueError(
                "`use_cache=True` was passed to the model but the loaded model does not support pkv cache reuse. "
                "Please load your current model with `use_cache=True` or re-export the original model "
                "once again with `use_cache=True` when calling the `from_pretrained` method. "
                "To re-export your model, simply set `export=True` in `from_pretrained`."
            )

        # Get the input/output dimensions
        batch_size, in_seq_len = input_ids.shape
        if past_key_values is not None:
            if self.config.model_type == "gpt_bigcode":
                if self.config.multi_query:
                    past_seq_len = past_key_values[0].shape[1]
                else:
                    past_seq_len = past_key_values[0].shape[2]
            else:
                past_seq_len = past_key_values[0][0].shape[2]
        else:
            past_seq_len = 0
        out_seq_len = past_seq_len + in_seq_len

        # Prepare position_ids
        if position_ids is None and "position_ids" in self.input_names:
            if self.config.model_type == "opt":
                if attention_mask is not None:
                    # OPT models use a different way to infer position_ids from attention_mask
                    position_ids = attention_mask.cumsum(-1) - 1
                    position_ids.masked_fill_(attention_mask == 0, -1)
                    position_ids = position_ids[:, past_seq_len:]
                else:
                    raise ValueError(
                        "The model OPT requires position_ids for batched generation but none were provided. "
                        "Please provide position_ids or attention_mask (from which position_ids can be inferred)."
                    )
            elif self.config.model_type == "gpt_bigcode":
                if attention_mask is not None:
                    # GPT BigCode models use a different way to infer position_ids from attention_mask
                    position_ids = attention_mask.cumsum(-1) - 1
                    position_ids.masked_fill_(attention_mask == 0, 1)
                    position_ids = position_ids[:, past_seq_len:]
                else:
                    raise ValueError(
                        "The model gpt_bigcode requires position_ids for batched generation but none were provided. "
                        "Please provide position_ids or attention_mask (from which position_ids can be inferred)."
                    )
            else:
                # Create position_ids from input_ids
                position_ids = (
                    torch.arange(past_seq_len, out_seq_len, dtype=torch.long, device=input_ids.device)
                    .unsqueeze(0)
                    .expand(batch_size, -1)
                )

        use_cache_branch = None
        if self.is_merged:
            # NOTE: This needs to be evaluated here before creating dummy past_key_values in the following block
            # Uses cache branch of merged decoders depending on whether real past key values are passed
            use_cache_branch = torch.full((1,), past_key_values is not None, dtype=torch.bool, device=self.device)

        if len(self.key_value_input_names) > 0 and past_key_values is None:
            # Generates the input pkv for the first forward of the model (merged or with past)
            if self.config.model_type == "bloom" and self.old_bloom_modeling:
                k_shape = (batch_size * self.num_key_value_heads, self.embed_size_per_head, 0)
                v_shape = (batch_size * self.num_key_value_heads, 0, self.embed_size_per_head)
            elif self.config.model_type == "gpt_bigcode" and self.config.multi_query:
                k_shape = v_shape = (batch_size, 0, self.embed_size_per_head)
            elif self.config.model_type == "deepseek_v3":
                # For deepseek_v3, keys and values have different head dimensions
                k_shape = (batch_size, self.num_key_value_heads, 0, self.qk_head_dim)
                v_shape = (batch_size, self.num_key_value_heads, 0, self.v_head_dim)
            else:
                k_shape = v_shape = (batch_size, self.num_key_value_heads, 0, self.embed_size_per_head)
            k_tensor = torch.zeros(k_shape, dtype=self.dtype, device=self.device)
            v_tensor = torch.zeros(v_shape, dtype=self.dtype, device=self.device)
            past_key_values = tuple(k_tensor if ".key" in name else v_tensor for name in self.key_value_input_names)
        elif isinstance(past_key_values, tuple) and isinstance(past_key_values[0], tuple):
            # Flattens the past_key_values to a single tuple if it is a tuple of tuples
            past_key_values = sum(past_key_values, ())

        model_inputs = {
            "input_ids": input_ids,
            "position_ids": position_ids,
            "attention_mask": attention_mask,
            "use_cache_branch": use_cache_branch,
        }
        if len(self.key_value_input_names) > 0:
            model_inputs.update(zip(self.key_value_input_names, past_key_values))

        known_output_shapes = {}
        outputs_to_not_bind = set()
        if use_cache and self.use_io_binding:
            # Infers the shape of the output pkv
            if self.config.model_type == "bloom" and self.old_bloom_modeling:
                k_shape = (batch_size * self.num_key_value_heads, self.embed_size_per_head, out_seq_len)
                v_shape = (batch_size * self.num_key_value_heads, out_seq_len, self.embed_size_per_head)
            elif self.config.model_type == "gpt_bigcode" and self.config.multi_query:
<<<<<<< HEAD
                k_shape = v_shape = (batch_size, out_seq_len, self.embed_size_per_head)
=======
                embed_size_per_head = past_key_values[0].shape[-1]
                k_shape = v_shape = (batch_size, pkv_seq_len + seq_len, embed_size_per_head)
            elif self.config.model_type == "deepseek_v3":
                # For deepseek_v3, keys and values have different head dimensions
                k_shape = (batch_size, self.num_key_value_heads, pkv_seq_len + seq_len, self.qk_head_dim)
                v_shape = (batch_size, self.num_key_value_heads, pkv_seq_len + seq_len, self.v_head_dim)
>>>>>>> 68f201a0
            else:
                k_shape = v_shape = (batch_size, self.num_key_value_heads, out_seq_len, self.embed_size_per_head)
            known_output_shapes = {
                name: k_shape if ".key" in name else v_shape for name in self.key_value_output_names
            }
        else:
            # we don't bind the key/values if they are not gonna be returned/used
            outputs_to_not_bind.update(self.key_value_output_names)

        if self.use_io_binding:
            output_shapes, output_buffers = self._prepare_io_binding(
                model_inputs, outputs_to_not_bind=outputs_to_not_bind, known_output_shapes=known_output_shapes
            )

            if self.device.type == "cpu":
                self.session.run_with_iobinding(self._io_binding)
            else:
                self._io_binding.synchronize_inputs()
                self.session.run_with_iobinding(self._io_binding)
                self._io_binding.synchronize_outputs()

            loss = output_buffers.pop("loss", None)
            logits = output_buffers.pop("logits").view(output_shapes["logits"])

            if use_cache:
                past_key_values = tuple(
                    output_buffers.pop(name).view(output_shapes[name]) for name in self.key_value_output_names
                )
        else:
            onnx_inputs = self._prepare_onnx_inputs(use_torch, model_inputs)
            onnx_outputs = self.session.run(None, onnx_inputs)
            model_outputs = self._prepare_onnx_outputs(use_torch, onnx_outputs)

            loss = model_outputs.pop("loss", None)
            logits = model_outputs.pop("logits")

            if use_cache:
                past_key_values = tuple(model_outputs.pop(name) for name in self.key_value_output_names)

        if use_cache:
            if self.config.model_type != "gpt_bigcode":
                # Tuple of tuple of length `n_layers`, with each tuple of length equal to the number of self-attention and per decoder layer
                past_key_values = tuple(past_key_values[i : i + 2] for i in range(0, len(past_key_values), 2))
        else:
            past_key_values = None

        return CausalLMOutputWithPast(loss=loss, logits=logits, past_key_values=past_key_values)

    def prepare_inputs_for_generation(self, *args, **kwargs):
        if is_transformers_version("<", "4.46.0"):
            return self._prepare_inputs_for_generation_legacy(*args, **kwargs)
        else:
            return super().prepare_inputs_for_generation(*args, **kwargs)

    # Adapted from transformers.models.gpt_bigcode.modeling_gpt_bigcode.GPTBigCodeForCausalLM.prepare_inputs_for_generation
    def _prepare_inputs_for_generation_legacy(
        self,
        input_ids,
        attention_mask=None,
        past_key_values=None,
        cache_position=None,
        position_ids=None,
        use_cache=None,
        **kwargs,
    ):
        if past_key_values is not None:
            if self.config.model_type == "gpt_bigcode":
                if self.config.multi_query:
                    past_seq_len = past_key_values[0].shape[1]
                else:
                    past_seq_len = past_key_values[0].shape[2]
            else:
                past_seq_len = past_key_values[0][0].shape[2]

            if input_ids.shape[1] > past_seq_len:
                remove_prefix_length = past_seq_len
            else:
                remove_prefix_length = input_ids.shape[1] - 1
            input_ids = input_ids[:, remove_prefix_length:]

        # falcon, gpt_bigcode, and other models used to override the prepare_inputs_for_generation method to add this logic
        # https://github.com/huggingface/transformers/blob/v4.40.0/src/transformers/models/gpt_bigcode/modeling_gpt_bigcode.py#L1186
        if "position_ids" in self.input_names and position_ids is None and attention_mask is not None:
            # create position_ids on the fly for batch generation
            position_ids = attention_mask.long().cumsum(-1) - 1
            position_ids.masked_fill_(attention_mask == 0, 1)
            if past_key_values:
                position_ids = position_ids[:, -1].unsqueeze(-1)

        return {
            "input_ids": input_ids,
            "attention_mask": attention_mask,
            "past_key_values": past_key_values,
            "cache_position": cache_position,
            "position_ids": position_ids,
            "use_cache": use_cache,
        }

    @staticmethod
    def _reorder_cache(
        past_key_values: tuple[tuple[torch.Tensor]] | tuple[torch.Tensor],
        beam_idx: torch.LongTensor,
    ) -> tuple[tuple[torch.Tensor]]:
        if (
            isinstance(past_key_values, tuple)
            and isinstance(past_key_values[0], tuple)
            and isinstance(past_key_values[0][0], torch.Tensor)
            and past_key_values[0][0].ndim == 3
        ):
            # Old Bloom style
            batch_size_times_num_heads, head_dim, seq_length = past_key_values[0][0].shape
            num_heads = batch_size_times_num_heads // beam_idx.shape[0]
            batch_size = beam_idx.shape[0]
            return tuple(
                (
                    layer_past[0]
                    .view(batch_size, num_heads, head_dim, seq_length)
                    .index_select(0, beam_idx.to(layer_past[0].device))
                    .view(batch_size_times_num_heads, head_dim, seq_length),
                    layer_past[1]
                    .view(batch_size, num_heads, seq_length, head_dim)
                    .index_select(0, beam_idx.to(layer_past[1].device))
                    .view(batch_size_times_num_heads, seq_length, head_dim),
                )
                for layer_past in past_key_values
            )
        elif (
            isinstance(past_key_values, tuple)
            and isinstance(past_key_values[0], tuple)
            and isinstance(past_key_values[0][0], torch.Tensor)
            and past_key_values[0][0].ndim == 4
        ):
            # GPT2 style
            return tuple(
                tuple(past_state.index_select(0, beam_idx.to(past_state.device)) for past_state in layer_past)
                for layer_past in past_key_values
            )
        elif (
            isinstance(past_key_values, tuple)
            and isinstance(past_key_values[0], torch.Tensor)
            and past_key_values[0].ndim in {3, 4}
        ):
            # GPT BigCode style (Multi-Query=False/Multi-Query=True)
            return tuple(layer_past.index_select(0, beam_idx.to(layer_past.device)) for layer_past in past_key_values)
        else:
            raise TypeError(
                f"Unexpected past_key_values: {past_key_values}. "
                "Expected tuple of tuples of 3D tensors (old Bloom style), "
                "tuple of tuples of 4D tensors (GPT2 style), or tuple of 3D tensors (GPT BigCode style)."
            )

    @classmethod
    def _from_pretrained(
        cls,
        model_id: str | Path,
        config: PretrainedConfig,
        # hub options
        subfolder: str = "",
        revision: str = "main",
        force_download: bool = False,
        local_files_only: bool = False,
        trust_remote_code: bool = False,
        cache_dir: str = HUGGINGFACE_HUB_CACHE,
        token: bool | str | None = None,
        # file options
        file_name: str | None = None,
        # session options
        provider: str = "CPUExecutionProvider",
        providers: Sequence[str] | None = None,
        provider_options: Sequence[dict[str, Any]] | dict[str, Any] | None = None,
        session_options: SessionOptions | None = None,
        # inference options
        use_cache: bool = True,
        use_merged: bool | None = None,
        use_io_binding: bool | None = None,
        generation_config: GenerationConfig | None = None,
        # other arguments
        model_save_dir: str | Path | TemporaryDirectory | None = None,
    ) -> ORTModelForCausalLM:
        onnx_files = find_files_matching_pattern(
            model_id,
            ONNX_FILE_PATTERN,
            glob_pattern="**/*.onnx",
            subfolder=subfolder,
            token=token,
            revision=revision,
        )
        if len(onnx_files) == 0:
            raise FileNotFoundError(f"Could not find any ONNX model file in {model_id}")

        if len(onnx_files) == 1:
            subfolder = onnx_files[0].parent
            _file_name = onnx_files[0].name
            if file_name and file_name != _file_name:
                raise FileNotFoundError(f"Trying to load {file_name} but only found {_file_name}")
            file_name = _file_name
        else:
            model_files = []
            # Check first for merged models and then for decoder / decoder_with_past models
            if use_merged is not False:
                model_files = [p for p in onnx_files if re.search(DECODER_MERGED_ONNX_FILE_PATTERN, str(p))]
                use_merged = len(model_files) != 0

            if use_merged is False:
                pattern = DECODER_WITH_PAST_ONNX_FILE_PATTERN if use_cache else DECODER_ONNX_FILE_PATTERN
                model_files = [p for p in onnx_files if re.search(pattern, str(p))]

            # if file_name is specified we don't filter legacy models
            if not model_files or file_name:
                model_files = onnx_files
            else:
                logger.warning(
                    f"Legacy models found in {model_files} will be loaded. "
                    "Legacy models will be deprecated in the next version of optimum, please re-export your model"
                )
            _file_name = model_files[0].name
            subfolder = model_files[0].parent

            defaut_file_name = file_name or "model.onnx"
            for file in model_files:
                if file.name == defaut_file_name:
                    _file_name = file.name
                    subfolder = file.parent
                    break

            file_name = _file_name

            if len(model_files) > 1:
                logger.warning(
                    f"Too many ONNX model files were found in {' ,'.join(map(str, model_files))}. "
                    "specify which one to load by using the `file_name` and/or the `subfolder` arguments. "
                    f"Loading the file {file_name} in the subfolder {subfolder}."
                )

        if os.path.isdir(model_id):
            model_id = subfolder
            subfolder = ""

        if isinstance(subfolder, Path):
            subfolder = subfolder.as_posix()

        model_cache_path = cached_file(
            model_id,
            filename=file_name,
            # hub options
            token=token,
            revision=revision,
            subfolder=subfolder,
            cache_dir=cache_dir,
            force_download=force_download,
            local_files_only=local_files_only,
        )

        # model_save_dir can be provided in kwargs as a TemporaryDirectory instance, in which case we want to keep it
        # instead of the path only.
        if model_save_dir is None:
            model_save_dir = Path(model_cache_path).parent

        try:  # noqa: SIM105
            cached_file(
                model_id,
                filename=file_name + "_data",
                # hub options
                token=token,
                revision=revision,
                subfolder=subfolder,
                cache_dir=cache_dir,
                force_download=force_download,
                local_files_only=local_files_only,
            )
        except OSError:
            # If the external data file is not found, we assume that the model is not using external data.
            pass

        # Important: for encoder-decoder models used with CausalLM, we need to set the is_decoder flag to True
        # and the is_encoder_decoder flag to False. This is needed for the model to work correctly with generation logic.
        if hasattr(config, "is_decoder"):
            config.is_decoder = True
        if hasattr(config, "is_encoder_decoder"):
            config.is_encoder_decoder = False

        if generation_config is None:
            try:
                generation_config = GenerationConfig.from_pretrained(
                    model_id,
                    token=token,
                    revision=revision,
                    subfolder=subfolder,
                    cache_dir=cache_dir,
                    force_download=force_download,
                    local_files_only=local_files_only,
                )
            except OSError:
                logger.info("Generation config file not found, creating a new one from model config.")
                generation_config = GenerationConfig.from_model_config(config)

        generation_config.use_cache = use_cache
        config.use_cache = use_cache

        if is_transformers_version(">=", "4.45.0"):
            misplaced_generation_parameters = config._get_non_default_generation_parameters()
            if len(misplaced_generation_parameters) > 0:
                logger.warning(
                    "Moving the following attributes in the config to the generation config: "
                    f"{misplaced_generation_parameters}. You are seeing this warning because you've set "
                    "generation parameters in the model config, as opposed to in the generation config.",
                )
                for param_name, param_value in misplaced_generation_parameters.items():
                    setattr(generation_config, param_name, param_value)
                    setattr(config, param_name, None)

        providers, provider_options = prepare_providers_and_provider_options(
            provider=provider, providers=providers, provider_options=provider_options
        )
        session = InferenceSession(
            model_cache_path,
            providers=providers,
            provider_options=provider_options,
            sess_options=session_options,
        )

        return cls(
            config=config,
            session=session,
            use_io_binding=use_io_binding,
            generation_config=generation_config,
            model_save_dir=model_save_dir,
        )

    @classmethod
    def _export(
        cls,
        model_id: str | Path,
        config: PretrainedConfig,
        # hub options
        subfolder: str = "",
        revision: str = "main",
        force_download: bool = False,
        local_files_only: bool = False,
        trust_remote_code: bool = False,
        cache_dir: str = HUGGINGFACE_HUB_CACHE,
        token: bool | str | None = None,
        # inference options
        use_cache: bool = True,
        **kwargs,
    ) -> ORTModelForCausalLM:
        # this is garanteed to work since we it uses a mapping from model classes to task names
        # instead of relying on the hub metadata or the model configuration
        task = TasksManager._infer_task_from_model_or_model_class(model_class=cls.auto_model_class)
        if use_cache:
            task += "-with-past"

        if kwargs.get("task") is not None:
            raise ValueError(
                f"The `task` argument is not needed when exporting a model with `{cls.__name__}`. "
                f"The `task` is automatically inferred from the class as `{task}`."
            )

        save_dir = TemporaryDirectory()
        save_dir_path = Path(save_dir.name)

        main_export(
            model_name_or_path=model_id,
            output=save_dir_path,
            task=task,
            do_validation=False,
            no_post_process=False,
            legacy=False,
            subfolder=subfolder,
            revision=revision,
            cache_dir=cache_dir,
            token=token,
            local_files_only=local_files_only,
            force_download=force_download,
            trust_remote_code=trust_remote_code,
        )
        maybe_save_preprocessors(model_id, save_dir_path, src_subfolder=subfolder)

        return cls._from_pretrained(
            save_dir_path,
            config,
            use_cache=use_cache,
            model_save_dir=save_dir,
            **kwargs,
        )

    def _save_config(self, save_directory):
        """Save the model and generation configs to the specified directory.

        Args:
            save_directory (`str` or `os.PathLike`):
                Directory where the model and generation configs will be saved.
        """
        self.config.save_pretrained(save_directory)
        self.generation_config.save_pretrained(save_directory)<|MERGE_RESOLUTION|>--- conflicted
+++ resolved
@@ -338,16 +338,11 @@
                 k_shape = (batch_size * self.num_key_value_heads, self.embed_size_per_head, out_seq_len)
                 v_shape = (batch_size * self.num_key_value_heads, out_seq_len, self.embed_size_per_head)
             elif self.config.model_type == "gpt_bigcode" and self.config.multi_query:
-<<<<<<< HEAD
                 k_shape = v_shape = (batch_size, out_seq_len, self.embed_size_per_head)
-=======
-                embed_size_per_head = past_key_values[0].shape[-1]
-                k_shape = v_shape = (batch_size, pkv_seq_len + seq_len, embed_size_per_head)
             elif self.config.model_type == "deepseek_v3":
                 # For deepseek_v3, keys and values have different head dimensions
-                k_shape = (batch_size, self.num_key_value_heads, pkv_seq_len + seq_len, self.qk_head_dim)
-                v_shape = (batch_size, self.num_key_value_heads, pkv_seq_len + seq_len, self.v_head_dim)
->>>>>>> 68f201a0
+                k_shape = (batch_size, self.num_key_value_heads, out_seq_len, self.qk_head_dim)
+                v_shape = (batch_size, self.num_key_value_heads, out_seq_len, self.v_head_dim)
             else:
                 k_shape = v_shape = (batch_size, self.num_key_value_heads, out_seq_len, self.embed_size_per_head)
             known_output_shapes = {
