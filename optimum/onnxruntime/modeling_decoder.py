--- conflicted
+++ resolved
@@ -277,24 +277,15 @@
         # Get the input/output dimensions
         batch_size, in_seq_len = input_ids.shape
         if past_key_values is not None:
-<<<<<<< HEAD
-            if self.config.model_type == "gpt_bigcode":
-                if self.config.multi_query:
-                    past_seq_len = past_key_values[0].shape[1]
-                else:
-                    past_seq_len = past_key_values[0].shape[2]
-            else:
-                past_seq_len = past_key_values[0][0].shape[2]
-=======
             if self.old_gpt_bigcode_modeling:
                 # (before v4.54) GPT BigCode fuses keys and values in one tensor
-                pkv_seq_len = past_key_values[0].shape[-2]
+                past_seq_len = past_key_values[0].shape[-2]
             else:
                 # We use the past value and not key to be compatible with old bloom cache
-                pkv_seq_len = past_key_values[0][1].shape[-2]
->>>>>>> 5ab5bf3b
+                past_seq_len = past_key_values[0][1].shape[-2]
         else:
             past_seq_len = 0
+
         out_seq_len = past_seq_len + in_seq_len
 
         # Prepare position_ids
@@ -370,31 +361,19 @@
         outputs_to_not_bind = set()
         if use_cache and self.use_io_binding:
             # Infers the shape of the output pkv
-<<<<<<< HEAD
-            if self.config.model_type == "bloom" and self.old_bloom_modeling:
-                k_shape = (batch_size * self.num_key_value_heads, self.embed_size_per_head, out_seq_len)
-                v_shape = (batch_size * self.num_key_value_heads, out_seq_len, self.embed_size_per_head)
-            elif self.config.model_type == "gpt_bigcode" and self.config.multi_query:
-                k_shape = v_shape = (batch_size, out_seq_len, self.embed_size_per_head)
-            elif self.config.model_type == "deepseek_v3":
-                # For deepseek_v3, keys and values have different head dimensions
-                k_shape = (batch_size, self.num_key_value_heads, out_seq_len, self.qk_head_dim)
-                v_shape = (batch_size, self.num_key_value_heads, out_seq_len, self.v_head_dim)
-=======
             batch_size, seq_len = input_ids.shape
             if self.old_bloom_modeling:
                 num_key_value_heads_batch_size, embed_size_per_head = past_key_values[0].shape[:2]
-                k_shape = (num_key_value_heads_batch_size, embed_size_per_head, pkv_seq_len + seq_len)
-                v_shape = (num_key_value_heads_batch_size, pkv_seq_len + seq_len, embed_size_per_head)
+                k_shape = (num_key_value_heads_batch_size, embed_size_per_head, out_seq_len)
+                v_shape = (num_key_value_heads_batch_size, out_seq_len, embed_size_per_head)
             elif self.old_gpt_bigcode_modeling and self.config.multi_query:
                 # (before v4.54) GPT BigCode squeezes the num_key_value_heads dimension when multi_query is True
                 embed_size_per_head = past_key_values[0].shape[-1]
-                k_shape = v_shape = (batch_size, pkv_seq_len + seq_len, embed_size_per_head)
+                k_shape = v_shape = (batch_size, out_seq_len, embed_size_per_head)
             elif self.config.model_type == "deepseek_v3":
                 # Deepseek V3 uses different head dimensions for keys and values
-                k_shape = (batch_size, self.num_key_value_heads, pkv_seq_len + seq_len, self.qk_head_dim)
-                v_shape = (batch_size, self.num_key_value_heads, pkv_seq_len + seq_len, self.v_head_dim)
->>>>>>> 5ab5bf3b
+                k_shape = (batch_size, self.num_key_value_heads, out_seq_len, self.qk_head_dim)
+                v_shape = (batch_size, self.num_key_value_heads, out_seq_len, self.v_head_dim)
             else:
                 k_shape = v_shape = (batch_size, self.num_key_value_heads, out_seq_len, self.embed_size_per_head)
             known_output_shapes = {
@@ -435,20 +414,12 @@
                 past_key_values = tuple(model_outputs.pop(name) for name in self.key_value_output_names)
 
         if use_cache:
-<<<<<<< HEAD
-            if self.config.model_type != "gpt_bigcode":
-                # Tuple of tuple of length `n_layers`, with each tuple of length equal to the number of self-attention and per decoder layer
-                past_key_values = tuple(past_key_values[i : i + 2] for i in range(0, len(past_key_values), 2))
-        else:
-            past_key_values = None
-=======
             if self.old_gpt_bigcode_modeling:
                 # `n_layers` fused key-value tensors
                 past_key_values = past_key_values
             else:
                 # `n_layers` tuples of key and value tensors
                 past_key_values = tuple(past_key_values[i : i + 2] for i in range(0, len(past_key_values), 2))
->>>>>>> 5ab5bf3b
 
         return CausalLMOutputWithPast(loss=loss, logits=logits, past_key_values=past_key_values)
 
@@ -470,22 +441,12 @@
         **kwargs,
     ):
         if past_key_values is not None:
-<<<<<<< HEAD
-            if self.config.model_type == "gpt_bigcode":
-                if self.config.multi_query:
-                    past_seq_len = past_key_values[0].shape[1]
-                else:
-                    past_seq_len = past_key_values[0].shape[2]
-            else:
-                past_seq_len = past_key_values[0][0].shape[2]
-=======
             if self.old_gpt_bigcode_modeling:
                 # (before v4.54) GPT BigCode fuses keys and values in one tensor
-                pkv_seq_len = past_key_values[0].shape[-2]
+                past_seq_len = past_key_values[0].shape[-2]
             else:
                 # We use the past value and not key to be compatible with bloom cache
-                pkv_seq_len = past_key_values[0][1].shape[-2]
->>>>>>> 5ab5bf3b
+                past_seq_len = past_key_values[0][1].shape[-2]
 
             if input_ids.shape[1] > past_seq_len:
                 remove_prefix_length = past_seq_len
