#  Copyright 2022 The HuggingFace Team. All rights reserved.
#
#  Licensed under the Apache License, Version 2.0 (the "License");
#  you may not use this file except in compliance with the License.
#  You may obtain a copy of the License at
#
#      http://www.apache.org/licenses/LICENSE-2.0
#
#  Unless required by applicable law or agreed to in writing, software
#  distributed under the License is distributed on an "AS IS" BASIS,
#  WITHOUT WARRANTIES OR CONDITIONS OF ANY KIND, either express or implied.
#  See the License for the specific language governing permissions and
#  limitations under the License.
"""Classes handling causal-lm related architectures in ONNX Runtime."""

from __future__ import annotations

import logging
import os
import re
from collections.abc import Sequence
from pathlib import Path
from tempfile import TemporaryDirectory
from typing import TYPE_CHECKING, Any

import onnx
import torch
from huggingface_hub.constants import HUGGINGFACE_HUB_CACHE
from onnx.tools import update_model_dims
from transformers import AutoModelForCausalLM, GenerationConfig
from transformers.file_utils import add_end_docstrings, add_start_docstrings_to_model_forward
from transformers.modeling_outputs import CausalLMOutputWithPast
from transformers.utils import cached_file

from onnxruntime import InferenceSession, SessionOptions
from optimum.exporters.onnx import MODEL_TYPES_REQUIRING_POSITION_IDS, main_export
from optimum.exporters.tasks import TasksManager
from optimum.onnx.utils import check_model_uses_external_data
from optimum.onnxruntime.constants import (
    DECODER_MERGED_ONNX_FILE_PATTERN,
    DECODER_ONNX_FILE_PATTERN,
    DECODER_WITH_PAST_ONNX_FILE_PATTERN,
    ONNX_FILE_PATTERN,
)
from optimum.onnxruntime.modeling_ort import ONNX_MODEL_END_DOCSTRING, ORTModel
from optimum.onnxruntime.utils import prepare_providers_and_provider_options
from optimum.utils import is_transformers_version
from optimum.utils.file_utils import find_files_matching_pattern
from optimum.utils.save_utils import maybe_save_preprocessors


if TYPE_CHECKING:
    from transformers import PretrainedConfig

if is_transformers_version(">=", "4.25.0"):
    from transformers.generation import GenerationMixin
else:
    from transformers.generation_utils import GenerationMixin  # type: ignore


logger = logging.getLogger(__name__)

DECODER_INPUTS_DOCSTRING = r"""
    Args:
        input_ids (`torch.LongTensor`):
            Indices of decoder input sequence tokens in the vocabulary of shape `(batch_size, sequence_length)`.
        attention_mask (`torch.LongTensor`, *optional*):
            Mask to avoid performing attention on padding token indices, of shape
            `(batch_size, sequence_length)`. Mask values selected in `[0, 1]`.
        past_key_values (`tuple(tuple(torch.FloatTensor), *optional*, defaults to `None`)`
            Contains the precomputed key and value hidden states of the attention blocks used to speed up decoding.
            The tuple is of length `config.n_layers` with each tuple having 2 tensors of shape
            `(batch_size, num_heads, sequence_length, embed_size_per_head)`.
"""

CAUSALLM_ONNX_MODEL_DOCSTRING = r"""
    Args:
        input_ids (`torch.LongTensor`):
            Indices of decoder input sequence tokens in the vocabulary of shape `(batch_size, sequence_length)`.
        attention_mask (`torch.LongTensor`):
            Mask to avoid performing attention on padding token indices, of shape
            `(batch_size, sequence_length)`. Mask values selected in `[0, 1]`.
        past_key_values (`tuple(tuple(torch.FloatTensor), *optional*, defaults to `None`)`
            Contains the precomputed key and value hidden states of the attention blocks used to speed up decoding.
            The tuple is of length `config.n_layers` with each tuple having 2 tensors of shape
            `(batch_size, num_heads, sequence_length, embed_size_per_head)`.
"""

_TOKENIZER_FOR_DOC = "AutoTokenizer"

TEXT_GENERATION_EXAMPLE = r"""
    Example of text generation:

    ```python
    >>> from transformers import {processor_class}
    >>> from optimum.onnxruntime import {model_class}
    >>> import torch

    >>> tokenizer = {processor_class}.from_pretrained("{checkpoint}")
    >>> model = {model_class}.from_pretrained("{checkpoint}")

    >>> inputs = tokenizer("My name is Arthur and I live in", return_tensors="pt")

    >>> gen_tokens = model.generate(**inputs,do_sample=True,temperature=0.9, min_length=20,max_length=20)
    >>> tokenizer.batch_decode(gen_tokens)  # doctest: +IGNORE_RESULT
    ```

    Example using `transformers.pipelines`:

    ```python
    >>> from transformers import {processor_class}, pipeline
    >>> from optimum.onnxruntime import {model_class}

    >>> tokenizer = {processor_class}.from_pretrained("{checkpoint}")
    >>> model = {model_class}.from_pretrained("{checkpoint}")
    >>> onnx_gen = pipeline("text-generation", model=model, tokenizer=tokenizer)

    >>> text = "My name is Arthur and I live in"
    >>> gen = onnx_gen(text)
    ```
"""


@add_end_docstrings(ONNX_MODEL_END_DOCSTRING)
class ORTModelForCausalLM(ORTModel, GenerationMixin):
    """ONNX model with a causal language modeling head for ONNX Runtime inference. This class officially supports bloom, codegen, falcon, gpt2, gpt-bigcode, gpt_neo, gpt_neox, gptj, llama."""

    auto_model_class = AutoModelForCausalLM
    main_input_name = "input_ids"
    _supports_cache_class = False

    def __init__(
        self,
        *args,
        config: PretrainedConfig = None,
        session: InferenceSession = None,
        use_io_binding: bool | None = None,
        generation_config: GenerationConfig | None = None,
        model_save_dir: str | Path | TemporaryDirectory | None = None,
        **kwargs,
    ):
        # DEPRECATED BEHAVIOR
        if args:
            logger.warning(
                "Instantiating an ORTModelForCausalLM with positional arguments is deprecated and will be removed in the next version. "
                "Please use the keywords arguments {config, session, use_io_binding, generation_config, model_save_dir, use_cache} instead."
            )
            # the old signature is ORTModelForCausalLM(model, config, use_io_binding, model_save_dir, preprocessors, generation_config, use_cache)
            session = args[0]
            if len(args) > 1:
                config = args[1]
            if len(args) > 2:
                use_io_binding = args[2]
            if len(args) > 3:
                model_save_dir = args[3]
            if len(args) > 4:
                _ = args[4]
            if len(args) > 5:
                generation_config = args[5]
            if len(args) > 6:
                _ = args[6]

        if kwargs.get("model") is not None:
            logger.warning(
                "Passing the inference session as `model` argument to an ORTModelForCausalLM is deprecated. Please use `session` instead."
            )
            session = kwargs.pop("model")
        if kwargs:
            logger.warning(
                f"Some keyword arguments were passed to the ORTModelForCausalLM constructor that are not part of its signature: {', '.join(kwargs.keys())}. "
                "These arguments will be ignored in the current version and will raise an error in the next version."
            )

        if config is None:
            raise ValueError(
                "The parameter config is required. Please pass a config or use the from_pretrained method."
            )
        if session is None:
            raise ValueError(
                "The parameter session is required. Please pass a session or use the from_pretrained method."
            )
        ## END OF DEPRECATED BEHAVIOR
        super().__init__(config=config, session=session, use_io_binding=use_io_binding, model_save_dir=model_save_dir)
        self.key_value_input_names = [key for key in self.input_names if (".key" in key) or (".value" in key)]
        self.key_value_output_names = [key for key in self.output_names if (".key" in key) or (".value" in key)]
        self.can_use_cache = len(self.key_value_input_names) > 0 and len(self.key_value_output_names) > 0
        self.is_merged = "use_cache_branch" in self.input_names
        self.generation_config = generation_config

        # Reference: https://github.com/huggingface/optimum/pull/1381
        model_type = self.config.model_type
        if model_type in MODEL_TYPES_REQUIRING_POSITION_IDS and "position_ids" not in self.input_names:
            logger.warning(
                f"ORTModelForCausalLM loaded a legacy ONNX model with no position_ids input, although the model type {model_type} "
                "requires it. for correct batched generation. We strongly encourage to re-export the model with "
                "a newer version of Optimum for better performance and more reliable generation. "
            )

        if not self.can_use_cache and self.generation_config.use_cache:
            logger.warning(
                "`model.generation_config.use_cache=True` but the loaded model does not support using the past key values cache."
                "Please re-export the original model once again with `use_cache=True` to be able to use it during generation. "
                "Or set `model.generation_config.use_cache=False` to avoid errors from attempting to use the cache. "
                "To re-export your model, simply set `export=True` as in `from_pretrained(..., export=True, use_cache=True)`."
            )

        if self.config.model_type == "gemma":
            self.embed_size_per_head = self.config.head_dim
        elif self.config.model_type == "gpt_bigcode":
            self.embed_size_per_head = self.config.hidden_size // self.config.num_attention_heads * 2
        elif self.config.model_type == "deepseek_v3":
            # For deepseek_v3, keys and values have different head dimensions
            self.qk_head_dim = self.config.qk_rope_head_dim + self.config.qk_nope_head_dim
            self.v_head_dim = self.config.v_head_dim
        else:
            self.embed_size_per_head = self.config.hidden_size // self.config.num_attention_heads

        if self.config.model_type in {
            "arcee",
<<<<<<< HEAD
            "deepseek_v3",
=======
            "cohere",
>>>>>>> 2102d54b
            "gemma",
            "helium",
            "mistral",
            "llama",
            "qwen2",
            "qwen3",
            "qwen3_moe",
            "granite",
            "smollm3",
            "stablelm",
        }:
            self.num_key_value_heads = self.config.num_key_value_heads

        elif self.config.model_type == "falcon":
            if self.config.new_decoder_architecture or not self.config.multi_query:
                self.num_key_value_heads = self.config.num_kv_heads
            else:
                self.num_key_value_heads = 1
        else:
            self.num_key_value_heads = self.config.num_attention_heads

        self.old_bloom_modeling = (
            self.config.model_type == "bloom"
            and self.input_shapes.get("past_key_values.0.key", None) is not None
            and len(self.input_shapes["past_key_values.0.key"]) == 3  # Old Bloom style
        )

    @property
    def use_cache(self):
        logger.warning(
            "The `ORTModelForCausalLM.use_cache` property is deprecated and will be removed in a future version. "
            "Please rather use `ORTModelForCausalLM.can_use_cache` to check if a model supports using cache during generation. "
            "And use `ORTModelForCausalLM.generation_config.use_cache` to check if the model is configured to use cache during generation."
        )
        return self.can_use_cache

    @property
    def use_merged(self):
        logger.warning(
            "The `ORTModelForCausalLM.use_merged` property is deprecated and will be removed in a future version. "
            "Please rather use `ORTModelForCausalLM.is_merged` to check if the underlying model is merged or not."
        )
        return self.is_merged

    @add_start_docstrings_to_model_forward(
        CAUSALLM_ONNX_MODEL_DOCSTRING.format("batch_size, sequence_length")
        + TEXT_GENERATION_EXAMPLE.format(
            processor_class=_TOKENIZER_FOR_DOC,
            model_class="ORTModelForCausalLM",
            checkpoint="optimum/gpt2",
        )
    )
    def forward(
        self,
        input_ids: torch.LongTensor,
        attention_mask: torch.LongTensor | None = None,
        past_key_values: tuple[tuple[torch.Tensor]] | None = None,
        position_ids: torch.LongTensor | None = None,
        use_cache: bool | None = None,
        **kwargs,
    ) -> CausalLMOutputWithPast:
        use_torch = isinstance(input_ids, torch.Tensor)
        self.raise_on_numpy_input_io_binding(use_torch)
        use_cache = use_cache if use_cache is not None else self.config.use_cache

        if use_cache and not self.can_use_cache:
            raise ValueError(
                f"`use_cache={use_cache}` was passed to the model but the loaded model only supports `use_cache={self.can_use_cache}`. "
                f"Please load your current model with `use_cache={self.can_use_cache}` or export the original model "
                f"once again with `use_cache={use_cache}` when calling the `from_pretrained` method. "
                "To re-export your model, simply set `export=True` in the `from_pretrained` method."
            )

        # Get the input/output dimensions
        batch_size, seq_len = input_ids.shape
        if past_key_values is not None:
            if self.config.model_type == "gpt_bigcode":
                if self.config.multi_query:
                    pkv_seq_len = past_key_values[0].shape[1]
                else:
                    pkv_seq_len = past_key_values[0].shape[2]
            else:
                pkv_seq_len = past_key_values[0][0].shape[2]
        else:
            pkv_seq_len = 0

        # Prepare position_ids
        if position_ids is None and "position_ids" in self.input_names:
            if self.config.model_type == "opt":
                if attention_mask is not None:
                    # OPT models use a different way to infer position_ids from attention_mask
                    position_ids = attention_mask.cumsum(-1) - 1
                    position_ids.masked_fill_(attention_mask == 0, -1)
                    position_ids = position_ids[:, pkv_seq_len:]
                else:
                    raise ValueError(
                        "The model OPT requires position_ids for batched generation but none were provided. "
                        "Please provide position_ids or attention_mask (from which position_ids can be inferred)."
                    )
            elif self.config.model_type == "gpt_bigcode":
                if attention_mask is not None:
                    # GPT BigCode models use a different way to infer position_ids from attention_mask
                    position_ids = attention_mask.cumsum(-1) - 1
                    position_ids.masked_fill_(attention_mask == 0, 1)
                    position_ids = position_ids[:, pkv_seq_len:]
                else:
                    raise ValueError(
                        "The model gpt_bigcode requires position_ids for batched generation but none were provided. "
                        "Please provide position_ids or attention_mask (from which position_ids can be inferred)."
                    )
            else:
                # Create position_ids from input_ids
                position_ids = (
                    torch.arange(pkv_seq_len, pkv_seq_len + seq_len, dtype=torch.long, device=input_ids.device)
                    .unsqueeze(0)
                    .expand(batch_size, -1)
                )

        use_cache_branch = None
        if self.is_merged:
            # NOTE: This needs to be evaluated here before creating dummy past_key_values in the following block
            # Uses cache branch of merged decoders depending on whether real past key values are passed
            use_cache_branch = torch.full((1,), past_key_values is not None, dtype=torch.bool, device=self.device)

        if len(self.key_value_input_names) > 0 and past_key_values is None:
            # Generates the input pkv for the first forward of the model (merged or with past)
            if self.config.model_type == "bloom" and self.old_bloom_modeling:
                k_shape = (batch_size * self.num_key_value_heads, self.embed_size_per_head, 0)
                v_shape = (batch_size * self.num_key_value_heads, 0, self.embed_size_per_head)
            elif self.config.model_type == "gpt_bigcode" and self.config.multi_query:
                k_shape = v_shape = (batch_size, 0, self.embed_size_per_head)
            elif self.config.model_type == "deepseek_v3":
                # For deepseek_v3, keys and values have different head dimensions
                k_shape = (batch_size, self.num_key_value_heads, 0, self.qk_head_dim)
                v_shape = (batch_size, self.num_key_value_heads, 0, self.v_head_dim)
            else:
                k_shape = v_shape = (batch_size, self.num_key_value_heads, 0, self.embed_size_per_head)
            k_tensor = torch.zeros(k_shape, dtype=self.dtype, device=self.device)
            v_tensor = torch.zeros(v_shape, dtype=self.dtype, device=self.device)
            past_key_values = tuple(k_tensor if ".key" in name else v_tensor for name in self.key_value_input_names)
        elif isinstance(past_key_values, tuple) and isinstance(past_key_values[0], tuple):
            # Flattens the past_key_values to a single tuple if it is a tuple of tuples
            past_key_values = sum(past_key_values, ())

        model_inputs = {
            "input_ids": input_ids,
            "position_ids": position_ids,
            "attention_mask": attention_mask,
            "use_cache_branch": use_cache_branch,
        }
        if len(self.key_value_input_names) > 0:
            model_inputs.update(zip(self.key_value_input_names, past_key_values))

        known_output_shapes = None
        outputs_to_not_bind = None
        if use_cache and self.use_io_binding:
            # Infers the shape of the output pkv
            batch_size, seq_len = input_ids.shape
            if self.config.model_type == "bloom" and self.old_bloom_modeling:
                num_key_value_heads_batch_size, embed_size_per_head = past_key_values[0].shape[:2]
                k_shape = (num_key_value_heads_batch_size, embed_size_per_head, pkv_seq_len + seq_len)
                v_shape = (num_key_value_heads_batch_size, pkv_seq_len + seq_len, embed_size_per_head)
            elif self.config.model_type == "gpt_bigcode" and self.config.multi_query:
                embed_size_per_head = past_key_values[0].shape[-1]
                k_shape = v_shape = (batch_size, pkv_seq_len + seq_len, embed_size_per_head)
            elif self.config.model_type == "deepseek_v3":
                # For deepseek_v3, keys and values have different head dimensions
                k_shape = (batch_size, self.num_key_value_heads, pkv_seq_len + seq_len, self.qk_head_dim)
                v_shape = (batch_size, self.num_key_value_heads, pkv_seq_len + seq_len, self.v_head_dim)
            else:
                embed_size_per_head = past_key_values[0].shape[-1]
                k_shape = v_shape = (batch_size, self.num_key_value_heads, pkv_seq_len + seq_len, embed_size_per_head)

            known_output_shapes = {
                name: k_shape if ".key" in name else v_shape for name in self.key_value_output_names
            }
        else:
            # Don't bind the output pkv if not necessary
            outputs_to_not_bind = self.key_value_output_names

        if self.use_io_binding:
            output_shapes, output_buffers = self._prepare_io_binding(
                model_inputs,
                outputs_to_not_bind=outputs_to_not_bind,
                known_output_shapes=known_output_shapes,
            )

            if self.device.type == "cpu":
                self.session.run_with_iobinding(self._io_binding)
            else:
                self._io_binding.synchronize_inputs()
                self.session.run_with_iobinding(self._io_binding)
                self._io_binding.synchronize_outputs()

            loss = output_buffers.get("loss", None)
            logits = output_buffers["logits"].view(output_shapes["logits"])

            if use_cache:
                past_key_values = tuple(
                    output_buffers.pop(name).view(output_shapes[name]) for name in self.key_value_output_names
                )
        else:
            onnx_inputs = self._prepare_onnx_inputs(use_torch, model_inputs)
            onnx_outputs = self.session.run(None, onnx_inputs)
            model_outputs = self._prepare_onnx_outputs(use_torch, onnx_outputs)

            loss = model_outputs.pop("loss", None)
            logits = model_outputs.pop("logits")

            if use_cache:
                past_key_values = tuple(model_outputs.pop(name) for name in self.key_value_output_names)

        if use_cache and self.config.model_type != "gpt_bigcode":
            # Tuple of tuple of length `n_layers`, with each tuple of length equal to the number of self-attention and per decoder layer
            past_key_values = tuple(past_key_values[i : i + 2] for i in range(0, len(past_key_values), 2))

        return CausalLMOutputWithPast(loss=loss, logits=logits, past_key_values=past_key_values)

    def prepare_inputs_for_generation(self, *args, **kwargs):
        if is_transformers_version("<", "4.46.0"):
            return self._prepare_inputs_for_generation_legacy(*args, **kwargs)
        else:
            return super().prepare_inputs_for_generation(*args, **kwargs)

    # Adapted from transformers.models.gpt_bigcode.modeling_gpt_bigcode.GPTBigCodeForCausalLM.prepare_inputs_for_generation
    def _prepare_inputs_for_generation_legacy(
        self,
        input_ids,
        attention_mask=None,
        past_key_values=None,
        cache_position=None,
        position_ids=None,
        use_cache=None,
        **kwargs,
    ):
        if past_key_values is not None:
            if self.config.model_type == "gpt_bigcode":
                if self.config.multi_query:
                    pkv_seq_len = past_key_values[0].shape[1]
                else:
                    pkv_seq_len = past_key_values[0].shape[2]
            else:
                pkv_seq_len = past_key_values[0][0].shape[2]

            if input_ids.shape[1] > pkv_seq_len:
                remove_prefix_length = pkv_seq_len
            else:
                remove_prefix_length = input_ids.shape[1] - 1
            input_ids = input_ids[:, remove_prefix_length:]

        # falcon, gpt_bigcode, and other models used to override the prepare_inputs_for_generation method to add this logic
        # https://github.com/huggingface/transformers/blob/v4.40.0/src/transformers/models/gpt_bigcode/modeling_gpt_bigcode.py#L1186
        if "position_ids" in self.input_names and position_ids is None and attention_mask is not None:
            # create position_ids on the fly for batch generation
            position_ids = attention_mask.long().cumsum(-1) - 1
            position_ids.masked_fill_(attention_mask == 0, 1)
            if past_key_values:
                position_ids = position_ids[:, -1].unsqueeze(-1)

        return {
            "input_ids": input_ids,
            "attention_mask": attention_mask,
            "past_key_values": past_key_values,
            "cache_position": cache_position,
            "position_ids": position_ids,
            "use_cache": use_cache,
        }

    @staticmethod
    def _reorder_cache(
        past_key_values: tuple[tuple[torch.Tensor]] | tuple[torch.Tensor],
        beam_idx: torch.Tensor,
    ) -> tuple[tuple[torch.Tensor]]:
        if (
            isinstance(past_key_values, tuple)
            and isinstance(past_key_values[0], tuple)
            and isinstance(past_key_values[0][0], torch.Tensor)
            and past_key_values[0][0].ndim == 3
        ):
            # Old Bloom style
            batch_size_times_num_heads, head_dim, seq_length = past_key_values[0][0].shape
            num_heads = batch_size_times_num_heads // beam_idx.shape[0]
            batch_size = beam_idx.shape[0]
            return tuple(
                (
                    layer_past[0]
                    .view(batch_size, num_heads, head_dim, seq_length)
                    .index_select(0, beam_idx.to(layer_past[0].device))
                    .view(batch_size_times_num_heads, head_dim, seq_length),
                    layer_past[1]
                    .view(batch_size, num_heads, seq_length, head_dim)
                    .index_select(0, beam_idx.to(layer_past[1].device))
                    .view(batch_size_times_num_heads, seq_length, head_dim),
                )
                for layer_past in past_key_values
            )
        elif (
            isinstance(past_key_values, tuple)
            and isinstance(past_key_values[0], tuple)
            and isinstance(past_key_values[0][0], torch.Tensor)
            and past_key_values[0][0].ndim == 4
        ):
            # GPT2 style
            return tuple(
                tuple(past_state.index_select(0, beam_idx.to(past_state.device)) for past_state in layer_past)
                for layer_past in past_key_values
            )
        elif (
            isinstance(past_key_values, tuple)
            and isinstance(past_key_values[0], torch.Tensor)
            and past_key_values[0].ndim in {3, 4}
        ):
            # GPT BigCode style (Multi-Query=False/Multi-Query=True)
            return tuple(layer_past.index_select(0, beam_idx.to(layer_past.device)) for layer_past in past_key_values)
        else:
            raise TypeError(
                f"Unexpected past_key_values: {past_key_values}. "
                "Expected tuple of tuples of 3D tensors (old Bloom style), "
                "tuple of tuples of 4D tensors (GPT2 style), or tuple of 3D tensors (GPT BigCode style)."
            )

    @classmethod
    def _from_pretrained(
        cls,
        model_id: str | Path,
        config: PretrainedConfig,
        # hub options
        subfolder: str = "",
        revision: str = "main",
        force_download: bool = False,
        local_files_only: bool = False,
        trust_remote_code: bool = False,
        cache_dir: str = HUGGINGFACE_HUB_CACHE,
        token: bool | str | None = None,
        # file options
        file_name: str | None = None,
        # session options
        provider: str = "CPUExecutionProvider",
        providers: Sequence[str] | None = None,
        provider_options: Sequence[dict[str, Any]] | dict[str, Any] | None = None,
        session_options: SessionOptions | None = None,
        # inference options
        use_cache: bool = True,
        use_merged: bool | None = None,
        use_io_binding: bool | None = None,
        generation_config: GenerationConfig | None = None,
        # other arguments
        model_save_dir: str | Path | TemporaryDirectory | None = None,
    ) -> ORTModelForCausalLM:
        onnx_files = find_files_matching_pattern(
            model_id,
            ONNX_FILE_PATTERN,
            glob_pattern="**/*.onnx",
            subfolder=subfolder,
            token=token,
            revision=revision,
        )

        if len(onnx_files) == 0:
            raise FileNotFoundError(f"Could not find any ONNX model file in {model_id}")

        if len(onnx_files) == 1:
            subfolder = onnx_files[0].parent
            _file_name = onnx_files[0].name
            if file_name and file_name != _file_name:
                raise FileNotFoundError(f"Trying to load {file_name} but only found {_file_name}")
            file_name = _file_name

        else:
            model_files = []
            # Check first for merged models and then for decoder / decoder_with_past models
            if use_merged is not False:
                model_files = [p for p in onnx_files if re.search(DECODER_MERGED_ONNX_FILE_PATTERN, str(p))]
                use_merged = len(model_files) != 0

            if use_merged is False:
                pattern = DECODER_WITH_PAST_ONNX_FILE_PATTERN if use_cache else DECODER_ONNX_FILE_PATTERN
                model_files = [p for p in onnx_files if re.search(pattern, str(p))]

            # if file_name is specified we don't filter legacy models
            if not model_files or file_name:
                model_files = onnx_files
            else:
                logger.warning(
                    f"Legacy models found in {model_files} will be loaded. "
                    "Legacy models will be deprecated in the next version of optimum, please re-export your model"
                )
            _file_name = model_files[0].name
            subfolder = model_files[0].parent

            defaut_file_name = file_name or "model.onnx"
            for file in model_files:
                if file.name == defaut_file_name:
                    _file_name = file.name
                    subfolder = file.parent
                    break

            file_name = _file_name

            if len(model_files) > 1:
                logger.warning(
                    f"Too many ONNX model files were found in {' ,'.join(map(str, model_files))}. "
                    "specify which one to load by using the `file_name` and/or the `subfolder` arguments. "
                    f"Loading the file {file_name} in the subfolder {subfolder}."
                )

        if os.path.isdir(model_id):
            model_id = subfolder
            subfolder = ""

        if isinstance(subfolder, Path):
            subfolder = subfolder.as_posix()

        model_cache_path = cached_file(
            model_id,
            filename=file_name,
            # hub options
            token=token,
            revision=revision,
            subfolder=subfolder,
            cache_dir=cache_dir,
            force_download=force_download,
            local_files_only=local_files_only,
        )

        # model_save_dir can be provided in kwargs as a TemporaryDirectory instance, in which case we want to keep it
        # instead of the path only.
        if model_save_dir is None:
            model_save_dir = Path(model_cache_path).parent

        try:  # noqa: SIM105
            cached_file(
                model_id,
                filename=file_name + "_data",
                # hub options
                token=token,
                revision=revision,
                subfolder=subfolder,
                cache_dir=cache_dir,
                force_download=force_download,
                local_files_only=local_files_only,
            )
        except OSError:
            # If the external data file is not found, we assume that the model is not using external data.
            pass

        # This should be removed at some point
        onnx_model = onnx.load(str(model_cache_path), load_external_data=False)
        model_uses_external_data = check_model_uses_external_data(onnx_model)
        if model_uses_external_data:
            onnx_model = onnx.load(str(model_cache_path), load_external_data=True)
        input_dims = {
            node.name: [dim.dim_value or dim.dim_param for dim in node.type.tensor_type.shape.dim]
            for node in onnx_model.graph.input
        }
        output_dims = {
            node.name: [dim.dim_value or dim.dim_param for dim in node.type.tensor_type.shape.dim]
            for node in onnx_model.graph.output
        }
        override_dims = False
        # Since v1.7.0 decoder with past models have fixed sequence length of 1
        # To keep these models compatible we set this dimension to dynamic
        if input_dims["input_ids"][1] == 1:
            input_dims["input_ids"][1] = "sequence_length"
            output_dims["logits"][1] = "sequence_length"
            override_dims = True
        # Since https://github.com/huggingface/optimum/pull/871/
        # changed axis notation/naming during export, we need to update the dims
        for input_name in input_dims:
            if "past" in input_name and input_dims[input_name][2] == "past_sequence_length + sequence_length":
                input_dims[input_name][2] = "past_sequence_length"
                override_dims = True
        if override_dims:
            # this is kinda dangerous, warning the user is the least we can do
            logger.warning(
                "The ONNX model was probably exported with an older version of optimum. "
                "We are updating the input/output dimensions and overwriting the model file "
                "with new dimensions. This is necessary for the model to work correctly with "
                "the current version of optimum. If you encounter any issues, please re-export "
                "the model with the latest version of optimum for optimal performance."
            )
            onnx_model = update_model_dims.update_inputs_outputs_dims(onnx_model, input_dims, output_dims)
            onnx.save(
                onnx_model,
                str(model_cache_path),
                save_as_external_data=model_uses_external_data,
                location=Path(model_cache_path).name + "_data",
                all_tensors_to_one_file=True,
                convert_attribute=True,
                size_threshold=0,
            )
        del onnx_model

        # Important: for encoder-decoder models used with CausalLM, we need to set the is_decoder flag to True
        # and the is_encoder_decoder flag to False. This is needed for the model to work correctly with generation logic.
        if hasattr(config, "is_decoder"):
            config.is_decoder = True
        if hasattr(config, "is_encoder_decoder"):
            config.is_encoder_decoder = False

        if generation_config is None:
            try:
                generation_config = GenerationConfig.from_pretrained(
                    model_id,
                    token=token,
                    revision=revision,
                    subfolder=subfolder,
                    cache_dir=cache_dir,
                    force_download=force_download,
                    local_files_only=local_files_only,
                )
            except OSError:
                logger.info("Generation config file not found, creating a new one from model config.")
                generation_config = GenerationConfig.from_model_config(config)

        generation_config.use_cache = use_cache
        config.use_cache = use_cache

        if is_transformers_version(">=", "4.45.0"):
            misplaced_generation_parameters = config._get_non_default_generation_parameters()
            if len(misplaced_generation_parameters) > 0:
                logger.warning(
                    "Moving the following attributes in the config to the generation config: "
                    f"{misplaced_generation_parameters}. You are seeing this warning because you've set "
                    "generation parameters in the model config, as opposed to in the generation config.",
                )
                for param_name, param_value in misplaced_generation_parameters.items():
                    setattr(generation_config, param_name, param_value)
                    setattr(config, param_name, None)

        providers, provider_options = prepare_providers_and_provider_options(
            provider=provider, providers=providers, provider_options=provider_options
        )
        session = InferenceSession(
            model_cache_path,
            providers=providers,
            provider_options=provider_options,
            sess_options=session_options,
        )

        return cls(
            config=config,
            session=session,
            use_io_binding=use_io_binding,
            generation_config=generation_config,
            model_save_dir=model_save_dir,
        )

    @classmethod
    def _export(
        cls,
        model_id: str | Path,
        config: PretrainedConfig,
        # hub options
        subfolder: str = "",
        revision: str = "main",
        force_download: bool = False,
        local_files_only: bool = False,
        trust_remote_code: bool = False,
        cache_dir: str = HUGGINGFACE_HUB_CACHE,
        token: bool | str | None = None,
        # inference options
        use_cache: bool = True,
        **kwargs,
    ) -> ORTModelForCausalLM:
        # this is garanteed to work since we it uses a mapping from model classes to task names
        # instead of relying on the hub metadata or the model configuration
        task = TasksManager._infer_task_from_model_or_model_class(model_class=cls.auto_model_class)
        if use_cache:
            task += "-with-past"

        if kwargs.get("task") is not None:
            raise ValueError(
                f"The `task` argument is not needed when exporting a model with `{cls.__name__}`. "
                f"The `task` is automatically inferred from the class as `{task}`."
            )

        save_dir = TemporaryDirectory()
        save_dir_path = Path(save_dir.name)

        main_export(
            model_name_or_path=model_id,
            output=save_dir_path,
            task=task,
            do_validation=False,
            no_post_process=False,
            legacy=False,
            subfolder=subfolder,
            revision=revision,
            cache_dir=cache_dir,
            token=token,
            local_files_only=local_files_only,
            force_download=force_download,
            trust_remote_code=trust_remote_code,
        )
        maybe_save_preprocessors(model_id, save_dir_path, src_subfolder=subfolder)

        return cls._from_pretrained(
            save_dir_path,
            config,
            use_cache=use_cache,
            model_save_dir=save_dir,
            **kwargs,
        )

    def _save_config(self, save_directory):
        """Save the model and generation configs to the specified directory.

        Args:
            save_directory (`str` or `os.PathLike`):
                Directory where the model and generation configs will be saved.
        """
        self.config.save_pretrained(save_directory)
        self.generation_config.save_pretrained(save_directory)<|MERGE_RESOLUTION|>--- conflicted
+++ resolved
@@ -217,11 +217,8 @@
 
         if self.config.model_type in {
             "arcee",
-<<<<<<< HEAD
             "deepseek_v3",
-=======
             "cohere",
->>>>>>> 2102d54b
             "gemma",
             "helium",
             "mistral",
