--- conflicted
+++ resolved
@@ -246,12 +246,9 @@
             "deepseek_v3",
             "cohere",
             "gemma",
-<<<<<<< HEAD
             "glm",
             "granite",
-=======
             "gpt_oss",
->>>>>>> 5ab5bf3b
             "helium",
             "mistral",
             "llama",
