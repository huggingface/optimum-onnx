# Copyright 2022 The HuggingFace Team. All rights reserved.
#
# Licensed under the Apache License, Version 2.0 (the "License");
# you may not use this file except in compliance with the License.
# You may obtain a copy of the License at
#
#     http://www.apache.org/licenses/LICENSE-2.0
#
# Unless required by applicable law or agreed to in writing, software
# distributed under the License is distributed on an "AS IS" BASIS,
# WITHOUT WARRANTIES OR CONDITIONS OF ANY KIND, either express or implied.
# See the License for the specific language governing permissions and
# limitations under the License.
"""Utility functions."""

from __future__ import annotations

from typing import TYPE_CHECKING, Any, Callable

import torch
from transformers.utils import is_torch_available

from optimum.exporters.base import ExporterConfig
from optimum.exporters.tasks import TasksManager
from optimum.exporters.utils import _get_submodels_and_export_configs
<<<<<<< HEAD
from optimum.utils import DIFFUSERS_MINIMUM_VERSION, ORT_QUANTIZE_MINIMUM_VERSION
from optimum.utils.import_utils import (
    _diffusers_version,
    is_diffusers_available,
    is_diffusers_version,
    is_transformers_version,
)




if is_diffusers_available():
    if not is_diffusers_version(">=", DIFFUSERS_MINIMUM_VERSION.base_version):
        raise ImportError(
            f"We found an older version of diffusers {_diffusers_version} but we require diffusers to be >= {DIFFUSERS_MINIMUM_VERSION}. "
            "Please update diffusers by running `pip install --upgrade diffusers`"
        )

=======
from optimum.utils.import_utils import is_transformers_version


>>>>>>> 1e4fe5bc
if TYPE_CHECKING:
    if is_torch_available():
        from transformers.modeling_utils import PreTrainedModel


MODEL_TYPES_REQUIRING_POSITION_IDS = {
    "arcee",
    "codegen",
    "deepseek_v3",
    "cohere",
    "falcon",
    "gemma",
    "glm",
    "gpt2",
    "gpt_bigcode",
    "gpt_neo",
    "gpt_neox",
    "gpt_oss",
    "gptj",
    "granite",
    "helium",
    "imagegpt",
    "internlm2",
    "llama",
    "mistral",
    "nemotron",
    "phi",
    "phi3",
    "qwen2",
    "qwen3",
    "qwen3_moe",
    "smollm3",
    "stablelm",
    "olmo2",
    "olmo",
}


if is_transformers_version(">=", "4.46.0"):
    MODEL_TYPES_REQUIRING_POSITION_IDS.add("opt")


def recursive_to_device(value: tuple | list | torch.Tensor, device: str):
    if isinstance(value, tuple):
        value = list(value)
        for i, val in enumerate(value):
            value[i] = recursive_to_device(val, device)
        value = tuple(value)
    elif isinstance(value, list):
        for i, val in enumerate(value):
            value[i] = recursive_to_device(val, device)
    elif isinstance(value, torch.Tensor):
        value = value.to(device)

    return value


def recursive_to_dtype(
    value: tuple | list | torch.Tensor, dtype: torch.dtype | None, start_dtype: torch.dtype | None = None
):
    if dtype is None:
        return value

    if isinstance(value, tuple):
        value = list(value)
        for i, val in enumerate(value):
            value[i] = recursive_to_dtype(val, dtype)
        value = tuple(value)
    elif isinstance(value, list):
        for i, val in enumerate(value):
            value[i] = recursive_to_dtype(val, dtype)
    elif isinstance(value, torch.Tensor):
        if start_dtype is None or (start_dtype is not None and value.dtype == start_dtype):
            value = value.to(dtype=dtype)

    return value


# Copied from https://github.com/microsoft/onnxruntime/issues/7846#issuecomment-850217402
class PickableInferenceSession:  # This is a wrapper to make the current InferenceSession class pickable.
    def __init__(self, model_path, sess_options, providers):
        import onnxruntime as ort

        self.model_path = model_path
        self.sess_options = sess_options
        self.providers = providers
        self.sess = ort.InferenceSession(self.model_path, sess_options=sess_options, providers=providers)

    def run(self, *args):
        return self.sess.run(*args)

    def get_outputs(self):
        return self.sess.get_outputs()

    def get_inputs(self):
        return self.sess.get_inputs()

    def __getstate__(self):
        return {"model_path": self.model_path}

    def __setstate__(self, values):
        import onnxruntime as ort

        self.model_path = values["model_path"]
        self.sess = ort.InferenceSession(self.model_path, sess_options=self.sess_options, providers=self.providers)


def _get_submodels_for_export_metaclip_2(model, variant):
    models_for_export = {}

    if variant == "monolith":
        models_for_export["model"] = model
    else:
        # We rather use the model patcher to patch their forward method.
        models_for_export["vision_model"] = model
        models_for_export["text_model"] = model

    return models_for_export


def get_metaclip_2_models_for_export(model: PreTrainedModel, config: ExporterConfig):
    models_for_export = _get_submodels_for_export_metaclip_2(model, config.variant)

    if config.variant == "monolith":
        export_config = config.__class__(model.config, task=config.task, variant=config.variant)
        models_for_export["model"] = (models_for_export["model"], export_config)
    else:
        vision_model_export_config = config.__class__(
            model.config, task=config.task, variant=config.variant, vision_model=True
        )
        text_model_export_config = config.__class__(
            model.config, task=config.task, variant=config.variant, vision_model=False
        )
        models_for_export["vision_model"] = (models_for_export["vision_model"], vision_model_export_config)
        models_for_export["text_model"] = (models_for_export["text_model"], text_model_export_config)

    return models_for_export


def _get_submodels_and_onnx_configs(
    model: PreTrainedModel,
    task: str,
    monolith: bool,
    custom_onnx_configs: dict,
    custom_architecture: bool,
    _variant: str,
    library_name: str,
    int_dtype: str = "int64",
    float_dtype: str = "fp32",
    fn_get_submodels: Callable | None = None,
    preprocessors: list[Any] | None = None,
    model_kwargs: dict | None = None,
):
    if library_name == "transformers" and model.config.model_type == "metaclip_2":
        export_config_constructor = TasksManager.get_exporter_config_constructor(
            model=model, exporter="onnx", task=task, library_name="transformers"
        )
        export_config = export_config_constructor(
            model.config,
            int_dtype=int_dtype,
            float_dtype=float_dtype,
            preprocessors=preprocessors,
        )
        export_config.variant = _variant
        return export_config, get_metaclip_2_models_for_export(model, export_config)
    return _get_submodels_and_export_configs(
        model,
        task,
        monolith,
        custom_onnx_configs,
        custom_architecture,
        _variant,
        library_name,
        int_dtype,
        float_dtype,
        fn_get_submodels,
        preprocessors,
        model_kwargs,
        exporter="onnx",
    )<|MERGE_RESOLUTION|>--- conflicted
+++ resolved
@@ -23,7 +23,6 @@
 from optimum.exporters.base import ExporterConfig
 from optimum.exporters.tasks import TasksManager
 from optimum.exporters.utils import _get_submodels_and_export_configs
-<<<<<<< HEAD
 from optimum.utils import DIFFUSERS_MINIMUM_VERSION, ORT_QUANTIZE_MINIMUM_VERSION
 from optimum.utils.import_utils import (
     _diffusers_version,
@@ -42,11 +41,6 @@
             "Please update diffusers by running `pip install --upgrade diffusers`"
         )
 
-=======
-from optimum.utils.import_utils import is_transformers_version
-
-
->>>>>>> 1e4fe5bc
 if TYPE_CHECKING:
     if is_torch_available():
         from transformers.modeling_utils import PreTrainedModel
