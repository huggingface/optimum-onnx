# Copyright 2022 The HuggingFace Team. All rights reserved.
#
# Licensed under the Apache License, Version 2.0 (the "License");
# you may not use this file except in compliance with the License.
# You may obtain a copy of the License at
#
#     http://www.apache.org/licenses/LICENSE-2.0
#
# Unless required by applicable law or agreed to in writing, software
# distributed under the License is distributed on an "AS IS" BASIS,
# WITHOUT WARRANTIES OR CONDITIONS OF ANY KIND, either express or implied.
# See the License for the specific language governing permissions and
# limitations under the License.
"""Model specific ONNX configurations."""

import math
import warnings
from pathlib import Path
from typing import TYPE_CHECKING, Any, Literal, Optional, Union

from packaging import version

from optimum.exporters.onnx.base import ConfigBehavior, OnnxConfig, OnnxConfigWithPast, OnnxSeq2SeqConfigWithPast
from optimum.exporters.onnx.config import (
    AudioOnnxConfig,
    AudioToTextOnnxConfig,
    EncoderDecoderBaseOnnxConfig,
    TextAndVisionOnnxConfig,
    TextDecoderOnnxConfig,
    TextDecoderWithPositionIdsOnnxConfig,
    TextEncoderOnnxConfig,
    TextSeq2SeqOnnxConfig,
    VisionOnnxConfig,
)
from optimum.exporters.onnx.constants import ONNX_DECODER_MERGED_NAME, ONNX_DECODER_NAME, ONNX_DECODER_WITH_PAST_NAME
from optimum.exporters.onnx.model_patcher import (
    CLIPModelPatcher,
    FalconModelPatcher,
    MgpstrModelPatcher,
    MistralModelPatcher,
    MusicgenModelPatcher,
    Qwen3MoeModelPatcher,
    SAMModelPatcher,
    SentenceTransformersCLIPPatcher,
    SentenceTransformersTransformerPatcher,
    SpeechT5ModelPatcher,
    VisionEncoderDecoderPatcher,
    VitPoseModelPatcher,
)
from optimum.exporters.tasks import TasksManager
from optimum.utils import (
    DEFAULT_DUMMY_SHAPES,
    ASTDummyAudioInputGenerator,
    BartDummyTextInputGenerator,
    BloomDummyPastKeyValuesGenerator,
    Dinov2DummyInputGenerator,
    DummyCodegenDecoderTextInputGenerator,
    DummyDecisionTransformerInputGenerator,
    DummyDecoderTextInputGenerator,
    DummyEncodecInputGenerator,
    DummyFluxTransformerTextInputGenerator,
    DummyFluxTransformerVisionInputGenerator,
    DummyInputGenerator,
    DummyIntGenerator,
    DummyPastKeyValuesGenerator,
    DummyPatchTSTInputGenerator,
    DummyPix2StructInputGenerator,
    DummyPointsGenerator,
    DummySeq2SeqDecoderTextInputGenerator,
    DummySeq2SeqPastKeyValuesGenerator,
    DummySpeechT5InputGenerator,
    DummyTextInputGenerator,
    DummyTimestepInputGenerator,
    DummyTransformerTextInputGenerator,
    DummyTransformerTimestepInputGenerator,
    DummyTransformerVisionInputGenerator,
    DummyVisionEmbeddingsGenerator,
    DummyVisionEncoderDecoderPastKeyValuesGenerator,
    DummyVisionInputGenerator,
    DummyXPathSeqInputGenerator,
    FalconDummyPastKeyValuesGenerator,
    GemmaDummyPastKeyValuesGenerator,
    GPTBigCodeDummyPastKeyValuesGenerator,
    LongformerDummyTextInputGenerator,
    MCTCTDummyAudioInputGenerator,
    MistralDummyPastKeyValuesGenerator,
    NormalizedConfig,
    NormalizedEncoderDecoderConfig,
    NormalizedSeq2SeqConfig,
    NormalizedTextAndVisionConfig,
    NormalizedTextConfig,
    NormalizedTextConfigWithGQA,
    NormalizedTimeSeriesForecastingConfig,
    NormalizedVisionConfig,
    PerceiverDummyInputGenerator,
    Speech2TextDummyAudioInputGenerator,
    T5DummySeq2SeqPastKeyValuesGenerator,
    VitPoseDummyInputGenerator,
    is_diffusers_available,
    is_diffusers_version,
    is_transformers_version,
    logging,
)
from optimum.utils.normalized_config import NormalizedConfigManager


# TODO : moved back onnx imports applied in https://github.com/huggingface/optimum/pull/2114/files after refactorization

if TYPE_CHECKING:
    from transformers import PretrainedConfig
    from transformers.modeling_utils import PreTrainedModel

    if is_diffusers_available():
        from diffusers import ModelMixin

logger = logging.get_logger(__name__)


COMMON_TEXT_TASKS = [
    "feature-extraction",
    "fill-mask",
    "multiple-choice",
    "question-answering",
    "text-classification",
    "token-classification",
]


COMMON_TEXT_GENERATION_TASKS = [
    "feature-extraction",
    "feature-extraction-with-past",
    "text-generation",
    "text-generation-with-past",
]

COMMON_TEXT2TEXT_GENERATION_TASKS = [
    *COMMON_TEXT_GENERATION_TASKS,
    "text2text-generation",
    "text2text-generation-with-past",
]


register_tasks_manager_onnx = TasksManager.create_register("onnx")


@register_tasks_manager_onnx("bert", *COMMON_TEXT_TASKS)
class BertOnnxConfig(TextEncoderOnnxConfig):
    NORMALIZED_CONFIG_CLASS = NormalizedTextConfig
    ATOL_FOR_VALIDATION = 1e-4

    @property
    def inputs(self) -> dict[str, dict[int, str]]:
        if self.task == "multiple-choice":
            dynamic_axis = {0: "batch_size", 1: "num_choices", 2: "sequence_length"}
        else:
            dynamic_axis = {0: "batch_size", 1: "sequence_length"}
        return {
            "input_ids": dynamic_axis,
            "attention_mask": dynamic_axis,
            "token_type_ids": dynamic_axis,
        }


@register_tasks_manager_onnx("visual_bert", *["feature-extraction"])
class VisualBertOnnxConfig(TextAndVisionOnnxConfig):
    NORMALIZED_CONFIG_CLASS = NormalizedTextConfig
    DUMMY_INPUT_GENERATOR_CLASSES = (
        DummyTextInputGenerator,
        DummyVisionInputGenerator,
    )

    @property
    def inputs(self) -> dict[str, dict[int, str]]:
        return {
            "input_ids": {0: "batch_size", 1: "sequence_length"},
            "attention_mask": {0: "batch_size", 1: "sequence_length"},
            "visual_embeds": {0: "batch_size", 1: "visual_seq_length", 2: "visual_embedding_dim"},
            "visual_attention_mask": {0: "batch_size", 1: "visual_seq_length"},
            "visual_token_type_ids": {0: "batch_size", 1: "visual_seq_length"},
        }

    @property
    def outputs(self) -> dict[str, dict[int, str]]:
        return {
            "last_hidden_state": {0: "batch_size", 1: "sequence_length + visual_seq_length"},
        }


@register_tasks_manager_onnx("albert", *COMMON_TEXT_TASKS)
class AlbertOnnxConfig(BertOnnxConfig):
    pass


@register_tasks_manager_onnx("convbert", *COMMON_TEXT_TASKS)
class ConvBertOnnxConfig(BertOnnxConfig):
    pass


@register_tasks_manager_onnx("electra", *COMMON_TEXT_TASKS)
class ElectraOnnxConfig(BertOnnxConfig):
    pass


@register_tasks_manager_onnx("roformer", *COMMON_TEXT_TASKS)
class RoFormerOnnxConfig(BertOnnxConfig):
    pass


@register_tasks_manager_onnx("squeezebert", *COMMON_TEXT_TASKS)
class SqueezeBertOnnxConfig(BertOnnxConfig):
    pass


@register_tasks_manager_onnx("mobilebert", *COMMON_TEXT_TASKS)
class MobileBertOnnxConfig(BertOnnxConfig):
    pass


@register_tasks_manager_onnx("nystromformer", *COMMON_TEXT_TASKS)
class NystromformerOnnxConfig(BertOnnxConfig):
    pass


@register_tasks_manager_onnx("xlm", *COMMON_TEXT_TASKS)
class XLMOnnxConfig(BertOnnxConfig):
    pass


@register_tasks_manager_onnx("splinter", *["feature-extraction", "question-answering"])
class SplinterOnnxConfig(BertOnnxConfig):
    pass


@register_tasks_manager_onnx("rembert", *COMMON_TEXT_TASKS)
class RemBertOnnxConfig(BertOnnxConfig):
    pass


@register_tasks_manager_onnx("longformer", *COMMON_TEXT_TASKS)
class LongformerOnnxConfig(BertOnnxConfig):
    DUMMY_INPUT_GENERATOR_CLASSES = (LongformerDummyTextInputGenerator,)

    @property
    def inputs(self) -> dict[str, dict[int, str]]:
        inputs = super().inputs

        inputs["global_attention_mask"] = inputs["attention_mask"]

        return inputs


@register_tasks_manager_onnx("megatron-bert", *COMMON_TEXT_TASKS)
class MegatronBertOnnxConfig(BertOnnxConfig):
    pass


@register_tasks_manager_onnx("distilbert", *COMMON_TEXT_TASKS)
class DistilBertOnnxConfig(BertOnnxConfig):
    @property
    def inputs(self) -> dict[str, dict[int, str]]:
        if self.task == "multiple-choice":
            dynamic_axis = {0: "batch_size", 1: "num_choices", 2: "sequence_length"}
        else:
            dynamic_axis = {0: "batch_size", 1: "sequence_length"}
        return {"input_ids": dynamic_axis, "attention_mask": dynamic_axis}


@register_tasks_manager_onnx(
    "modernbert",
    *[
        "feature-extraction",
        "fill-mask",
        "text-classification",
        "token-classification",
    ],
)
class ModernBertOnnxConfig(DistilBertOnnxConfig):
    MIN_TRANSFORMERS_VERSION = version.parse("4.48.0")


@register_tasks_manager_onnx("mpnet", *COMMON_TEXT_TASKS)
class MPNetOnnxConfig(DistilBertOnnxConfig):
    pass


@register_tasks_manager_onnx("roberta", *COMMON_TEXT_TASKS)
class RobertaOnnxConfig(DistilBertOnnxConfig):
    pass


@register_tasks_manager_onnx("camembert", *COMMON_TEXT_TASKS)
class CamembertOnnxConfig(DistilBertOnnxConfig):
    pass


@register_tasks_manager_onnx("flaubert", *COMMON_TEXT_TASKS)
class FlaubertOnnxConfig(BertOnnxConfig):
    pass


@register_tasks_manager_onnx("ibert", *COMMON_TEXT_TASKS)
class IBertOnnxConfig(DistilBertOnnxConfig):
    pass


@register_tasks_manager_onnx("xlm-roberta", *COMMON_TEXT_TASKS)
class XLMRobertaOnnxConfig(DistilBertOnnxConfig):
    pass


@register_tasks_manager_onnx(
    "deberta",
    *["feature-extraction", "fill-mask", "text-classification", "token-classification", "question-answering"],
)
class DebertaOnnxConfig(BertOnnxConfig):
    @property
    def inputs(self) -> dict[str, dict[int, str]]:
        common_inputs = super().inputs
        if self._config.type_vocab_size == 0:
            common_inputs.pop("token_type_ids")
        return common_inputs


@register_tasks_manager_onnx(
    "markuplm", *["feature-extraction", "text-classification", "token-classification", "question-answering"]
)
class MarkupLMOnnxConfig(BertOnnxConfig):
    DUMMY_INPUT_GENERATOR_CLASSES = (
        DummyTextInputGenerator,
        DummyXPathSeqInputGenerator,
    )

    @property
    def inputs(self) -> dict[str, dict[int, str]]:
        dynamic_axis = {0: "batch_size", 1: "sequence_length"}
        xpath_dynamic_axis = {0: "batch_size", 1: "sequence_length", 2: "max_depth"}
        return {
            "input_ids": dynamic_axis,
            "attention_mask": dynamic_axis,
            "token_type_ids": dynamic_axis,
            "xpath_subs_seq": xpath_dynamic_axis,
            "xpath_tags_seq": xpath_dynamic_axis,
        }


@register_tasks_manager_onnx("deberta-v2", *COMMON_TEXT_TASKS)
class DebertaV2OnnxConfig(DebertaOnnxConfig):
    pass


@register_tasks_manager_onnx(
    "esm", *["feature-extraction", "fill-mask", "text-classification", "token-classification"]
)
class EsmOnnxConfig(TextEncoderOnnxConfig):
    NORMALIZED_CONFIG_CLASS = NormalizedTextConfig
    ATOL_FOR_VALIDATION = 1e-4

    @property
    def inputs(self) -> dict[str, dict[int, str]]:
        dynamic_axis = {0: "batch_size", 1: "sequence_length"}
        return {
            "input_ids": dynamic_axis,
            "attention_mask": dynamic_axis,
        }


@register_tasks_manager_onnx("gpt2", *[*COMMON_TEXT_GENERATION_TASKS, "text-classification", "token-classification"])
class GPT2OnnxConfig(TextDecoderWithPositionIdsOnnxConfig):
    NORMALIZED_CONFIG_CLASS = NormalizedTextConfig.with_args(num_layers="n_layer", num_attention_heads="n_head")


@register_tasks_manager_onnx("gptj", *[*COMMON_TEXT_GENERATION_TASKS, "text-classification", "question-answering"])
class GPTJOnnxConfig(GPT2OnnxConfig):
    pass


@register_tasks_manager_onnx("codegen", *COMMON_TEXT_GENERATION_TASKS)
class CodeGenOnnxConfig(GPT2OnnxConfig):
    pass


@register_tasks_manager_onnx("imagegpt", *["feature-extraction", "image-classification"])
class ImageGPTOnnxConfig(GPT2OnnxConfig):
    pass


@register_tasks_manager_onnx("decision_transformer", *["feature-extraction", "reinforcement-learning"])
class DecisionTransformerOnnxConfig(OnnxConfig):
    DUMMY_INPUT_GENERATOR_CLASSES = (DummyDecisionTransformerInputGenerator,)
    NORMALIZED_CONFIG_CLASS = NormalizedConfig

    @property
    def inputs(self) -> dict[str, dict[int, str]]:
        return {
            "states": {0: "batch_size", 1: "sequence_length"},
            "actions": {0: "batch_size", 1: "sequence_length"},
            "timesteps": {0: "batch_size", 1: "sequence_length"},
            "returns_to_go": {0: "batch_size", 1: "sequence_length"},
            "attention_mask": {0: "batch_size", 1: "sequence_length"},
        }

    @property
    def outputs(self) -> dict[str, dict[int, str]]:
        return {
            "state_preds": {0: "batch_size", 1: "sequence_length"},
            "action_preds": {0: "batch_size", 1: "sequence_length"},
            "return_preds": {0: "batch_size", 1: "sequence_length"},
            "last_hidden_state": {0: "batch_size", 1: "sequence_length"},
        }


@register_tasks_manager_onnx("gpt_neo", *[*COMMON_TEXT_GENERATION_TASKS, "text-classification"])
class GPTNeoOnnxConfig(TextDecoderWithPositionIdsOnnxConfig):
    NORMALIZED_CONFIG_CLASS = NormalizedTextConfig.with_args(num_attention_heads="num_heads")


@register_tasks_manager_onnx("gpt_neox", *[*COMMON_TEXT_GENERATION_TASKS, "text-classification"])
class GPTNeoXOnnxConfig(TextDecoderWithPositionIdsOnnxConfig):
    NORMALIZED_CONFIG_CLASS = NormalizedTextConfig


# OPT does not take position_ids as input for transfomers < v4.46, needs it for transformers >= v4.46
if is_transformers_version(">=", "4.46.0"):

    @register_tasks_manager_onnx("opt", *[*COMMON_TEXT_GENERATION_TASKS, "text-classification", "question-answering"])
    class OPTOnnxConfig(TextDecoderWithPositionIdsOnnxConfig):
        NORMALIZED_CONFIG_CLASS = NormalizedTextConfig

else:

    @register_tasks_manager_onnx("opt", *[*COMMON_TEXT_GENERATION_TASKS, "text-classification", "question-answering"])
    class OPTOnnxConfig(TextDecoderOnnxConfig):
        NORMALIZED_CONFIG_CLASS = NormalizedTextConfig


@register_tasks_manager_onnx("llama", *[*COMMON_TEXT_GENERATION_TASKS, "text-classification"])
class LlamaOnnxConfig(TextDecoderWithPositionIdsOnnxConfig):
    DUMMY_INPUT_GENERATOR_CLASSES = (DummyTextInputGenerator, MistralDummyPastKeyValuesGenerator)
    DUMMY_PKV_GENERATOR_CLASS = MistralDummyPastKeyValuesGenerator
    NORMALIZED_CONFIG_CLASS = NormalizedTextConfig


@register_tasks_manager_onnx("smollm3", *[*COMMON_TEXT_GENERATION_TASKS, "text-classification"])
class SmolLM3OnnxConfig(LlamaOnnxConfig):
    MIN_TRANSFORMERS_VERSION = version.parse("4.53.0")


@register_tasks_manager_onnx("olmo", *COMMON_TEXT_GENERATION_TASKS)
class OlmoOnnxConfig(LlamaOnnxConfig):
    ATOL_FOR_VALIDATION = 1e-4
    MIN_TRANSFORMERS_VERSION = version.parse("4.40.0")


@register_tasks_manager_onnx("olmo2", *COMMON_TEXT_GENERATION_TASKS)
class Olmo2OnnxConfig(OlmoOnnxConfig):
    MIN_TRANSFORMERS_VERSION = version.parse("4.47.0")


@register_tasks_manager_onnx("qwen2", *[*COMMON_TEXT_GENERATION_TASKS, "text-classification", "token-classification"])
class Qwen2OnnxConfig(LlamaOnnxConfig):
    MIN_TRANSFORMERS_VERSION = version.parse("4.37.0")


@register_tasks_manager_onnx("qwen3", *[*COMMON_TEXT_GENERATION_TASKS, "text-classification"])
class Qwen3OnnxConfig(LlamaOnnxConfig):
    MIN_TRANSFORMERS_VERSION = version.parse("4.51.0")


@register_tasks_manager_onnx(
    "qwen3_moe", *[*COMMON_TEXT_GENERATION_TASKS, "text-classification", "token-classification"]
)
class Qwen3MoeOnnxConfig(LlamaOnnxConfig):
    MIN_TRANSFORMERS_VERSION = version.parse("4.51.0")
    _MODEL_PATCHER = Qwen3MoeModelPatcher


@register_tasks_manager_onnx("gemma", *[*COMMON_TEXT_GENERATION_TASKS, "text-classification"])
class GemmaOnnxConfig(LlamaOnnxConfig):
    DUMMY_INPUT_GENERATOR_CLASSES = (DummyTextInputGenerator, GemmaDummyPastKeyValuesGenerator)
    DUMMY_PKV_GENERATOR_CLASS = GemmaDummyPastKeyValuesGenerator
    MIN_TRANSFORMERS_VERSION = version.parse("4.38.0")


@register_tasks_manager_onnx("granite", *COMMON_TEXT_GENERATION_TASKS)
class GraniteOnnxConfig(LlamaOnnxConfig):
    MIN_TRANSFORMERS_VERSION = version.parse("4.45.0")
    MIN_TORCH_VERSION = version.parse("2.5.0")


@register_tasks_manager_onnx("phi", *[*COMMON_TEXT_GENERATION_TASKS, "text-classification"])
class PhiOnnxConfig(TextDecoderWithPositionIdsOnnxConfig):
    NORMALIZED_CONFIG_CLASS = NormalizedTextConfig
    MIN_TRANSFORMERS_VERSION = version.parse("4.36.0")


@register_tasks_manager_onnx("phi3", *[*COMMON_TEXT_GENERATION_TASKS, "text-classification"])
class Phi3OnnxConfig(PhiOnnxConfig):
    DUMMY_INPUT_GENERATOR_CLASSES = (DummyTextInputGenerator, MistralDummyPastKeyValuesGenerator)
    DUMMY_PKV_GENERATOR_CLASS = MistralDummyPastKeyValuesGenerator
    NORMALIZED_CONFIG_CLASS = NormalizedTextConfigWithGQA
    MIN_TRANSFORMERS_VERSION = version.parse("4.41.0")


@register_tasks_manager_onnx("internlm2", *["text-generation", "text-generation-with-past"])
class InternLM2OnnxConfig(LlamaOnnxConfig):
    MIN_TRANSFORMERS_VERSION = version.parse("4.41.0")


@register_tasks_manager_onnx("mistral", *[*COMMON_TEXT_GENERATION_TASKS, "text-classification"])
class MistralOnnxConfig(TextDecoderWithPositionIdsOnnxConfig):
    MIN_TRANSFORMERS_VERSION = version.parse("4.35.0")

<<<<<<< HEAD
    DEFAULT_ONNX_OPSET = 14
=======
    DUMMY_INPUT_GENERATOR_CLASSES = (
        MistralDummyPastKeyValuesGenerator,
        *TextDecoderOnnxConfig.DUMMY_INPUT_GENERATOR_CLASSES,
    )
    DUMMY_PKV_GENERATOR_CLASS = MistralDummyPastKeyValuesGenerator
>>>>>>> ca4f06b8
    NORMALIZED_CONFIG_CLASS = NormalizedTextConfig.with_args(num_key_value_heads="num_key_value_heads", allow_new=True)
    DUMMY_INPUT_GENERATOR_CLASSES = (DummyTextInputGenerator, MistralDummyPastKeyValuesGenerator)
    DUMMY_PKV_GENERATOR_CLASS = MistralDummyPastKeyValuesGenerator
    _MODEL_PATCHER = MistralModelPatcher


@register_tasks_manager_onnx("mpt", *[*COMMON_TEXT_GENERATION_TASKS, "text-classification", "token-classification"])
class MPTOnnxConfig(TextDecoderOnnxConfig):
    # MPT does not require position_ids input.
<<<<<<< HEAD
    DEFAULT_ONNX_OPSET = 13
    MIN_TRANSFORMERS_VERSION = version.parse("4.36.0")
=======
    # TODO: fix inference for transformers < v4.41 for beam_search > 1
    MIN_TRANSFORMERS_VERSION = version.parse("4.41.0")
>>>>>>> ca4f06b8
    NORMALIZED_CONFIG_CLASS = NormalizedTextConfig.with_args(
        num_attention_heads="n_heads", hidden_size="d_model", num_layers="n_layers"
    )


@register_tasks_manager_onnx("bloom", *[*COMMON_TEXT_GENERATION_TASKS, "text-classification", "token-classification"])
class BloomOnnxConfig(TextDecoderOnnxConfig):
    # Bloom does not require position_ids input.
<<<<<<< HEAD
    DEFAULT_ONNX_OPSET = 14  # Bloom uses F.scaled_dot_product_attention
    MIN_TRANSFORMERS_VERSION = version.parse("4.36.0")
=======
    DUMMY_INPUT_GENERATOR_CLASSES = (
        BloomDummyPastKeyValuesGenerator,
        *TextDecoderOnnxConfig.DUMMY_INPUT_GENERATOR_CLASSES,
    )

    MIN_TRANSFORMERS_VERSION = version.parse("4.44.0")
>>>>>>> ca4f06b8
    DUMMY_PKV_GENERATOR_CLASS = BloomDummyPastKeyValuesGenerator
    DUMMY_INPUT_GENERATOR_CLASSES = (DummyTextInputGenerator, BloomDummyPastKeyValuesGenerator)
    NORMALIZED_CONFIG_CLASS = NormalizedTextConfig.with_args(num_layers="n_layer", num_attention_heads="n_head")

    def add_past_key_values(self, inputs_or_outputs: dict[str, dict[int, str]], direction: str):
        if is_transformers_version(">=", "4.44"):
            super().add_past_key_values(inputs_or_outputs, direction)
        else:
            if direction not in ["inputs", "outputs"]:
                raise ValueError(f'direction must either be "inputs" or "outputs", but {direction} was given')

            if direction == "inputs":
                decoder_sequence_name = "past_sequence_length"
                name = "past_key_values"
            else:
                decoder_sequence_name = "past_sequence_length + 1"
                name = "present"

            for i in range(self._normalized_config.num_layers):
                inputs_or_outputs[f"{name}.{i}.key"] = {0: "batch_size * num_heads", 2: decoder_sequence_name}
                inputs_or_outputs[f"{name}.{i}.value"] = {0: "batch_size * num_heads", 1: decoder_sequence_name}


@register_tasks_manager_onnx(
    "gpt_bigcode", *[*COMMON_TEXT_GENERATION_TASKS, "text-classification", "token-classification"]
)
class GPTBigCodeOnnxConfig(TextDecoderWithPositionIdsOnnxConfig):
    DUMMY_INPUT_GENERATOR_CLASSES = (
        GPTBigCodeDummyPastKeyValuesGenerator,
        *TextDecoderOnnxConfig.DUMMY_INPUT_GENERATOR_CLASSES,
    )
    DUMMY_PKV_GENERATOR_CLASS = GPTBigCodeDummyPastKeyValuesGenerator
    NORMALIZED_CONFIG_CLASS = NormalizedConfigManager.get_normalized_config_class("gpt_bigcode")

    def add_past_key_values(self, inputs_or_outputs: dict[str, dict[int, str]], direction: str):
        if direction not in ["inputs", "outputs"]:
            raise ValueError(f'direction must either be "inputs" or "outputs", but {direction} was given')

        if direction == "inputs":
            decoder_sequence_name = "past_sequence_length"
            name = "past_key_values"
        else:
            decoder_sequence_name = "past_sequence_length + 1"
            name = "present"

        for i in range(self._normalized_config.num_layers):
            # No dim for `n_head` when using multi-query attention
            inputs_or_outputs[f"{name}.{i}.key_value"] = {0: "batch_size", 1: decoder_sequence_name}

    def flatten_past_key_values(self, flattened_output, name, idx, t):
        flattened_output[f"{name}.{idx}.key_value"] = t


@register_tasks_manager_onnx("falcon", *[*COMMON_TEXT_GENERATION_TASKS, "question-answering", "token-classification"])
class FalconOnnxConfig(TextDecoderOnnxConfig):
    # This is due to the cache refactoring for Falcon in 4.36
    MIN_TRANSFORMERS_VERSION = version.parse("4.35.99")

    DUMMY_INPUT_GENERATOR_CLASSES = (
        FalconDummyPastKeyValuesGenerator,
        *TextDecoderOnnxConfig.DUMMY_INPUT_GENERATOR_CLASSES,
    )
    NORMALIZED_CONFIG_CLASS = NormalizedTextConfig
    DUMMY_PKV_GENERATOR_CLASS = FalconDummyPastKeyValuesGenerator

    # we need to set output_attentions=True in the model input to avoid calling
    # torch.nn.functional.scaled_dot_product_attention that is not supported by the ONNX export
    _MODEL_PATCHER = FalconModelPatcher

    def __init__(
        self,
        config: "PretrainedConfig",
        task: str = "feature-extraction",
        int_dtype: str = "int64",
        float_dtype: str = "fp32",
        use_past: bool = False,
        use_past_in_inputs: bool = False,
        preprocessors: Optional[list[Any]] = None,
        legacy: bool = False,
    ):
        super().__init__(
            config=config,
            task=task,
            int_dtype=int_dtype,
            float_dtype=float_dtype,
            use_past=use_past,
            use_past_in_inputs=use_past_in_inputs,
            preprocessors=preprocessors,
            legacy=legacy,
        )
        # For some reason Falcon config.num_kv_heads can not be trusted, see in Transformers:
        # https://github.com/huggingface/transformers/blob/v4.34.0/src/transformers/models/falcon/modeling_falcon.py#L337
        self._normalized_config.num_kv_heads = (
            self._normalized_config.num_kv_heads
            if (self._normalized_config.new_decoder_architecture or not self._normalized_config.multi_query)
            else 1
        )

    @property
    def inputs(self) -> dict[str, dict[int, str]]:
        common_inputs = super().inputs

        if not self.legacy and not self._config.alibi and self.task in ["text-generation", "feature-extraction"]:
            # When alibi is used, position_ids are not used in Falcon.
            # Reference: https://github.com/huggingface/transformers/blob/v4.34.0/src/transformers/models/falcon/modeling_falcon.py#L1116
            common_inputs["position_ids"] = {0: "batch_size", 1: "sequence_length"}

        return common_inputs


@register_tasks_manager_onnx(
    "t5",
    *["feature-extraction", "feature-extraction-with-past", "text2text-generation", "text2text-generation-with-past"],
)
class T5OnnxConfig(TextSeq2SeqOnnxConfig):
    DUMMY_INPUT_GENERATOR_CLASSES = (
        *TextSeq2SeqOnnxConfig.DUMMY_INPUT_GENERATOR_CLASSES[:-1],
        T5DummySeq2SeqPastKeyValuesGenerator,
    )
    DUMMY_PKV_GENERATOR_CLASS = T5DummySeq2SeqPastKeyValuesGenerator
    NORMALIZED_CONFIG_CLASS = NormalizedSeq2SeqConfig.with_args(
        hidden_size="d_model",
        num_attention_heads="num_heads",
        encoder_num_layers="num_layers",
        decoder_num_layers="num_decoder_layers",
        key_value_dim="d_kv",
        allow_new=True,
    )

    def generate_dummy_inputs_for_validation(
        self, reference_model_inputs: dict[str, Any], onnx_input_names: Optional[list[str]] = None
    ) -> dict[str, Any]:
        if self._behavior is ConfigBehavior.DECODER:
            reference_model_inputs["input_ids"] = reference_model_inputs.pop("decoder_input_ids")

        if onnx_input_names is not None:
            if "encoder_outputs" in reference_model_inputs:
                if "encoder_hidden_states" in onnx_input_names:
                    reference_model_inputs["encoder_hidden_states"] = reference_model_inputs.pop("encoder_outputs")[0]
                else:
                    reference_model_inputs.pop("encoder_outputs")
        else:
            # TODO: remove this else in optimum 2.0 and make onnx_input_names a required argument
            # T5 requires encoder_hidden_states as an input for both the without/with past models,
            # which is different than other architectures that require it only for the without past case
            reference_model_inputs["encoder_hidden_states"] = reference_model_inputs.pop("encoder_outputs")[0]

        return super().generate_dummy_inputs_for_validation(reference_model_inputs)


@register_tasks_manager_onnx(
    "mt5",
    *["feature-extraction", "feature-extraction-with-past", "text2text-generation", "text2text-generation-with-past"],
)
class MT5OnnxConfig(T5OnnxConfig):
    ATOL_FOR_VALIDATION = 1e-4


@register_tasks_manager_onnx(
    "longt5",
    *["feature-extraction", "feature-extraction-with-past", "text2text-generation", "text2text-generation-with-past"],
)
class LongT5OnnxConfig(T5OnnxConfig):
    pass


@register_tasks_manager_onnx(
    "m2m_100",
    *["feature-extraction", "feature-extraction-with-past", "text2text-generation", "text2text-generation-with-past"],
)
class M2M100OnnxConfig(TextSeq2SeqOnnxConfig):
    NORMALIZED_CONFIG_CLASS = NormalizedSeq2SeqConfig.with_args(
        encoder_num_layers="encoder_layers",
        decoder_num_layers="decoder_layers",
        num_layers="decoder_layers",  # Used for the text-generation task past key values input generation.
        encoder_num_attention_heads="encoder_attention_heads",
        decoder_num_attention_heads="decoder_attention_heads",
        eos_token_id="eos_token_id",
    )
    DUMMY_INPUT_GENERATOR_CLASSES = (
        BartDummyTextInputGenerator,
        {
            "feature-extraction": DummySeq2SeqDecoderTextInputGenerator,
            "text-generation": DummyDecoderTextInputGenerator,
        },
        {
            "feature-extraction": DummySeq2SeqPastKeyValuesGenerator,
            "text-generation": DummyPastKeyValuesGenerator,
        },
    )

    def _create_dummy_input_generator_classes(self, **kwargs) -> list["DummyInputGenerator"]:
        dummy_text_input_generator = self.DUMMY_INPUT_GENERATOR_CLASSES[0](
            self.task, self._normalized_config, **kwargs
        )
        task = "feature-extraction" if self.task != "text-generation" else "text-generation"
        dummy_decoder_text_input_generator = self.DUMMY_INPUT_GENERATOR_CLASSES[1][task](
            self.task, self._normalized_config, **kwargs
        )
        if self.task != "text-generation":
            kwargs["encoder_sequence_length"] = dummy_text_input_generator.sequence_length

        dummy_seq2seq_past_key_values_generator = self.DUMMY_INPUT_GENERATOR_CLASSES[2][task](
            self.task, self._normalized_config, **kwargs
        )
        dummy_inputs_generators = [
            dummy_text_input_generator,
            dummy_decoder_text_input_generator,
            dummy_seq2seq_past_key_values_generator,
        ]

        return dummy_inputs_generators

    @property
    def inputs_for_default_and_seq2seq_lm(self):
        return super().inputs

    @property
    def inputs_for_causal_lm(self):
        if self.use_past_in_inputs:
            common_inputs = {
                "input_ids": {0: "batch_size", 1: "sequence_length"},
                "attention_mask": {0: "batch_size", 1: "past_sequence_length + 1"},
            }
            for i in range(self._normalized_config.decoder_num_layers):
                common_inputs[f"past_key_values.{i}.key"] = {
                    0: "batch_size",
                    2: "past_sequence_length",
                }
                common_inputs[f"past_key_values.{i}.value"] = {
                    0: "batch_size",
                    2: "past_sequence_length",
                }
        else:
            common_inputs = {
                "input_ids": {0: "batch_size", 1: "sequence_length"},
                "attention_mask": {0: "batch_size", 1: "sequence_length"},
            }

        return common_inputs

    @property
    def inputs_for_other_tasks(self):
        return {
            "input_ids": {0: "batch_size", 1: "sequence_length"},
            "attention_mask": {0: "batch_size", 1: "sequence_length"},
        }

    @property
    def inputs(self) -> dict[str, dict[int, str]]:
        inputs_properties = {
            "feature-extraction": self.inputs_for_default_and_seq2seq_lm,
            "text2text-generation": self.inputs_for_default_and_seq2seq_lm,
            "text-generation": self.inputs_for_causal_lm,
            "other": self.inputs_for_other_tasks,
        }
        return inputs_properties.get(self.task, inputs_properties["other"])

    @property
    def outputs(self) -> dict[str, dict[int, str]]:
        if self.task in ["feature-extraction", "text2text-generation"]:
            common_outputs = super().outputs
        else:
            common_outputs = super(OnnxConfigWithPast, self).outputs
            if self.use_past:
                # When exporting decoder models with use_cache=True, both the decoder without past and with past have the KV cache as an output.
                for i in range(
                    self._normalized_config.encoder_num_layers
                    if self.task != "text-generation"
                    else self._normalized_config.decoder_num_layers
                ):
                    common_outputs[f"present.{i}.key"] = {0: "batch_size", 2: "past_sequence_length + sequence_length"}
                    common_outputs[f"present.{i}.value"] = {
                        0: "batch_size",
                        2: "past_sequence_length + sequence_length",
                    }
        return common_outputs

    def generate_dummy_inputs(self, framework: str = "pt", **kwargs):
        # This will handle the attention mask padding when Bart is used for text-generation.
        if self.task == "text-generation":
            self.PAD_ATTENTION_MASK_TO_PAST = True

        dummy_inputs = super().generate_dummy_inputs(framework=framework, **kwargs)

        # Setting it back to the default version.
        self.PAD_ATTENTION_MASK_TO_PAST = False
        return dummy_inputs

    def flatten_past_key_values(self, flattened_output, name, idx, t):
        if self.task in ["feature-extraction", "text2text-generation"]:
            flattened_output = super().flatten_past_key_values(flattened_output, name, idx, t)
        else:
            flattened_output = super(OnnxSeq2SeqConfigWithPast, self).flatten_past_key_values(
                flattened_output, name, idx, t
            )


@register_tasks_manager_onnx(
    "bart", *[*COMMON_TEXT2TEXT_GENERATION_TASKS, "text-classification", "question-answering"]
)
class BartOnnxConfig(M2M100OnnxConfig):
    MIN_TORCH_VERSION = version.parse("2.1.2")


@register_tasks_manager_onnx(
    "mbart", *[*COMMON_TEXT2TEXT_GENERATION_TASKS, "text-classification", "question-answering"]
)
class MBartOnnxConfig(BartOnnxConfig):
    pass


@register_tasks_manager_onnx("blenderbot", *COMMON_TEXT2TEXT_GENERATION_TASKS)
class BlenderbotOnnxConfig(BartOnnxConfig):
    pass


@register_tasks_manager_onnx("blenderbot-small", *COMMON_TEXT2TEXT_GENERATION_TASKS)
class BlenderbotSmallOnnxConfig(BartOnnxConfig):
    pass


@register_tasks_manager_onnx("big_bird", *COMMON_TEXT_TASKS)
class BigBirdOnnxConfig(DistilBertOnnxConfig):
    pass


@register_tasks_manager_onnx(
    "bigbird_pegasus", *[*COMMON_TEXT2TEXT_GENERATION_TASKS, "text-classification", "question-answering"]
)
class BigBirdPegasusOnnxConfig(BartOnnxConfig):
    @property
    def inputs(self) -> dict[str, dict[int, str]]:
        inputs = super().inputs
        if self._config.attention_type == "block_sparse":
            # BigBirdPegasusEncoder creates its own attention_mask internally
            # https://github.com/huggingface/transformers/blob/v4.48.0/src/transformers/models/bigbird_pegasus/modeling_bigbird_pegasus.py#L1875
            inputs.pop("attention_mask", None)
        return inputs


@register_tasks_manager_onnx("pegasus", *COMMON_TEXT2TEXT_GENERATION_TASKS)
class PegasusOnnxConfig(BartOnnxConfig):
    pass


@register_tasks_manager_onnx("marian", *COMMON_TEXT2TEXT_GENERATION_TASKS)
class MarianOnnxConfig(BartOnnxConfig):
    pass


@register_tasks_manager_onnx("vit", *["feature-extraction", "image-classification", "masked-im"])
class ViTOnnxConfig(VisionOnnxConfig):
    NORMALIZED_CONFIG_CLASS = NormalizedVisionConfig
    MIN_TORCH_VERSION = version.parse("1.11")

    @property
    def inputs(self) -> dict[str, dict[int, str]]:
        return {"pixel_values": {0: "batch_size", 1: "num_channels", 2: "height", 3: "width"}}

    @property
    def outputs(self) -> dict[str, dict[int, str]]:
        common_outputs = super().outputs

        if self.task == "feature-extraction":
            common_outputs["last_hidden_state"] = {0: "batch_size"}

        return common_outputs


@register_tasks_manager_onnx("vitpose", *["keypoint-detection"])
class VitPoseOnnxConfig(ViTOnnxConfig):
    DUMMY_INPUT_GENERATOR_CLASSES = (VitPoseDummyInputGenerator,)
    ATOL_FOR_VALIDATION = 1e-4

    _MODEL_PATCHER = VitPoseModelPatcher

    @property
    def inputs(self) -> dict[str, dict[int, str]]:
        return {"pixel_values": {0: "batch_size"}}


@register_tasks_manager_onnx("cvt", *["feature-extraction", "image-classification"])
class CvTOnnxConfig(ViTOnnxConfig):
    ATOL_FOR_VALIDATION = 1e-2


@register_tasks_manager_onnx("levit", *["feature-extraction", "image-classification"])
class LevitOnnxConfig(ViTOnnxConfig):
    pass


@register_tasks_manager_onnx("deit", *["feature-extraction", "image-classification", "masked-im"])
class DeiTOnnxConfig(ViTOnnxConfig):
    pass


@register_tasks_manager_onnx("beit", *["feature-extraction", "image-classification"])
class BeitOnnxConfig(ViTOnnxConfig):
    pass


@register_tasks_manager_onnx("convnext", *["feature-extraction", "image-classification"])
class ConvNextOnnxConfig(ViTOnnxConfig):
    pass


@register_tasks_manager_onnx("convnextv2", *["feature-extraction", "image-classification"])
class ConvNextV2OnnxConfig(ViTOnnxConfig):
    pass


@register_tasks_manager_onnx("hiera", *["feature-extraction", "image-classification"])
class HieraOnnxConfig(ViTOnnxConfig):
    pass


@register_tasks_manager_onnx("pvt", *["feature-extraction", "image-classification"])
class PvtOnnxConfig(ViTOnnxConfig):
    pass


@register_tasks_manager_onnx("vit_mae", *["feature-extraction"])
class VitMAEOnnxConfig(ViTOnnxConfig):
    pass


@register_tasks_manager_onnx("vit_msn", *["feature-extraction", "image-classification"])
class VitMSNOnnxConfig(ViTOnnxConfig):
    pass


@register_tasks_manager_onnx("dinov2", *["feature-extraction", "image-classification"])
class Dinov2OnnxConfig(ViTOnnxConfig):
    DUMMY_INPUT_GENERATOR_CLASSES = (Dinov2DummyInputGenerator,)


@register_tasks_manager_onnx("mobilevit", *["feature-extraction", "image-classification", "image-segmentation"])
class MobileViTOnnxConfig(ViTOnnxConfig):
    ATOL_FOR_VALIDATION = 1e-4


@register_tasks_manager_onnx("regnet", *["feature-extraction", "image-classification"])
class RegNetOnnxConfig(ViTOnnxConfig):
    # This config has the same inputs as ViTOnnxConfig
    pass


@register_tasks_manager_onnx("resnet", *["feature-extraction", "image-classification"])
class ResNetOnnxConfig(ViTOnnxConfig):
    ATOL_FOR_VALIDATION = 1e-3


@register_tasks_manager_onnx("detr", *["feature-extraction", "object-detection", "image-segmentation"])
class DetrOnnxConfig(ViTOnnxConfig):
    @property
    def outputs(self) -> dict[str, dict[int, str]]:
        if self.task == "image-segmentation":
            return {
                "logits": {0: "batch_size", 1: "num_queries"},
                "pred_masks": {0: "batch_size", 1: "num_queries"},
            }
        else:
            return super().outputs


@register_tasks_manager_onnx("table-transformer", *["feature-extraction", "object-detection"])
class TableTransformerOnnxConfig(DetrOnnxConfig):
    pass


@register_tasks_manager_onnx("yolos", *["feature-extraction", "object-detection"])
class YolosOnnxConfig(ViTOnnxConfig):
    pass


@register_tasks_manager_onnx("swin", *["feature-extraction", "image-classification", "masked-im"])
class SwinOnnxConfig(ViTOnnxConfig):
    pass


@register_tasks_manager_onnx("swinv2", *["feature-extraction", "image-classification", "masked-im"])
class SwinV2OnnxConfig(SwinOnnxConfig):
    pass


@register_tasks_manager_onnx("swin2sr", *["feature-extraction", "image-to-image"])
class Swin2srOnnxConfig(SwinOnnxConfig):
    pass


@register_tasks_manager_onnx(
    "dpt", *["feature-extraction", "depth-estimation", "image-segmentation", "semantic-segmentation"]
)
class DptOnnxConfig(ViTOnnxConfig):
    pass


@register_tasks_manager_onnx("glpn", *["feature-extraction", "depth-estimation"])
class GlpnOnnxConfig(ViTOnnxConfig):
    pass


@register_tasks_manager_onnx("poolformer", *["feature-extraction", "image-classification"])
class PoolFormerOnnxConfig(ViTOnnxConfig):
    NORMALIZED_CONFIG_CLASS = NormalizedVisionConfig
    ATOL_FOR_VALIDATION = 2e-3


@register_tasks_manager_onnx(
    "segformer", *["feature-extraction", "image-classification", "image-segmentation", "semantic-segmentation"]
)
class SegformerOnnxConfig(YolosOnnxConfig):
    @property
    def outputs(self) -> dict[str, dict[int, str]]:
        outputs = super().outputs

        if self.task == "image-segmentation":
            outputs["logits"] = {0: "batch_size"}

        return outputs


@register_tasks_manager_onnx("mobilenet_v1", *["feature-extraction", "image-classification"])
class MobileNetV1OnnxConfig(ViTOnnxConfig):
    ATOL_FOR_VALIDATION = 1e-4

    @property
    def inputs(self) -> dict[str, dict[int, str]]:
        return {"pixel_values": {0: "batch_size"}}


@register_tasks_manager_onnx("mobilenet_v2", *["feature-extraction", "image-classification"])
class MobileNetV2OnnxConfig(MobileNetV1OnnxConfig):
    pass


@register_tasks_manager_onnx("maskformer", *["feature-extraction", "image-segmentation"])
class MaskFormerOnnxConfig(ViTOnnxConfig):
    @property
    def outputs(self) -> dict[str, dict[int, str]]:
        if self.task == "image-segmentation":
            return {
                "class_queries_logits": {0: "batch_size", 1: "num_queries"},
                "masks_queries_logits": {0: "batch_size", 1: "num_queries", 2: "height", 3: "width"},
            }
        else:
            return super().outputs

    @property
    def torch_to_onnx_output_map(self) -> dict[str, str]:
        return {
            "transformer_decoder_last_hidden_state": "last_hidden_state",
        }


@register_tasks_manager_onnx("donut-swin", *["feature-extraction"])
class DonutSwinOnnxConfig(ViTOnnxConfig):
    pass


@register_tasks_manager_onnx("default-timm-config", *["image-classification"], library_name="timm")
class TimmDefaultOnnxConfig(ViTOnnxConfig):
    ATOL_FOR_VALIDATION = 1e-3

    def rename_ambiguous_inputs(self, inputs):
        #  The input name in the model signature is `x, hence the export input name is updated.
        model_inputs = {}
        model_inputs["x"] = inputs["pixel_values"]

        return model_inputs

    @property
    def torch_to_onnx_input_map(self) -> dict[str, str]:
        return {"x": "pixel_values"}


@register_tasks_manager_onnx("mgp-str", *["feature-extraction", "image-to-text"])
class MgpstrOnnxConfig(ViTOnnxConfig):
    _MODEL_PATCHER = MgpstrModelPatcher

    @property
    def outputs(self) -> dict[str, dict[int, str]]:
        return {
            "char_logits": {0: "batch_size"},
            "bpe_logits": {0: "batch_size"},
            "wp_logits": {0: "batch_size"},
        }


@register_tasks_manager_onnx("efficientnet", *["feature-extraction", "image-classification"])
class EfficientNetOnnxConfig(ViTOnnxConfig):
    @property
    def outputs(self) -> dict[str, dict[int, str]]:
        common_outputs = super().outputs

        if self.task == "image-classification":
            common_outputs["logits"] = {0: "batch_size", 1: "num_classes"}

        return common_outputs


@register_tasks_manager_onnx(
    "transformer", *["feature-extraction", "sentence-similarity"], library_name="sentence_transformers"
)
class SentenceTransformersTransformerOnnxConfig(TextEncoderOnnxConfig):
    NORMALIZED_CONFIG_CLASS = NormalizedTextConfig
<<<<<<< HEAD
    DEFAULT_ONNX_OPSET = 14
=======
    # we need to set output_attentions=True in the model input to avoid calling
    # torch.nn.functional.scaled_dot_product_attention that is not supported by the ONNX export
    # due to the op torch.nn.functional.multi_head_attention_forward used for WavLM
>>>>>>> ca4f06b8
    _MODEL_PATCHER = SentenceTransformersTransformerPatcher

    @property
    def inputs(self) -> dict[str, dict[int, str]]:
        return {
            "input_ids": {0: "batch_size", 1: "sequence_length"},
            "attention_mask": {0: "batch_size", 1: "sequence_length"},
        }

    @property
    def outputs(self) -> dict[str, dict[int, str]]:
        return {
            "token_embeddings": {0: "batch_size", 1: "sequence_length"},
            "sentence_embedding": {0: "batch_size"},
        }


class CLIPNormalizedConfig(NormalizedTextAndVisionConfig):
    TEXT_CONFIG = "text_config"
    VISION_CONFIG = "vision_config"


@register_tasks_manager_onnx("clip_vision_model", *["feature-extraction"])
class CLIPVisionModelOnnxConfig(VisionOnnxConfig):
    NORMALIZED_CONFIG_CLASS = NormalizedVisionConfig
    _MODEL_PATCHER = CLIPModelPatcher

    @property
    def inputs(self) -> dict[str, dict[int, str]]:
        return {"pixel_values": {0: "batch_size", 1: "num_channels", 2: "height", 3: "width"}}

    @property
    def outputs(self) -> dict[str, dict[int, str]]:
        common_outputs = super().outputs
        common_outputs["last_hidden_state"] = {0: "batch_size"}
        common_outputs["pooler_output"] = {0: "batch_size"}

        return common_outputs


@register_tasks_manager_onnx("clip", *["feature-extraction", "zero-shot-image-classification"])
class CLIPOnnxConfig(TextAndVisionOnnxConfig):
    NORMALIZED_CONFIG_CLASS = CLIPNormalizedConfig
    _MODEL_PATCHER = CLIPModelPatcher

    @property
    def inputs(self) -> dict[str, dict[int, str]]:
        return {
            "input_ids": {0: "text_batch_size", 1: "sequence_length"},
            "pixel_values": {0: "image_batch_size", 1: "num_channels", 2: "height", 3: "width"},
            "attention_mask": {0: "text_batch_size", 1: "sequence_length"},
        }

    @property
    def outputs(self) -> dict[str, dict[int, str]]:
        return {
            "logits_per_image": {0: "image_batch_size", 1: "text_batch_size"},
            "logits_per_text": {0: "text_batch_size", 1: "image_batch_size"},
            "text_embeds": {0: "text_batch_size"},
            "image_embeds": {0: "image_batch_size"},
        }


@register_tasks_manager_onnx(
    "clip", *["feature-extraction", "sentence-similarity"], library_name="sentence_transformers"
)
class SentenceTransformersCLIPOnnxConfig(CLIPOnnxConfig):
    _MODEL_PATCHER = SentenceTransformersCLIPPatcher

    @property
    def outputs(self) -> dict[str, dict[int, str]]:
        return {
            "text_embeds": {0: "text_batch_size"},
            "image_embeds": {0: "image_batch_size"},
        }


@register_tasks_manager_onnx("clip-text-with-projection", *["feature-extraction"], library_name="diffusers")
class CLIPTextWithProjectionOnnxConfig(TextEncoderOnnxConfig):
    ATOL_FOR_VALIDATION = 1e-3

    NORMALIZED_CONFIG_CLASS = NormalizedConfig.with_args(
        vocab_size="vocab_size",
        sequence_length="max_position_embeddings",
        num_layers="num_hidden_layers",
        allow_new=True,
    )
    _MODEL_PATCHER = CLIPModelPatcher

    @property
    def inputs(self) -> dict[str, dict[int, str]]:
        return {
            "input_ids": {0: "batch_size", 1: "sequence_length"},
        }

    @property
    def outputs(self) -> dict[str, dict[int, str]]:
        common_outputs = {
            "text_embeds": {0: "batch_size", 1: "sequence_length"},
            "last_hidden_state": {0: "batch_size", 1: "sequence_length"},
        }
        if self._normalized_config.output_hidden_states:
            for i in range(self._normalized_config.num_layers + 1):
                common_outputs[f"hidden_states.{i}"] = {0: "batch_size", 1: "sequence_length"}

        return common_outputs


@register_tasks_manager_onnx("clip-text", *["feature-extraction"], library_name="diffusers")
class CLIPTextOnnxConfig(CLIPTextWithProjectionOnnxConfig):
    _MODEL_PATCHER = CLIPModelPatcher

    @property
    def outputs(self) -> dict[str, dict[int, str]]:
        common_outputs = {
            "last_hidden_state": {0: "batch_size", 1: "sequence_length"},
            "pooler_output": {0: "batch_size"},
        }

        if self._normalized_config.output_hidden_states:
            for i in range(self._normalized_config.num_layers + 1):
                common_outputs[f"hidden_states.{i}"] = {0: "batch_size", 1: "sequence_length"}

        return common_outputs


class SiglipNormalizedConfig(CLIPNormalizedConfig):
    pass


@register_tasks_manager_onnx("chinese_clip", *["feature-extraction", "zero-shot-image-classification"])
class ChineseCLIPOnnxConfig(CLIPOnnxConfig):
    pass


@register_tasks_manager_onnx("siglip", *["feature-extraction", "zero-shot-image-classification"])
class SiglipOnnxConfig(CLIPOnnxConfig):
    NORMALIZED_CONFIG_CLASS = SiglipNormalizedConfig

    @property
    def inputs(self) -> dict[str, dict[int, str]]:
        return {
            "input_ids": {0: "text_batch_size", 1: "sequence_length"},
            "pixel_values": {0: "image_batch_size", 1: "num_channels", 2: "height", 3: "width"},
            # NOTE: No attention_mask
        }


@register_tasks_manager_onnx("siglip-text-with-projection", *["feature-extraction"])
class SiglipTextWithProjectionOnnxConfig(CLIPTextWithProjectionOnnxConfig):
    pass


@register_tasks_manager_onnx("siglip-text", *["feature-extraction"])
class SiglipTextOnnxConfig(CLIPTextOnnxConfig):
    pass


@register_tasks_manager_onnx("siglip_vision_model", *["feature-extraction"])
class SiglipVisionModelOnnxConfig(CLIPVisionModelOnnxConfig):
    pass


@register_tasks_manager_onnx("unet-2d-condition", *["semantic-segmentation"], library_name="diffusers")
class UNetOnnxConfig(VisionOnnxConfig):
    ATOL_FOR_VALIDATION = 1e-4

    NORMALIZED_CONFIG_CLASS = NormalizedConfig.with_args(
        image_size="sample_size",
        num_channels="in_channels",
        hidden_size="cross_attention_dim",
        vocab_size="norm_num_groups",
        allow_new=True,
    )

    DUMMY_INPUT_GENERATOR_CLASSES = (
        DummyVisionInputGenerator,
        DummyTimestepInputGenerator,
        DummySeq2SeqDecoderTextInputGenerator,
    )

    @property
    def inputs(self) -> dict[str, dict[int, str]]:
        common_inputs = {
            "sample": {0: "batch_size", 2: "height", 3: "width"},
            "timestep": {},  # a scalar with no dimension
            "encoder_hidden_states": {0: "batch_size", 1: "sequence_length"},
        }

        # TODO : add addition_embed_type == text_image, image and image_embeds
        # https://github.com/huggingface/diffusers/blob/9366c8f84bfe47099ff047272661786ebb54721d/src/diffusers/models/unets/unet_2d_condition.py#L671
        if getattr(self._normalized_config, "addition_embed_type", None) == "text_time":
            common_inputs["text_embeds"] = {0: "batch_size"}
            common_inputs["time_ids"] = {0: "batch_size"}

        if getattr(self._normalized_config, "time_cond_proj_dim", None) is not None:
            common_inputs["timestep_cond"] = {0: "batch_size"}

        return common_inputs

    @property
    def outputs(self) -> dict[str, dict[int, str]]:
        return {
            "out_sample": {0: "batch_size", 2: "height", 3: "width"},
        }

    @property
    def torch_to_onnx_output_map(self) -> dict[str, str]:
        return {
            "sample": "out_sample",
        }

    def generate_dummy_inputs(self, framework: str = "pt", **kwargs):
        dummy_inputs = super().generate_dummy_inputs(framework=framework, **kwargs)
        dummy_inputs["encoder_hidden_states"] = dummy_inputs["encoder_hidden_states"][0]

        if getattr(self._normalized_config, "addition_embed_type", None) == "text_time":
            dummy_inputs["added_cond_kwargs"] = {
                "text_embeds": dummy_inputs.pop("text_embeds"),
                "time_ids": dummy_inputs.pop("time_ids"),
            }

        return dummy_inputs

    def ordered_inputs(self, model) -> dict[str, dict[int, str]]:
        inputs = super().ordered_inputs(model=model)
        # to fix mismatch between model forward signature and expected inputs
        # a dictionnary of additional embeddings `added_cond_kwargs` is expected depending on config.addition_embed_type
        if getattr(self._normalized_config, "addition_embed_type", None) == "text_time":
            inputs["text_embeds"] = self.inputs["text_embeds"]
            inputs["time_ids"] = self.inputs["time_ids"]

        return inputs


@register_tasks_manager_onnx("vae-encoder", *["semantic-segmentation"], library_name="diffusers")
class VaeEncoderOnnxConfig(VisionOnnxConfig):
    ATOL_FOR_VALIDATION = 3e-4

    NORMALIZED_CONFIG_CLASS = NormalizedConfig.with_args(
        num_channels="in_channels", image_size="sample_size", allow_new=True
    )

    @property
    def inputs(self) -> dict[str, dict[int, str]]:
        return {
            "sample": {0: "batch_size", 2: "sample_height", 3: "sample_width"},
        }

    @property
    def outputs(self) -> dict[str, dict[int, str]]:
        down_sampling_factor = 2 ** (len(self._normalized_config.down_block_types) - 1)
        return {
            "latent_parameters": {
                0: "batch_size",
                2: f"sample_height / {down_sampling_factor}",
                3: f"sample_width / {down_sampling_factor}",
            },
        }


@register_tasks_manager_onnx("vae-decoder", *["semantic-segmentation"], library_name="diffusers")
class VaeDecoderOnnxConfig(VisionOnnxConfig):
    ATOL_FOR_VALIDATION = 3e-4

    NORMALIZED_CONFIG_CLASS = NormalizedConfig.with_args(num_channels="latent_channels", allow_new=True)

    @property
    def inputs(self) -> dict[str, dict[int, str]]:
        return {
            "latent_sample": {0: "batch_size", 2: "latent_height", 3: "latent_width"},
        }

    @property
    def outputs(self) -> dict[str, dict[int, str]]:
        upsampling_factor = 2 ** (len(self._normalized_config.up_block_types) - 1)

        return {
            "sample": {
                0: "batch_size",
                2: f"latent_height * {upsampling_factor}",
                3: f"latent_width * {upsampling_factor}",
            },
        }


@register_tasks_manager_onnx("t5-encoder", *["feature-extraction"], library_name="diffusers")
class T5EncoderOnnxConfig(TextEncoderOnnxConfig):
    NORMALIZED_CONFIG_CLASS = NormalizedTextConfig
    ATOL_FOR_VALIDATION = 1e-4

    @property
    def inputs(self):
        return {
            "input_ids": {0: "batch_size", 1: "sequence_length"},
        }

    @property
    def outputs(self):
        return {
            "last_hidden_state": {0: "batch_size", 1: "sequence_length"},
        }


@register_tasks_manager_onnx("sd3-transformer-2d", *["semantic-segmentation"], library_name="diffusers")
class SD3TransformerOnnxConfig(VisionOnnxConfig):
    ATOL_FOR_VALIDATION = 1e-4

    DUMMY_INPUT_GENERATOR_CLASSES = (
        DummyTransformerTimestepInputGenerator,
        DummyTransformerVisionInputGenerator,
        DummyTransformerTextInputGenerator,
    )

    NORMALIZED_CONFIG_CLASS = NormalizedConfig.with_args(
        image_size="sample_size",
        num_channels="in_channels",
        vocab_size="attention_head_dim",
        hidden_size="joint_attention_dim",
        projection_size="pooled_projection_dim",
        allow_new=True,
    )

    @property
    def inputs(self) -> dict[str, dict[int, str]]:
        common_inputs = {
            "hidden_states": {0: "batch_size", 2: "height", 3: "width"},
            "encoder_hidden_states": {0: "batch_size", 1: "sequence_length"},
            "pooled_projections": {0: "batch_size"},
            "timestep": {0: "step"},
        }

        return common_inputs

    @property
    def outputs(self) -> dict[str, dict[int, str]]:
        return {
            "out_hidden_states": {0: "batch_size", 2: "height", 3: "width"},
        }

    @property
    def torch_to_onnx_output_map(self) -> dict[str, str]:
        return {
            "sample": "out_hidden_states",
        }


@register_tasks_manager_onnx("flux-transformer-2d", *["semantic-segmentation"], library_name="diffusers")
class FluxTransformerOnnxConfig(SD3TransformerOnnxConfig):
    DUMMY_INPUT_GENERATOR_CLASSES = (
        DummyTransformerTimestepInputGenerator,
        DummyFluxTransformerVisionInputGenerator,
        DummyFluxTransformerTextInputGenerator,
    )

    @property
    def inputs(self):
        common_inputs = super().inputs
        common_inputs["hidden_states"] = {0: "batch_size", 1: "packed_height_width"}
        common_inputs["txt_ids"] = (
            {0: "sequence_length"} if is_diffusers_version(">=", "0.31.0") else {0: "batch_size", 1: "sequence_length"}
        )
        common_inputs["img_ids"] = (
            {0: "packed_height_width"}
            if is_diffusers_version(">=", "0.31.0")
            else {0: "batch_size", 1: "packed_height_width"}
        )

        if getattr(self._normalized_config, "guidance_embeds", False):
            common_inputs["guidance"] = {0: "batch_size"}

        return common_inputs

    @property
    def outputs(self):
        return {
            "out_hidden_states": {0: "batch_size", 1: "packed_height_width"},
        }


@register_tasks_manager_onnx("groupvit", *["feature-extraction"])
class GroupViTOnnxConfig(CLIPOnnxConfig):
    pass


@register_tasks_manager_onnx("owlvit", *["feature-extraction", "zero-shot-object-detection"])
class OwlViTOnnxConfig(CLIPOnnxConfig):
    # Sets the absolute tolerance to when validating the exported ONNX model against the
    # reference model.
    ATOL_FOR_VALIDATION = 1e-4
    MIN_TORCH_VERSION = version.parse("2.1")

    def __init__(
        self,
        config: "PretrainedConfig",
        task: str = "feature-extraction",
        int_dtype: str = "int64",
        float_dtype: str = "fp32",
        preprocessors: Optional[list[Any]] = None,
        legacy: bool = False,
    ):
        super().__init__(
            config=config,
            task=task,
            int_dtype=int_dtype,
            float_dtype=float_dtype,
            preprocessors=preprocessors,
            legacy=legacy,
        )
        if task == "zero-shot-object-detection":
            logger.warning(
                "The batch size of this model will not be dynamic because non-maximum suppression is performed. "
                "Make sure to export the model with the same batch size as the one you will use at inference "
                "with `--batch_size N`."
            )

    @property
    def outputs(self) -> dict[str, dict[int, str]]:
        outputs = {}
        if self.task == "feature-extraction":
            outputs["logits_per_image"] = {0: "image_batch_size", 1: "text_batch_size"}
            outputs["logits_per_text"] = {0: "text_batch_size", 1: "image_batch_size"}
        elif self.task == "zero-shot-object-detection":
            outputs["logits"] = {0: "image_batch_size", 2: "num_queries"}
            outputs["pred_boxes"] = {0: "image_batch_size", 1: "num_boxes"}

        outputs["text_embeds"] = {0: "text_batch_size", 1: "max_text_queries"}
        outputs["image_embeds"] = {0: "image_batch_size"}
        return outputs


@register_tasks_manager_onnx("owlv2", *["feature-extraction", "zero-shot-object-detection"])
class OwlV2OnnxConfig(OwlViTOnnxConfig):
    MIN_TRANSFORMERS_VERSION = version.parse("4.35.0")


@register_tasks_manager_onnx(
    "layoutlm", *["feature-extraction", "fill-mask", "text-classification", "token-classification"]
)
class LayoutLMOnnxConfig(TextAndVisionOnnxConfig):
    NORMALIZED_CONFIG_CLASS = NormalizedTextConfig.with_args(
        allow_new=True,
        MAX_2D_POSITION_EMBEDDINGS="max_2d_position_embeddings",
    )

    @property
    def inputs(self) -> dict[str, dict[int, str]]:
        return {
            "input_ids": {0: "batch_size", 1: "sequence_length"},
            "bbox": {0: "batch_size", 1: "sequence_length"},
            "attention_mask": {0: "batch_size", 1: "sequence_length"},
            "token_type_ids": {0: "batch_size", 1: "sequence_length"},
        }


@register_tasks_manager_onnx(
    "layoutlmv3", *["feature-extraction", "question-answering", "text-classification", "token-classification"]
)
class LayoutLMv3OnnxConfig(TextAndVisionOnnxConfig):
    MIN_TORCH_VERSION = version.parse("1.12")
    NORMALIZED_CONFIG_CLASS = NormalizedTextConfig.with_args(
        allow_new=True,
        MAX_2D_POSITION_EMBEDDINGS="max_2d_position_embeddings",
        image_size="input_size",
    )

    @property
    def inputs(self) -> dict[str, dict[int, str]]:
        if self.task in ["text-classification", "question-answering"]:
            pixel_values_dynamic_axes = {0: "batch_size", 1: "num_channels", 2: "height", 3: "width"}
        else:
            pixel_values_dynamic_axes = {0: "batch_size", 1: "num_channels"}
        return {
            "input_ids": {0: "batch_size", 1: "sequence_length"},
            "attention_mask": {0: "batch_size", 1: "sequence_length"},
            "bbox": {0: "batch_size", 1: "sequence_length"},
            "pixel_values": pixel_values_dynamic_axes,
        }


@register_tasks_manager_onnx(
    "lilt", *["feature-extraction", "question-answering", "text-classification", "token-classification"]
)
class LiltOnnxConfig(TextAndVisionOnnxConfig):
    NORMALIZED_CONFIG_CLASS = NormalizedTextConfig.with_args(
        allow_new=True,
        MAX_2D_POSITION_EMBEDDINGS="max_2d_position_embeddings",
    )

    @property
    def inputs(self) -> dict[str, dict[int, str]]:
        return {
            "input_ids": {0: "batch_size", 1: "sequence_length"},
            "bbox": {0: "batch_size", 1: "sequence_length"},
            "attention_mask": {0: "batch_size", 1: "sequence_length"},
        }


@register_tasks_manager_onnx("data2vec-text", *COMMON_TEXT_TASKS)
class Data2VecTextOnnxConfig(DistilBertOnnxConfig):
    pass


@register_tasks_manager_onnx("data2vec-vision", *["feature-extraction", "image-classification"])
class Data2VecVisionOnnxConfig(ViTOnnxConfig):
    pass


@register_tasks_manager_onnx(
    "data2vec-audio",
    *[
        "feature-extraction",
        "automatic-speech-recognition",
        "audio-classification",
        "audio-frame-classification",
        "audio-xvector",
    ],
)
class Data2VecAudioOnnxConfig(AudioOnnxConfig):
    NORMALIZED_CONFIG_CLASS = NormalizedConfig


@register_tasks_manager_onnx("perceiver", *["fill-mask", "text-classification", "image-classification"])
class PerceiverOnnxConfig(TextAndVisionOnnxConfig):
    NORMALIZED_CONFIG_CLASS = NormalizedTextConfig
    DUMMY_INPUT_GENERATOR_CLASSES = (
        PerceiverDummyInputGenerator,
        *TextAndVisionOnnxConfig.DUMMY_INPUT_GENERATOR_CLASSES,
    )

    def __init__(
        self,
        config: "PretrainedConfig",
        task: str = "feature-extraction",
        int_dtype: str = "int64",
        float_dtype: str = "fp32",
        preprocessors: Optional[list[Any]] = None,
        legacy: bool = False,
    ):
        super().__init__(
            config=config,
            task=task,
            int_dtype=int_dtype,
            float_dtype=float_dtype,
            preprocessors=preprocessors,
            legacy=legacy,
        )
        self.is_generating_dummy_inputs = False

    @property
    def inputs_name(self):
        if self.is_generating_dummy_inputs:
            if self.task in ["fill-mask", "text-classification"]:
                return "input_ids"
            else:
                return "pixel_values"
        else:
            return "inputs"

    @property
    def inputs(self) -> dict[str, dict[int, str]]:
        if self.inputs_name in ["input_ids", "inputs"]:
            dynamic_axis = {0: "batch_size", 1: "sequence_length"}
            return {
                "input_ids": dynamic_axis,
                "attention_mask": dynamic_axis,
            }
        else:
            dynamic_axis = {0: "batch_size", 1: "sequence_length", 2: "width", 3: "height"}
            return {
                "pixel_values": dynamic_axis,
            }

    @property
    def outputs(self) -> dict[str, dict[int, str]]:
        outputs = super().outputs

        if "logits" in outputs:
            # default is {0: "batch_size", 1: "sequence_length"} where sequence_length is dynamic axis
            # but perceiver always return the same max sequence length in the second dimension
            outputs["logits"] = {0: "batch_size"}

        return outputs

    def generate_dummy_inputs(self, framework: str = "pt", **kwargs):
        self.is_generating_dummy_inputs = True
        dummy_inputs = super().generate_dummy_inputs(framework=framework, **kwargs)
        dummy_inputs[self.inputs_name] = dummy_inputs.pop(self.inputs_name)
        return dummy_inputs


@register_tasks_manager_onnx("hubert", *["feature-extraction", "automatic-speech-recognition", "audio-classification"])
class HubertOnnxConfig(AudioOnnxConfig):
    NORMALIZED_CONFIG_CLASS = NormalizedConfig


@register_tasks_manager_onnx(
    "wav2vec2",
    *[
        "feature-extraction",
        "automatic-speech-recognition",
        "audio-classification",
        "audio-frame-classification",
        "audio-xvector",
    ],
)
class Wav2Vec2OnnxConfig(HubertOnnxConfig):
    pass


@register_tasks_manager_onnx(
    "wav2vec2-conformer",
    *[
        "feature-extraction",
        "automatic-speech-recognition",
        "audio-classification",
        "audio-frame-classification",
        "audio-xvector",
    ],
)
class Wav2Vec2ConformerOnnxConfig(HubertOnnxConfig):
    pass


@register_tasks_manager_onnx("sew", *["feature-extraction", "automatic-speech-recognition", "audio-classification"])
class SEWOnnxConfig(HubertOnnxConfig):
    pass


@register_tasks_manager_onnx("sew-d", *["feature-extraction", "automatic-speech-recognition", "audio-classification"])
class SEWDOnnxConfig(HubertOnnxConfig):
    pass


@register_tasks_manager_onnx(
    "unispeech", *["feature-extraction", "automatic-speech-recognition", "audio-classification"]
)
class UniSpeechOnnxConfig(HubertOnnxConfig):
    pass


@register_tasks_manager_onnx(
    "unispeech-sat",
    *[
        "feature-extraction",
        "automatic-speech-recognition",
        "audio-classification",
        "audio-frame-classification",
        "audio-xvector",
    ],
)
class UniSpeechSATOnnxConfig(HubertOnnxConfig):
    pass


@register_tasks_manager_onnx(
    "wavlm",
    *[
        "feature-extraction",
        "automatic-speech-recognition",
        "audio-classification",
        "audio-frame-classification",
        "audio-xvector",
    ],
)
class WavLMOnnxConfig(HubertOnnxConfig):
<<<<<<< HEAD
    DEFAULT_ONNX_OPSET = 14  # now uses F.scaled_dot_product_attention by default for torch>=2.1.1.
=======
    # we need to set output_attentions=True in the model input to avoid calling
    # torch.nn.functional.scaled_dot_product_attention that is not supported by the ONNX export
    # due to the op torch.nn.functional.multi_head_attention_forward used for WavLM
    _MODEL_PATCHER = WavLMModelPatcher
>>>>>>> ca4f06b8


@register_tasks_manager_onnx("audio-spectrogram-transformer", *["feature-extraction", "audio-classification"])
class ASTOnnxConfig(OnnxConfig):
    NORMALIZED_CONFIG_CLASS = NormalizedConfig.with_args(
        num_mel_bins="num_mel_bins", max_length="max_length", allow_new=True
    )
    DUMMY_INPUT_GENERATOR_CLASSES = (ASTDummyAudioInputGenerator,)
    ATOL_FOR_VALIDATION = 1e-4

    @property
    def inputs(self) -> dict[str, dict[int, str]]:
        return {"input_values": {0: "batch_size"}}


@register_tasks_manager_onnx("mctct", *["feature-extraction", "automatic-speech-recognition"])
class MCTCTOnnxConfig(OnnxConfig):
    NORMALIZED_CONFIG_CLASS = NormalizedConfig.with_args(
        input_features_per_channel="input_feat_per_channel", allow_new=True
    )
    DUMMY_INPUT_GENERATOR_CLASSES = (MCTCTDummyAudioInputGenerator,)

    @property
    def inputs(self) -> dict[str, dict[int, str]]:
        return {"input_features": {0: "batch_size", 1: "sequence_classification"}}


@register_tasks_manager_onnx(
    "moonshine",
    *[
        "feature-extraction",
        "feature-extraction-with-past",
        "automatic-speech-recognition",
        "automatic-speech-recognition-with-past",
    ],
)
class MoonshineOnnxConfig(AudioToTextOnnxConfig):
    NORMALIZED_CONFIG_CLASS = NormalizedSeq2SeqConfig

    @property
    def inputs(self) -> dict[str, dict[int, str]]:
        common_inputs = {}

        if self._behavior is not ConfigBehavior.DECODER:
            common_inputs["input_values"] = {0: "batch_size", 1: "num_samples"}

        if self._behavior is not ConfigBehavior.ENCODER:
            if self.use_past_in_inputs:
                common_inputs["decoder_input_ids"] = {0: "batch_size"}
                self.add_past_key_values(common_inputs, direction="inputs")
            else:
                common_inputs["decoder_input_ids"] = {0: "batch_size", 1: "decoder_sequence_length"}

        if self._behavior is ConfigBehavior.DECODER:
            common_inputs["encoder_outputs"] = {0: "batch_size", 1: "encoder_sequence_length"}

        return common_inputs


@register_tasks_manager_onnx(
    "whisper",
    *[
        "feature-extraction",
        "feature-extraction-with-past",
        "audio-classification",
        "automatic-speech-recognition",
        "automatic-speech-recognition-with-past",
    ],
)
class WhisperOnnxConfig(AudioToTextOnnxConfig):
    NORMALIZED_CONFIG_CLASS = NormalizedSeq2SeqConfig.with_args(
        encoder_num_layers="encoder_layers",
        decoder_num_layers="decoder_layers",
        feature_size="num_mel_bins",
        allow_new=True,
    )
    ATOL_FOR_VALIDATION = 1e-3

    @property
    def inputs(self) -> dict[str, dict[int, str]]:
        if self.task == "audio-classification":
            common_inputs = {"input_features": {0: "batch_size"}}
        else:
            common_inputs = super().inputs
            if self._behavior is not ConfigBehavior.DECODER:
                common_inputs["input_features"] = {0: "batch_size"}  # Remove unnecessary dynamic axis.

            if is_transformers_version(">=", "4.43.0") and is_transformers_version("<", "4.46.0"):
                # since https://github.com/huggingface/transformers/pull/31166
                if self._behavior is not ConfigBehavior.ENCODER and self.use_past_in_inputs:
                    common_inputs["cache_position"] = {0: "decoder_sequence_length"}

            if self._behavior is ConfigBehavior.DECODER and not self.use_past_in_inputs:
                common_inputs["encoder_outputs"][1] = f"{common_inputs['encoder_outputs'][1]} / 2"
        return common_inputs

    @property
    def outputs(self) -> dict[str, dict[int, str]]:
        common_outputs = super().outputs
        if self._behavior is ConfigBehavior.ENCODER:
            # For Whisper, we need to name the second axis as encoder_sequence_length / 2 as the axis name is used for
            # dummy input generation
            common_outputs["last_hidden_state"][1] = f"{common_outputs['last_hidden_state'][1]} / 2"
        return common_outputs


@register_tasks_manager_onnx("musicgen", *["text-to-audio"])
class MusicgenOnnxConfig(OnnxSeq2SeqConfigWithPast):
    # NOTE: Several warnings during the export are not to worry about:
    # * for i, indices in enumerate(codes): --> can be unrolled, fixed length (num_quantizers).
    # * max_pad = max(padding_left, padding_right) --> does not impact later controlflows.
    # if length <= max_pad:  --> appears to be always False for Musicgen.

    VARIANTS = {  # noqa: RUF012
        "text-conditional-with-past": """Exports Musicgen to ONNX to generate audio samples conditioned on a text prompt (Reference: https://huggingface.co/docs/transformers/model_doc/musicgen#text-conditional-generation).
        This uses the decoder KV cache. The following subcomponents are exported:
        * text_encoder.onnx: corresponds to the text encoder part in https://github.com/huggingface/transformers/blob/v4.39.1/src/transformers/models/musicgen/modeling_musicgen.py#L1457.
        * encodec_decode.onnx: corresponds to the Encodec audio encoder part in https://github.com/huggingface/transformers/blob/v4.39.1/src/transformers/models/musicgen/modeling_musicgen.py#L2472-L2480.
        * decoder_model.onnx: The Musicgen decoder, without past key values input, and computing cross attention. Not required at inference (use decoder_model_merged.onnx instead).
        * decoder_with_past_model.onnx: The Musicgen decoder, with past_key_values input (KV cache filled), not computing cross attention. Not required at inference (use decoder_model_merged.onnx instead).
        * decoder_model_merged.onnx: The two previous models fused in one, to avoid duplicating weights. A boolean input `use_cache_branch` allows to select the branch to use. In the first forward pass where the KV cache is empty, dummy past key values inputs need to be passed and are ignored with use_cache_branch=False.
        * build_delay_pattern_mask.onnx: A model taking as input `input_ids`, `pad_token_id`, `max_length`, and building a delayed pattern mask to the input_ids. Implements https://github.com/huggingface/transformers/blob/v4.39.3/src/transformers/models/musicgen/modeling_musicgen.py#L1054.""",
    }
    # TODO: support audio-prompted generation (audio_encoder_encode.onnx: corresponds to the audio encoder part
    # in https://github.com/huggingface/transformers/blob/f01e1609bf4dba146d1347c1368c8c49df8636f6/src/transformers/models/musicgen/modeling_musicgen.py#L2087.)
    # With that, we have full Encodec support.
    DEFAULT_VARIANT = "text-conditional-with-past"

    NORMALIZED_CONFIG_CLASS = NormalizedEncoderDecoderConfig

    DUMMY_INPUT_GENERATOR_CLASSES = (
        DummyTextInputGenerator,
        DummyCodegenDecoderTextInputGenerator,
        DummySeq2SeqPastKeyValuesGenerator,
        DummyEncodecInputGenerator,
        DummyIntGenerator,
    )
    DUMMY_PKV_GENERATOR_CLASS = DummySeq2SeqPastKeyValuesGenerator
    _MODEL_PATCHER = MusicgenModelPatcher

    def __init__(
        self,
        config: "PretrainedConfig",
        task: str = "feature-extraction",
        int_dtype: str = "int64",
        float_dtype: str = "fp32",
        use_past: bool = False,
        use_past_in_inputs: bool = False,
        behavior: ConfigBehavior = ConfigBehavior.ENCODER,
        preprocessors: Optional[list[Any]] = None,
        model_part: Optional[Literal["text_encoder", "encodec_decode", "decoder", "build_delay_pattern_mask"]] = None,
        legacy: bool = False,
        variant: str = "text-conditional-with-past",
    ):
        super().__init__(
            config=config,
            task=task,
            int_dtype=int_dtype,
            float_dtype=float_dtype,
            use_past=use_past,
            use_past_in_inputs=use_past_in_inputs,
            behavior=behavior,
            preprocessors=preprocessors,
            legacy=legacy,
        )
        if legacy:
            raise ValueError("Musicgen does not support legacy=True.")

        if (
            model_part in ["text_encoder", "encodec_decode", "build_delay_pattern_mask"]
            and behavior != ConfigBehavior.ENCODER
        ):
            raise ValueError(
                f"model_part is {model_part} and behavior is {behavior}. This is not supported, please open an issue at https://github.com/huggingface/optimum/issues."
            )

        if model_part == "decoder" and behavior != ConfigBehavior.DECODER:
            raise ValueError(
                f"model_part is {model_part} and behavior is {behavior}. This is not supported, please open an issue at https://github.com/huggingface/optimum/issues."
            )

        if behavior == ConfigBehavior.MONOLITH:
            raise ValueError(
                "Musicgen does not support behavior=ConfigBehavior.MONOLITH. Please open an issue at https://github.com/huggingface/optimum/issues."
            )

        if config.audio_encoder.model_type != "encodec":
            raise ValueError(
                f"Optimum ONNX export for Musicgen supports only Encodec as the audio encoder, got: {config.audio_encoder.model_type}. Please open an issue at https://github.com/huggingface/optimum/issues."
            )

        # Handling it would require to trace the audio_encoder.decode with torch.jit.script as we than have an unrollable loop.
        if config.audio_encoder.chunk_length_s is not None:
            raise ValueError(
                f"Musicgen ONNX export currently does not support audio_encoder.chunk_length_s not None (got {config.audio_encoder.chunk_length_s}). Please open an issue at https://github.com/huggingface/optimum/issues."
            )

        self.model_part = model_part
        if self.model_part == "decoder":
            self.use_past = True  # without past is not supported, hard-code it here.

        self._normalized_config.ENCODER_NORMALIZED_CONFIG_CLASS = NormalizedTextConfig(self._config.text_encoder)
        self._normalized_config.DECODER_NORMALIZED_CONFIG_CLASS = NormalizedConfig(self._config.decoder)
        self._normalized_config.decoder_num_layers = self._config.decoder.num_hidden_layers
        self._normalized_config.DECODER_NORMALIZED_CONFIG_CLASS.num_layers = self._config.decoder.num_hidden_layers
        self._normalized_config.DECODER_NORMALIZED_CONFIG_CLASS.encoder_num_attention_heads = (
            self._config.decoder.num_attention_heads
        )
        self._normalized_config.DECODER_NORMALIZED_CONFIG_CLASS.decoder_num_attention_heads = (
            self._config.decoder.num_attention_heads
        )

    @property
    def inputs(self) -> dict[str, dict[int, str]]:
        # Batched inference is not supported in Transformers.
        if self.model_part == "text_encoder":
            common_inputs = {
                "input_ids": {0: "batch_size", 1: "encoder_sequence_length"},
                "attention_mask": {0: "batch_size", 1: "encoder_sequence_length"},
            }
        elif self.model_part == "encodec_decode":
            # 0: always 1 for chunk_length_s=None, 2: num_quantizers fixed.
            common_inputs = {"audio_codes": {1: "batch_size", 3: "chunk_length"}}
        elif self.model_part == "build_delay_pattern_mask":
            common_inputs = {
                "input_ids": {0: "batch_size_x_num_codebooks"},
                "pad_token_id": {},
                "max_length": {},
            }
        elif self._behavior is ConfigBehavior.DECODER:
            # Naming it total_batch_size as in case we use guidance_scale, the dimension 0 may be larger than simply the batch_size.
            # Reference: https://github.com/huggingface/transformers/blob/31c575bcf13c2b85b65d652dd1b5b401f99be999/src/transformers/models/musicgen/modeling_musicgen.py#L1932-L1935
            common_inputs = {
                "decoder_input_ids": {0: "total_batch_size_x_num_codebooks"},
                "encoder_outputs": {0: "total_batch_size", 1: "encoder_sequence_length"},
                # MusicgenForConditionalGeneration maps attention_mask to encoder_attention_mask.
                "attention_mask": {
                    0: "batch_size",
                    1: "encoder_sequence_length",
                },
            }
            if self.use_past_in_inputs:
                # TODO: validate the axis name for attention_mask
                # common_inputs["attention_mask"][1] = "past_encoder_sequence_length + sequence_length"
                self.add_past_key_values(common_inputs, direction="inputs")
            else:
                common_inputs["decoder_input_ids"] = {
                    0: "total_batch_size_x_num_codebooks",
                    1: "decoder_sequence_length",
                }
        else:
            raise ValueError(
                "This should not happen. Please open an issue at https://github.com/huggingface/optimum/issues."
            )

        return common_inputs

    @property
    def outputs(self) -> dict[str, dict[int, str]]:
        common_outputs = {}

        if self.model_part == "text_encoder":
            common_outputs = super().outputs
        elif self.model_part == "encodec_decode":
            common_outputs["audio_values"] = {0: "batch_size", 2: "audio_length"}
        elif self.model_part == "build_delay_pattern_mask":
            common_outputs["input_ids_edited"] = {0: "total_batch_size_x_num_codebooks"}
            common_outputs["delay_pattern_mask"] = {0: "total_batch_size_x_num_codebooks", 1: "max_length"}
        elif self._behavior is ConfigBehavior.DECODER:
            common_outputs = super().outputs

            # MusicgenForConditionalGeneration output is named logits, not last_hidden_state.
            # Rename last_hidden_state -> logits while keeping the order.
            common_outputs = {
                "logits" if name == "last_hidden_state" else name: value for name, value in common_outputs.items()
            }
        else:
            raise ValueError(
                "This should not happen. Please open an issue at https://github.com/huggingface/optimum/issues."
            )

        return common_outputs

    def add_past_key_values(self, inputs_or_outputs: dict[str, dict[int, str]], direction: str):
        if direction not in ["inputs", "outputs"]:
            raise ValueError(f'direction must either be "inputs" or "outputs", but {direction} was given')

        if direction == "inputs":
            decoder_sequence_name = "past_decoder_sequence_length"
            name = "past_key_values"
        else:
            decoder_sequence_name = "past_decoder_sequence_length + 1"
            name = "present"

        for i in range(self._normalized_config.decoder_num_layers):
            inputs_or_outputs[f"{name}.{i}.decoder.key"] = {0: "total_batch_size", 2: decoder_sequence_name}
            inputs_or_outputs[f"{name}.{i}.decoder.value"] = {0: "total_batch_size", 2: decoder_sequence_name}

            if (
                self.is_merged is True
                or (self._behavior is ConfigBehavior.DECODER and not self.use_past_in_inputs)
                or direction == "inputs"
            ):
                # TODO: we only need to call it encoder_sequence_length_out in the merge case - but at torch.onnx.export()
                # time we have currently no case to check whether we will merge at a later step or not (self.is_merged is
                # not yet set at this time)
                inputs_or_outputs[f"{name}.{i}.encoder.key"] = {
                    0: "total_batch_size",
                    2: "encoder_sequence_length_out",
                }
                inputs_or_outputs[f"{name}.{i}.encoder.value"] = {
                    0: "total_batch_size",
                    2: "encoder_sequence_length_out",
                }

    @property
    def torch_to_onnx_input_map(self) -> dict[str, str]:
        if self._behavior is ConfigBehavior.DECODER:
            return {
                "decoder_input_ids": "input_ids",
                "encoder_outputs": "encoder_hidden_states",
                "attention_mask": "encoder_attention_mask",
            }
        return {}

    def post_process_exported_models(
        self,
        path: Path,
        models_and_onnx_configs: dict[str, tuple[Union["PreTrainedModel", "ModelMixin"], "OnnxConfig"]],
        onnx_files_subpaths: list[str],
    ):
        # Attempt to merge only if the decoder was exported without/with past, and ignore seq2seq models exported with text-generation task
        if "with-past" in self.variant:
            decoder_path = Path(path, onnx_files_subpaths[2])
            decoder_with_past_path = Path(path, onnx_files_subpaths[3])
            decoder_merged_path = Path(path, ONNX_DECODER_MERGED_NAME + ".onnx")
            try:
                from optimum.onnx import merge_decoders

                # The decoder with past does not output the cross attention past key values as they are constant,
                # hence the need for strict=False
                merge_decoders(
                    decoder=decoder_path,
                    decoder_with_past=decoder_with_past_path,
                    save_path=decoder_merged_path,
                    strict=False,
                )
            except Exception as e:
                raise RuntimeError("Unable to merge decoders") from e

            # In order to do the validation of the two branches on the same file
            text_encoder_path = onnx_files_subpaths[0]
            encodec_decode_path = onnx_files_subpaths[1]
            build_delay_pattern_mask_path = onnx_files_subpaths[4]

            onnx_files_subpaths_new = [
                text_encoder_path,
                encodec_decode_path,
                decoder_merged_path.name,
                decoder_merged_path.name,
                build_delay_pattern_mask_path,
            ]

            # We validate the two branches of the decoder model then
            models_and_onnx_configs[ONNX_DECODER_NAME][1].is_merged = True
            models_and_onnx_configs[ONNX_DECODER_NAME][1].use_cache_branch = False

            # Past key values won't be generated by default, but added in the input
            models_and_onnx_configs[ONNX_DECODER_NAME][1].use_past_in_inputs = True

            models_and_onnx_configs[ONNX_DECODER_WITH_PAST_NAME][1].use_cache_branch = True
            models_and_onnx_configs[ONNX_DECODER_WITH_PAST_NAME][1].is_merged = True
        else:
            onnx_files_subpaths_new = onnx_files_subpaths

        return models_and_onnx_configs, onnx_files_subpaths_new

    def overwrite_shape_and_generate_input(
        self, dummy_input_gen: "DummyInputGenerator", input_name: str, framework: str, input_shapes: dict
    ):
        if self.model_part == "build_delay_pattern_mask" and input_name == "input_ids":
            original_batch_size = dummy_input_gen.batch_size
            dummy_input_gen.batch_size = (
                original_batch_size * dummy_input_gen.normalized_config.DECODER_NORMALIZED_CONFIG_CLASS.num_codebooks
            )

            dummy_input = dummy_input_gen.generate(
                input_name, framework=framework, int_dtype=self.int_dtype, float_dtype=self.float_dtype
            )

            dummy_input_gen.batch_size = original_batch_size

        else:
            dummy_input = super().overwrite_shape_and_generate_input(
                dummy_input_gen, input_name, framework, input_shapes
            )

        return dummy_input


@register_tasks_manager_onnx("speecht5", *["text-to-audio"])
class SpeechT5OnnxConfig(OnnxSeq2SeqConfigWithPast):
    # TODO: Transformers batched generation for Speecht5 is BROKEN (https://github.com/huggingface/transformers/pull/25943),
    # so we won't support for now.
    NORMALIZED_CONFIG_CLASS = NormalizedSeq2SeqConfig.with_args(
        hidden_size="hidden_size",
        num_attention_heads="encoder_attention_heads",  # TODO: bugged in case encoder and decoder have different number of heads
        encoder_num_layers="encoder_layers",
        decoder_num_layers="decoder_layers",
        allow_new=True,
    )

    DUMMY_INPUT_GENERATOR_CLASSES = (
        DummyTextInputGenerator,
        DummySeq2SeqDecoderTextInputGenerator,
        DummySeq2SeqPastKeyValuesGenerator,
        DummySpeechT5InputGenerator,
    )
    DUMMY_PKV_GENERATOR_CLASS = DummySeq2SeqPastKeyValuesGenerator

    VARIANTS = {  # noqa: RUF012
        "with-past": "The export follows the Transformers implementation using the KV cache, with the following components exported:\n\t - encoder_model.onnx: corresponds to the encoding part in https://github.com/huggingface/transformers/blob/v4.33.2/src/transformers/models/speecht5/modeling_speecht5.py#L2544-L2556.\n\t - decoder_model.onnx: corresponds to the decoder part in https://github.com/huggingface/transformers/blob/v4.33.2/src/transformers/models/speecht5/modeling_speecht5.py#L2572-L2602.\n\t - decoder_with_past_model.onnx: same as the above, with past_key_values input (KV cache filled).\n\t - decoder_postnet_and_vocoder.onnx: Decoder speech postnet and vocoder (e.g. a SpeechT5HifiGan) to generate speech from the spectrogram, as in https://github.com/huggingface/transformers/blob/v4.33.2/src/transformers/models/speecht5/modeling_speecht5.py#L2605-L2614.",
        "without-past": "The same as `with-past`, just without KV cache support. This is not a recommended export as slower than `with-past`.",
    }
    DEFAULT_VARIANT = "with-past"
    _MODEL_PATCHER = SpeechT5ModelPatcher

    def __init__(
        self,
        config: "PretrainedConfig",
        task: str = "feature-extraction",
        int_dtype: str = "int64",
        float_dtype: str = "fp32",
        use_past: bool = False,
        use_past_in_inputs: bool = False,
        behavior: ConfigBehavior = ConfigBehavior.MONOLITH,
        preprocessors: Optional[list[Any]] = None,
        is_postnet_and_vocoder: bool = False,
        legacy: bool = False,
    ):
        super().__init__(
            config=config,
            task=task,
            int_dtype=int_dtype,
            float_dtype=float_dtype,
            use_past=use_past,
            use_past_in_inputs=use_past_in_inputs,
            behavior=behavior,
            preprocessors=preprocessors,
            legacy=legacy,
        )
        if float_dtype == "fp16":
            raise ValueError(
                "The ONNX export of SpeechT5 in float16 is currently not supported due to a bug in PyTorch: https://github.com/pytorch/pytorch/pull/110078. Please open an issue in Optimum if you would like to export SpeechT5 in float16."
            )
        self.is_postnet_and_vocoder = is_postnet_and_vocoder

    @property
    def inputs(self) -> dict[str, dict[int, str]]:
        common_inputs = {}

        # Batched inference is not supported in Transformers.
        if self._behavior is ConfigBehavior.ENCODER:
            common_inputs["input_ids"] = {1: "encoder_sequence_length"}
        elif self._behavior is ConfigBehavior.DECODER:
            # NOTE: even when past is used, the decoder takes the full sequence as input as the prenet seem to require it:
            # https://github.com/huggingface/transformers/blob/v4.33.2/src/transformers/models/speecht5/modeling_speecht5.py#L2573
            common_inputs["output_sequence"] = {1: "decoder_sequence_length"}
            common_inputs["speaker_embeddings"] = {}  # No dynamic shape here.
            common_inputs["encoder_outputs"] = {1: "encoder_sequence_length"}
            common_inputs["encoder_attention_mask"] = {1: "encoder_sequence_length"}

            if self.variant == "with-past" and self.use_past_in_inputs:
                self.add_past_key_values(common_inputs, direction="inputs")
        elif self.is_postnet_and_vocoder:
            common_inputs["spectrogram"] = {0: "n_spectrums x reduction_factor"}
        else:
            raise ValueError(
                "self._behavior is neither encoder or decoder, and is_postnet_and_vocoder=False. This should not happen."
            )

        return common_inputs

    @property
    def outputs(self) -> dict[str, dict[int, str]]:
        common_outputs = {}
        if self._behavior is ConfigBehavior.ENCODER:
            common_outputs["encoder_outputs"] = {1: "encoder_sequence_length"}
            common_outputs["encoder_attention_mask"] = {1: "encoder_sequence_length"}
        elif self._behavior is ConfigBehavior.DECODER:
            common_outputs["output_sequence_out"] = {1: "decoder_sequence_length + 1"}
            common_outputs["spectrum"] = {}  # No dynamic shape here.
            common_outputs["prob"] = {}  # No dynamic shape here.

            if self.variant == "with-past" and self.use_past:
                # When exporting decoder models with use_cache=True, both the decoder without past and with past have the KV cache as an output.
                self.add_past_key_values(common_outputs, direction="outputs")
        elif self.is_postnet_and_vocoder:
            common_outputs["waveform"] = {0: "n_samples"}
        else:
            raise ValueError(
                "self._behavior is neither encoder or decoder, and is_postnet_and_vocoder=False. This should not happen."
            )

        return common_outputs

    @property
    def torch_to_onnx_input_map(self) -> dict[str, str]:
        return {"encoder_outputs": "encoder_hidden_states"}

    def overwrite_shape_and_generate_input(
        self, dummy_input_gen: "DummyInputGenerator", input_name: str, framework: str, input_shapes: dict
    ):
        dummy_input_gen.batch_size = 1
        dummy_input = dummy_input_gen.generate(
            input_name, framework=framework, int_dtype=self.int_dtype, float_dtype=self.float_dtype
        )
        return dummy_input

    def add_past_key_values(self, inputs_or_outputs: dict[str, dict[int, str]], direction: str):
        if direction not in ["inputs", "outputs"]:
            raise ValueError(f'direction must either be "inputs" or "outputs", but {direction} was given')

        if direction == "inputs":
            decoder_sequence_name = "past_decoder_sequence_length"
            name = "past_key_values"
        else:
            decoder_sequence_name = "past_decoder_sequence_length + 1"
            name = "present"

        for i in range(self._normalized_config.decoder_num_layers):
            inputs_or_outputs[f"{name}.{i}.decoder.key"] = {2: decoder_sequence_name}
            inputs_or_outputs[f"{name}.{i}.decoder.value"] = {2: decoder_sequence_name}

            if (
                self.is_merged is True
                or (self._behavior is ConfigBehavior.DECODER and not self.use_past_in_inputs)
                or direction == "inputs"
            ):
                inputs_or_outputs[f"{name}.{i}.encoder.key"] = {2: "encoder_sequence_length_out"}
                inputs_or_outputs[f"{name}.{i}.encoder.value"] = {2: "encoder_sequence_length_out"}


@register_tasks_manager_onnx("vits", *["text-to-audio"])
class VitsOnnxConfig(TextEncoderOnnxConfig):
    NORMALIZED_CONFIG_CLASS = NormalizedTextConfig
    ATOL_FOR_VALIDATION = 1e-4

    @property
    def inputs(self) -> dict[str, dict[int, str]]:
        return {
            "input_ids": {0: "text_batch_size", 1: "sequence_length"},
            "attention_mask": {0: "text_batch_size", 1: "sequence_length"},
        }

    @property
    def outputs(self) -> dict[str, dict[int, str]]:
        return {
            "waveform": {0: "text_batch_size", 1: "n_samples"},
            "spectrogram": {0: "text_batch_size", 2: "num_bins"},
        }


@register_tasks_manager_onnx(
    "speech_to_text",
    *[
        "feature-extraction",
        "feature-extraction-with-past",
        "automatic-speech-recognition",
        "automatic-speech-recognition-with-past",
    ],
)
class Speech2TextOnnxConfig(AudioToTextOnnxConfig):
    NORMALIZED_CONFIG_CLASS = NormalizedSeq2SeqConfig.with_args(
        decoder_num_layers="decoder_layers",
        num_layers="decoder_layers",
        input_features_per_channel="input_feat_per_channel",
        allow_new=True,
    )
    DUMMY_INPUT_GENERATOR_CLASSES = (
        Speech2TextDummyAudioInputGenerator,
        *AudioToTextOnnxConfig.DUMMY_INPUT_GENERATOR_CLASSES[1:],
        DummyTextInputGenerator,
    )
    ATOL_FOR_VALIDATION = 1e-4

    @property
    def inputs(self) -> dict[str, dict[int, str]]:
        common_inputs = {}

        if self._behavior is not ConfigBehavior.DECODER:
            common_inputs["input_features"] = {0: "batch_size", 1: "feature_size", 2: "encoder_sequence_length"}
            common_inputs["attention_mask"] = {0: "batch_size", 1: "encoder_sequence_length"}

        if self._behavior is not ConfigBehavior.ENCODER:
            if self.use_past_in_inputs:
                common_inputs["decoder_input_ids"] = {0: "batch_size"}
            else:
                common_inputs["decoder_input_ids"] = {0: "batch_size", 1: "decoder_sequence_length"}

            if self.use_past_in_inputs:
                self.add_past_key_values(common_inputs, direction="inputs")

        if self._behavior is ConfigBehavior.DECODER:
            common_inputs["encoder_outputs"] = {
                0: "batch_size",
                1: f"encoder_sequence_length / {(2 * self._config.num_conv_layers)}",
            }

        return common_inputs

    @property
    def outputs(self) -> dict[str, dict[int, str]]:
        common_outputs = super().outputs
        if self._behavior is ConfigBehavior.ENCODER:
            # for Speech2text, we need to name the second axis as
            # encoder_sequence_length / 2 * self._config.num_conv_layers as the axis name is
            # used for dummy input generation
            common_outputs["last_hidden_state"][1] = (
                f"{common_outputs['last_hidden_state'][1]} / {(2 * self._config.num_conv_layers)}"
            )
        return common_outputs


# TODO: Replace the TextSeq2SeqOnnxConfig inheritance with VisionToTextOnnxConfig when added.
# The change below however does not affect the export for the model
@register_tasks_manager_onnx(
    "trocr", *["feature-extraction", "feature-extraction-with-past", "image-to-text", "image-to-text-with-past"]
)
class TrOCROnnxConfig(TextSeq2SeqOnnxConfig):
    NORMALIZED_CONFIG_CLASS = NormalizedSeq2SeqConfig.with_args(
        decoder_num_layers="decoder_layers",
        num_layers="decoder_layers",
        decoder_num_attention_heads="decoder_attention_heads",
        hidden_size="hidden_size",
    )


@register_tasks_manager_onnx(
    "donut",
    *[
        "image-to-text",
        "image-to-text-with-past",
        "document-question-answering",
        "document-question-answering-with-past",
    ],
)
@register_tasks_manager_onnx(
    "vision-encoder-decoder",
    *[
        "image-to-text",
        "image-to-text-with-past",
        "document-question-answering",
        "document-question-answering-with-past",
    ],
)
class VisionEncoderDecoderOnnxConfig(EncoderDecoderBaseOnnxConfig):
    NORMALIZED_CONFIG_CLASS = NormalizedEncoderDecoderConfig
    ATOL_FOR_VALIDATION = 1e-3

    DUMMY_INPUT_GENERATOR_CLASSES = (DummyVisionInputGenerator, DummyVisionEncoderDecoderPastKeyValuesGenerator)
    _MODEL_PATCHER = VisionEncoderDecoderPatcher

    @property
    def inputs(self) -> dict[str, dict[int, str]]:
        common_inputs = {}

        if self._behavior is not ConfigBehavior.DECODER:
            common_inputs["pixel_values"] = {0: "batch_size", 1: "num_channels", 2: "height", 3: "width"}

        if self._behavior is not ConfigBehavior.ENCODER:
            if self.use_past_in_inputs:
                common_inputs["decoder_input_ids"] = {0: "batch_size"}
            else:
                common_inputs["decoder_input_ids"] = {0: "batch_size", 1: "decoder_sequence_length"}

            if self.use_past_in_inputs:
                self.add_past_key_values(common_inputs, direction="inputs")

        if self._behavior is ConfigBehavior.DECODER:
            common_inputs["encoder_outputs"] = {0: "batch_size", 1: "encoder_sequence_length"}

        return common_inputs

    @property
    def outputs(self) -> dict[str, dict[int, str]]:
        if self._behavior == ConfigBehavior.ENCODER:
            # Some encoders have static sequence length so it is useful to rely on the encoder ONNX config to grab this information.
            return self._encoder_onnx_config.outputs
        else:
            # Ideally, we would want here to have self._decoder_onnx_config.outputs, which is currently not possible
            # as we hard-code the task to feature-extraction, that has the wrong output names (e.g. mbart does not support document-question-answering
            # so we can not initializer MBartONNXConfig with document-question-answering).
            return super().outputs


@register_tasks_manager_onnx("sam", *["feature-extraction"])
class SamOnnxConfig(OnnxConfig):
    MIN_TRANSFORMERS_VERSION = version.parse("4.29.0.dev0")
    # Since ransformers 4.32.0, SAM uses repeat_interleave op that is broken in PyTorch 2.0.1: https://github.com/pytorch/pytorch/issues/100429
    MIN_TORCH_VERSION = version.parse("2.0.99")
    NORMALIZED_CONFIG_CLASS = NormalizedEncoderDecoderConfig
    DUMMY_INPUT_GENERATOR_CLASSES = (DummyVisionInputGenerator, DummyPointsGenerator, DummyVisionEmbeddingsGenerator)
    VARIANTS = {  # noqa: RUF012
        "monolith": "All the SAM model components are exported as a single model.onnx.",
        "split": "The vision encoder is exported as a separate vision_encoder.onnx, and the prompt encoder and mask decoder are exported as a prompt_encoder_mask_decoder.onnx. This allows to encoder the image only once for multiple point queries.",
    }
    DEFAULT_VARIANT = "split"
    _MODEL_PATCHER = SAMModelPatcher

    def __init__(
        self,
        config: "PretrainedConfig",
        task: str = "feature-extraction",
        int_dtype: str = "int64",
        float_dtype: str = "fp32",
        variant: str = "split",
        vision_encoder: Optional[bool] = None,
        preprocessors: Optional[list[Any]] = None,
        legacy: bool = False,
    ):
        super().__init__(
            config=config,
            task=task,
            int_dtype=int_dtype,
            float_dtype=float_dtype,
            preprocessors=preprocessors,
            legacy=legacy,
        )
        self.variant = variant
        self.vision_encoder = vision_encoder
        self._normalized_config.ENCODER_NORMALIZED_CONFIG_CLASS = NormalizedVisionConfig(self._config.vision_config)

    @property
    def inputs(self) -> dict[str, dict[int, str]]:
        if self.variant == "monolith":
            inputs = {
                "pixel_values": {0: "batch_size"},
                "input_points": {0: "batch_size", 1: "point_batch_size", 2: "nb_points_per_image"},
                "input_labels": {0: "batch_size", 1: "point_batch_size", 2: "nb_points_per_image"},
            }
        else:
            if self.vision_encoder:
                inputs = {"pixel_values": {0: "batch_size"}}
            else:
                inputs = {
                    "image_positional_embeddings": {0: "batch_size"},
                    "image_embeddings": {0: "batch_size"},
                    "input_points": {0: "batch_size", 1: "point_batch_size", 2: "nb_points_per_image"},
                    "input_labels": {0: "batch_size", 1: "point_batch_size", 2: "nb_points_per_image"},
                }
        return inputs

    @property
    def outputs(self) -> dict[str, dict[int, str]]:
        if self.variant == "split" and self.vision_encoder:
            return {"image_embeddings": {0: "batch_size"}, "image_positional_embeddings": {0: "batch_size"}}
        else:
            return {
                "iou_scores": {0: "batch_size", 1: "point_batch_size"},
                "pred_masks": {0: "batch_size", 1: "point_batch_size"},
            }


class Pix2StructNormalizedConfig(NormalizedSeq2SeqConfig):
    ENCODER_NUM_LAYERS = "vision_config.num_hidden_layers"
    DECODER_NUM_LAYERS = "text_config.num_layers"
    ENCODER_NUM_ATTENTION_HEADS = "vision_config.num_attention_heads"
    DECODER_NUM_ATTENTION_HEADS = "text_config.num_heads"
    HIDDEN_SIZE = "text_config.hidden_size"  # TODO: Isn't this bug prone?
    VOCAB_SIZE = "text_config.vocab_size"


@register_tasks_manager_onnx(
    "pix2struct",
    *["image-to-text", "image-to-text-with-past", "visual-question-answering", "visual-question-answering-with-past"],
)
class Pix2StructOnnxConfig(OnnxSeq2SeqConfigWithPast):
    NORMALIZED_CONFIG_CLASS = Pix2StructNormalizedConfig
    DUMMY_INPUT_GENERATOR_CLASSES = (
        DummyTextInputGenerator,
        DummySeq2SeqDecoderTextInputGenerator,
        DummySeq2SeqPastKeyValuesGenerator,
        DummyPix2StructInputGenerator,
    )

    def __init__(self, *args, **kwargs):
        super().__init__(*args, **kwargs)
        if is_transformers_version("==", "4.46.0") and self._behavior is ConfigBehavior.DECODER:
            logger.error(
                "Found transformers v4.46.0 while trying to exporting a Pix2Struct model, this specific version of transformers is not supported. "
                "Please upgrade to v4.46.1 or higher, or downgrade your transformers version"
            )

    @property
    def inputs(self):
        common_inputs = {}
        common_inputs["attention_mask"] = {0: "batch_size"}

        if self._behavior is not ConfigBehavior.DECODER:
            common_inputs["flattened_patches"] = {0: "batch_size"}

        if self._behavior is not ConfigBehavior.ENCODER:
            if self.use_past_in_inputs:
                common_inputs["decoder_input_ids"] = {0: "batch_size"}
            else:
                common_inputs["decoder_input_ids"] = {0: "batch_size", 1: "decoder_sequence_length"}

        if self._behavior is ConfigBehavior.DECODER:
            if self.use_past_in_inputs:
                self.add_past_key_values(common_inputs, direction="inputs")

            common_inputs["encoder_outputs"] = {0: "batch_size"}

            # Contrary to other seq2seq archs as t5 and bart, Pix2Struct DO make use of the decoder_attention_mask input.
            common_inputs["decoder_attention_mask"] = {0: "batch_size", 1: "past_sequence_length + 1"}

        return common_inputs

    @property
    def outputs(self) -> dict[str, dict[int, str]]:
        if self._behavior is ConfigBehavior.ENCODER:
            common_outputs = {
                "last_hidden_state": {0: "batch_size"}
            }  # The last hidden state dim=1 is constant, no need for it to be dynamic.
        else:
            common_outputs = super(OnnxConfigWithPast, self).outputs

        # Renaming the outputs axes properly.
        for name, axes_names in common_outputs.items():
            if self._behavior is ConfigBehavior.ENCODER or "encoder" in name:
                sequence_name = "encoder_sequence_length"
            else:
                sequence_name = "decoder_sequence_length"

            new_axes_names = {}
            for axis_idx, axis_name in axes_names.items():
                if "sequence" in axis_name:
                    if self.use_past_in_inputs is False or self.is_merged is True:
                        new_axes_names[axis_idx] = sequence_name
                    else:
                        # Trick to force it since ONNX sometimes infer a dynamic axis where it's not.
                        new_axes_names[axis_idx] = "1"
                else:
                    new_axes_names[axis_idx] = axis_name
            common_outputs[name] = new_axes_names

        if self.use_past:
            # When exporting decoder models with use_cache=True, both the decoder without past and with past have the KV cache as an output.
            self.add_past_key_values(common_outputs, direction="outputs")

        return common_outputs

    @property
    def torch_to_onnx_input_map(self) -> dict[str, str]:
        if self._behavior is ConfigBehavior.DECODER:
            return {
                "decoder_input_ids": "input_ids",
                "encoder_outputs": "encoder_hidden_states",
                "attention_mask": "encoder_attention_mask",
            }
        return {}

    def generate_dummy_inputs_for_validation(
        self, reference_model_inputs: dict[str, Any], onnx_input_names: Optional[list[str]] = None
    ) -> dict[str, Any]:
        if self._behavior is ConfigBehavior.DECODER:
            reference_model_inputs["input_ids"] = reference_model_inputs.pop("decoder_input_ids")

        if onnx_input_names is not None:
            if "encoder_outputs" in reference_model_inputs:
                if "encoder_hidden_states" in onnx_input_names:
                    reference_model_inputs["encoder_hidden_states"] = reference_model_inputs.pop("encoder_outputs")[0]
                else:
                    reference_model_inputs.pop("encoder_outputs")
        else:
            # TODO: remove this else in optimum 2.0 and make onnx_input_names a required argument
            # Pix2Struct requires encoder_hidden_states as an input for both the without/with past models,
            # which is different than other architectures that require it only for the without past case
            reference_model_inputs["encoder_hidden_states"] = reference_model_inputs.pop("encoder_outputs")[0]

        return super().generate_dummy_inputs_for_validation(reference_model_inputs)

    def _create_dummy_input_generator_classes(self, **kwargs) -> list["DummyInputGenerator"]:
        dummy_inputs_generators = []
        dummy_inputs_generators.append(self.DUMMY_INPUT_GENERATOR_CLASSES[0](self.task, self._normalized_config))

        if self._preprocessors is None or len(self._preprocessors) < 2:
            raise ValueError(
                f"Preprocessors for pix2struct need to be available for the ONNX export to infer input static shapes. Got: {self._preprocessors}"
            )

        encoder_sequence_length = self._preprocessors[1].image_processor.max_patches
        # A hack for DummyPix2StructInputGenerator to gain access to the preprocessors.
        # TODO: we should probably pass preprocessors to all dummy input generators.
        kwargs["preprocessors"] = self._preprocessors
        for cls_ in self.DUMMY_INPUT_GENERATOR_CLASSES[1:]:
            dummy_inputs_generators.append(
                cls_(self.task, self._normalized_config, encoder_sequence_length=encoder_sequence_length, **kwargs)
            )

        return dummy_inputs_generators

    def overwrite_shape_and_generate_input(
        self, dummy_input_gen: "DummyInputGenerator", input_name: str, framework: str, input_shapes: dict
    ):
        if self._preprocessors is None or len(self._preprocessors) < 2:
            raise ValueError(
                f"Preprocessors for pix2struct need to be available for the ONNX export to infer input static shapes. Got: {self._preprocessors}"
            )

        # models from TextSeq2SeqOnnxConfig use decoder_input_ids as input name
        # while models from TextDecoderOnnxConfig use input_ids, hence the check for both
        if (
            self.use_past
            and self.use_past_in_inputs
            and self.use_cache_branch is not False
            and input_name in ["decoder_input_ids", "input_ids"]
        ):
            sequence_length = dummy_input_gen.sequence_length
            # Use a sequence length of 1 when the KV cache is already populated.
            dummy_input_gen.sequence_length = 1
            dummy_input = dummy_input_gen.generate(
                input_name, framework=framework, int_dtype=self.int_dtype, float_dtype=self.float_dtype
            )
            dummy_input_gen.sequence_length = sequence_length
        elif input_name in ["encoder_outputs", "attention_mask"]:
            # pix2struct takes inputs whose so-called sequence length is **static** to max_patches, so we do NOT use
            # the passed sequence_length that behaves as a dynamic shape.
            original_seq_length = dummy_input_gen.sequence_length
            dummy_input_gen.sequence_length = self._preprocessors[1].image_processor.max_patches
            dummy_input = dummy_input_gen.generate(
                input_name, framework=framework, int_dtype=self.int_dtype, float_dtype=self.float_dtype
            )
            dummy_input_gen.sequence_length = original_seq_length
        else:
            dummy_input = dummy_input_gen.generate(
                input_name, framework=framework, int_dtype=self.int_dtype, float_dtype=self.float_dtype
            )

        return dummy_input


@register_tasks_manager_onnx("encoder-decoder", *["text2text-generation", "text2text-generation-with-past"])
class EncoderDecoderOnnxConfig(EncoderDecoderBaseOnnxConfig):
    NORMALIZED_CONFIG_CLASS = NormalizedEncoderDecoderConfig


@register_tasks_manager_onnx("patchtst", *["feature-extraction", "time-series-forecasting"])
class PatchTSTOnnxConfig(OnnxConfig):
    NORMALIZED_CONFIG_CLASS = NormalizedTimeSeriesForecastingConfig
    DUMMY_INPUT_GENERATOR_CLASSES = (DummyPatchTSTInputGenerator,)
    ATOL_FOR_VALIDATION = 1e-4

    @property
    def inputs(self) -> dict[str, dict[int, str]]:
        return {"past_values": {0: "batch_size", 1: "sequence_length"}}

    @property
    def outputs(self) -> dict[str, dict[int, str]]:
        if self.task == "feature-extraction":
            return {"last_hidden_state": {0: "batch_size"}}
        else:
            return super().outputs


@register_tasks_manager_onnx("patchtsmixer", *["feature-extraction", "time-series-forecasting"])
class PatchTSMixerOnnxConfig(PatchTSTOnnxConfig):
    pass


@register_tasks_manager_onnx("rt_detr", *["object-detection"])
class RTDetrOnnxConfig(ViTOnnxConfig):
    ATOL_FOR_VALIDATION = 1e-5

    @property
    def inputs(self) -> dict[str, dict[int, str]]:
        return {
            "pixel_values": {0: "batch_size", 2: "height", 3: "width"},
        }

    def _create_dummy_input_generator_classes(self, **kwargs) -> list["DummyInputGenerator"]:
        min_image_size = int(math.ceil(self._config.num_queries / 32) * 32)
        if kwargs["height"] < min_image_size:
            warnings.warn(
                f"Exporting model with image `height={kwargs['height']}` which is less than "
                f"minimal {min_image_size}, setting `height` to {min_image_size}.",
                stacklevel=2,
            )
            kwargs["height"] = min_image_size
        if kwargs["width"] < min_image_size:
            warnings.warn(
                f"Exporting model with image `width={kwargs['width']}` which is less than "
                f"minimal {min_image_size}, setting `width` to {min_image_size}.",
                stacklevel=2,
            )
            kwargs["width"] = min_image_size
        return super()._create_dummy_input_generator_classes(**kwargs)


@register_tasks_manager_onnx("rt_detr_v2", *["object-detection"])
class RTDetrV2OnnxConfig(RTDetrOnnxConfig):
    pass


@register_tasks_manager_onnx("colpali", *["feature-extraction"])
class ColPaliOnnxConfig(GemmaOnnxConfig):
    DUMMY_INPUT_GENERATOR_CLASSES = (DummyTextInputGenerator, DummyVisionInputGenerator)
    NORMALIZED_CONFIG_CLASS = NormalizedTextAndVisionConfig.with_args(
        allow_new=True,
        text_config="text_config",
        vision_config="vlm_config.vision_config",
        vlm_config="vlm_config",
    )
    ATOL_FOR_VALIDATION = 1e-4

    VARIANTS = {  # noqa: RUF012
        "vision": "Embedding extraction for image.",
        "text": "Embedding extraction for text.",
    }
    DEFAULT_VARIANT = "vision"

    @property
    def inputs(self) -> dict[str, dict[int, str]]:
        dynamic_axis = {0: "batch_size", 1: "sequence_length"}
        if self.variant == "vision":
            return {
                "input_ids": dynamic_axis,
                "attention_mask": dynamic_axis,
                "pixel_values": {0: "batch_size"},
            }
        else:
            return {
                "input_ids": dynamic_axis,
                "attention_mask": dynamic_axis,
            }

    @property
    def outputs(self) -> dict[str, dict[int, str]]:
        return {
            "embeddings": {0: "batch_size", 1: "sequence_length"},
        }

    def generate_dummy_inputs(self, framework: str = "pt", **kwargs):
        if self.variant == "vision":
            image_token_index = self._normalized_config.vlm_config.image_token_index
            num_image_tokens = self._normalized_config.vision_config.num_image_tokens
            if "sequence_length" in kwargs:
                kwargs["sequence_length"] += num_image_tokens
            else:
                kwargs["sequence_length"] = DEFAULT_DUMMY_SHAPES["sequence_length"] + num_image_tokens

        dummy_inputs = super().generate_dummy_inputs(framework=framework, **kwargs)

        if self.variant == "vision":
            dummy_inputs["input_ids"][:, :num_image_tokens] = image_token_index
        return dummy_inputs


@register_tasks_manager_onnx("d_fine", *["object-detection"])
class DFineOnnxConfig(RTDetrOnnxConfig):
    MIN_TRANSFORMERS_VERSION = version.parse("4.52.0")<|MERGE_RESOLUTION|>--- conflicted
+++ resolved
@@ -508,33 +508,17 @@
 
 @register_tasks_manager_onnx("mistral", *[*COMMON_TEXT_GENERATION_TASKS, "text-classification"])
 class MistralOnnxConfig(TextDecoderWithPositionIdsOnnxConfig):
-    MIN_TRANSFORMERS_VERSION = version.parse("4.35.0")
-
-<<<<<<< HEAD
-    DEFAULT_ONNX_OPSET = 14
-=======
-    DUMMY_INPUT_GENERATOR_CLASSES = (
-        MistralDummyPastKeyValuesGenerator,
-        *TextDecoderOnnxConfig.DUMMY_INPUT_GENERATOR_CLASSES,
-    )
-    DUMMY_PKV_GENERATOR_CLASS = MistralDummyPastKeyValuesGenerator
->>>>>>> ca4f06b8
     NORMALIZED_CONFIG_CLASS = NormalizedTextConfig.with_args(num_key_value_heads="num_key_value_heads", allow_new=True)
     DUMMY_INPUT_GENERATOR_CLASSES = (DummyTextInputGenerator, MistralDummyPastKeyValuesGenerator)
     DUMMY_PKV_GENERATOR_CLASS = MistralDummyPastKeyValuesGenerator
+    MIN_TRANSFORMERS_VERSION = version.parse("4.35.0")
     _MODEL_PATCHER = MistralModelPatcher
 
 
 @register_tasks_manager_onnx("mpt", *[*COMMON_TEXT_GENERATION_TASKS, "text-classification", "token-classification"])
 class MPTOnnxConfig(TextDecoderOnnxConfig):
     # MPT does not require position_ids input.
-<<<<<<< HEAD
-    DEFAULT_ONNX_OPSET = 13
     MIN_TRANSFORMERS_VERSION = version.parse("4.36.0")
-=======
-    # TODO: fix inference for transformers < v4.41 for beam_search > 1
-    MIN_TRANSFORMERS_VERSION = version.parse("4.41.0")
->>>>>>> ca4f06b8
     NORMALIZED_CONFIG_CLASS = NormalizedTextConfig.with_args(
         num_attention_heads="n_heads", hidden_size="d_model", num_layers="n_layers"
     )
@@ -543,17 +527,7 @@
 @register_tasks_manager_onnx("bloom", *[*COMMON_TEXT_GENERATION_TASKS, "text-classification", "token-classification"])
 class BloomOnnxConfig(TextDecoderOnnxConfig):
     # Bloom does not require position_ids input.
-<<<<<<< HEAD
-    DEFAULT_ONNX_OPSET = 14  # Bloom uses F.scaled_dot_product_attention
     MIN_TRANSFORMERS_VERSION = version.parse("4.36.0")
-=======
-    DUMMY_INPUT_GENERATOR_CLASSES = (
-        BloomDummyPastKeyValuesGenerator,
-        *TextDecoderOnnxConfig.DUMMY_INPUT_GENERATOR_CLASSES,
-    )
-
-    MIN_TRANSFORMERS_VERSION = version.parse("4.44.0")
->>>>>>> ca4f06b8
     DUMMY_PKV_GENERATOR_CLASS = BloomDummyPastKeyValuesGenerator
     DUMMY_INPUT_GENERATOR_CLASSES = (DummyTextInputGenerator, BloomDummyPastKeyValuesGenerator)
     NORMALIZED_CONFIG_CLASS = NormalizedTextConfig.with_args(num_layers="n_layer", num_attention_heads="n_head")
@@ -1161,13 +1135,6 @@
 )
 class SentenceTransformersTransformerOnnxConfig(TextEncoderOnnxConfig):
     NORMALIZED_CONFIG_CLASS = NormalizedTextConfig
-<<<<<<< HEAD
-    DEFAULT_ONNX_OPSET = 14
-=======
-    # we need to set output_attentions=True in the model input to avoid calling
-    # torch.nn.functional.scaled_dot_product_attention that is not supported by the ONNX export
-    # due to the op torch.nn.functional.multi_head_attention_forward used for WavLM
->>>>>>> ca4f06b8
     _MODEL_PATCHER = SentenceTransformersTransformerPatcher
 
     @property
@@ -1834,14 +1801,7 @@
     ],
 )
 class WavLMOnnxConfig(HubertOnnxConfig):
-<<<<<<< HEAD
-    DEFAULT_ONNX_OPSET = 14  # now uses F.scaled_dot_product_attention by default for torch>=2.1.1.
-=======
-    # we need to set output_attentions=True in the model input to avoid calling
-    # torch.nn.functional.scaled_dot_product_attention that is not supported by the ONNX export
-    # due to the op torch.nn.functional.multi_head_attention_forward used for WavLM
-    _MODEL_PATCHER = WavLMModelPatcher
->>>>>>> ca4f06b8
+  pass
 
 
 @register_tasks_manager_onnx("audio-spectrogram-transformer", *["feature-extraction", "audio-classification"])
