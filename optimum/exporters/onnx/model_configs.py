--- conflicted
+++ resolved
@@ -16,7 +16,7 @@
 import math
 import warnings
 from pathlib import Path
-from typing import TYPE_CHECKING, Any, Literal, Optional, Union
+from typing import TYPE_CHECKING, Any, Dict, List, Literal, Optional, Tuple, Union
 
 from packaging import version
 
@@ -2212,15 +2212,8 @@
     def post_process_exported_models(
         self,
         path: Path,
-<<<<<<< HEAD
         models_and_onnx_configs: Dict[str, Tuple[Union["PreTrainedModel", "ModelMixin"], "OnnxConfig"]],
         onnx_files_subpaths: List[str],
-=======
-        models_and_onnx_configs: dict[
-            str, tuple[Union["PreTrainedModel", "TFPreTrainedModel", "ModelMixin"], "OnnxConfig"]
-        ],
-        onnx_files_subpaths: list[str],
->>>>>>> 426176ed
     ):
         # Attempt to merge only if the decoder was exported without/with past, and ignore seq2seq models exported with text-generation task
         if "with-past" in self.variant:
