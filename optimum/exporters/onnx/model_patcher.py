# Copyright 2022 The HuggingFace Team. All rights reserved.
#
# Licensed under the Apache License, Version 2.0 (the "License");
# you may not use this file except in compliance with the License.
# You may obtain a copy of the License at
#
#     http://www.apache.org/licenses/LICENSE-2.0
#
# Unless required by applicable law or agreed to in writing, software
# distributed under the License is distributed on an "AS IS" BASIS,
# WITHOUT WARRANTIES OR CONDITIONS OF ANY KIND, either express or implied.
# See the License for the specific language governing permissions and
# limitations under the License.
from __future__ import annotations

import dataclasses
import functools
import inspect
import sys
import types
from typing import TYPE_CHECKING, Any, Callable

import torch
import transformers
from torch.onnx.symbolic_opset14 import (
    _attention_scale,
    _causal_attention_mask,
    _onnx_symbolic,
    _type_utils,
    jit_utils,
    symbolic_helper,
)
from transformers.models.speecht5.modeling_speecht5 import SpeechT5EncoderWithSpeechPrenet

from optimum.exporters.onnx._traceable_cache import TraceableCache
from optimum.utils import is_diffusers_version, is_transformers_version, logging


if is_transformers_version(">=", "4.43") and is_transformers_version("<", "4.48"):
    from transformers.models.clip.modeling_clip import CLIPAttention, CLIPSdpaAttention
if is_transformers_version(">=", "4.48"):
    from transformers.cache_utils import DynamicCache, EncoderDecoderCache
    from transformers.models.moonshine.modeling_moonshine import MoonshinePreTrainedModel
if is_transformers_version(">=", "4.53"):
    from transformers.masking_utils import (
        ALL_MASK_ATTENTION_FUNCTIONS,
        _ignore_causal_mask_sdpa,
        and_masks,
        causal_mask_function,
        eager_mask,
        padding_mask_function,
        prepare_padding_mask,
        sdpa_mask,
    )
    from transformers.models.qwen3_moe.modeling_qwen3_moe import Qwen3MoeSparseMoeBlock
if is_transformers_version(">=", "4.53.1"):
    from transformers.masking_utils import find_packed_sequence_indices

if is_diffusers_version(">=", "0.35.0"):
    import diffusers.models.transformers.transformer_flux

if TYPE_CHECKING:
    from transformers import PreTrainedModel

    from optimum.exporters.onnx.base import OnnxConfig


logger = logging.get_logger(__name__)


@_onnx_symbolic("aten::__ior_")
@symbolic_helper.parse_args("v", "v")
def __ior_(g: jit_utils.GraphContext, self: torch._C.Value, other: torch._C.Value) -> torch._C.Value:
    return g.op("Or", self, other)


@_onnx_symbolic("aten::scaled_dot_product_attention")
@symbolic_helper.parse_args("v", "v", "v", "v", "f", "b", "v", "b")
def scaled_dot_product_attention(
    g: jit_utils.GraphContext,
    query: torch._C.Value,
    key: torch._C.Value,
    value: torch._C.Value,
    attn_mask: torch._C.Value | None = None,
    dropout_p: float = 0.0,
    is_causal: bool = False,
    scale: torch._C.Value | None = None,
    enable_gqa: bool = False,
):
    assert (not is_causal) or (is_causal and symbolic_helper._is_none(attn_mask)), (
        "is_causal and attn_mask cannot be set at the same time"
    )
    assert not enable_gqa, "conversion of scaled_dot_product_attention not implemented if enable_gqa is True"

    if symbolic_helper._is_none(scale):
        scale = _attention_scale(g, query)

    if is_causal:
        attn_mask = _causal_attention_mask(g, query, key)

    # Swap the last two axes of key
    # NOTE: onnx-script has different logic here, because the attribute perms in
    # transpose needs list of ints
    key_shape_builtin = symbolic_helper._get_tensor_rank(key)
    key_transposed_axes = list(range(key_shape_builtin))
    key_transposed_axes[-1], key_transposed_axes[-2] = (key_transposed_axes[-2], key_transposed_axes[-1])
    key_transposed = g.op("Transpose", key, perm_i=key_transposed_axes)

    # https://github.com/pytorch/pytorch/blob/12da0c70378b5be9135c6fda62a9863bce4a4818/aten/src/ATen/native/transformers/attention.cpp#L653
    # Scale q, k before matmul for stability see https://tinyurl.com/sudb9s96 for math
    query_scaled = g.op("Mul", query, g.op("Sqrt", scale))
    key_transposed_scaled = g.op("Mul", key_transposed, g.op("Sqrt", scale))
    mul_qk = g.op("MatMul", query_scaled, key_transposed_scaled)

    if symbolic_helper._is_none(attn_mask):
        mul_qk_add = mul_qk
        attn_weight = g.op("Softmax", mul_qk_add, axis_i=-1)
    elif _type_utils.JitScalarType.from_value(attn_mask) == _type_utils.JitScalarType.BOOL:
        # Turn the Boolean mask to float: attn_mask.masked_fill(not attn_mask, -float('inf'))
        const_zero = g.op("Constant", value_t=torch.tensor([0.0]))
        const_neg_inf = g.op("Constant", value_t=torch.tensor([-float("inf")]))
        attn_mask = g.op("Where", attn_mask, const_zero, const_neg_inf)
        mul_qk_add = g.op("Add", mul_qk, attn_mask)
        attn_weight = g.op("Softmax", mul_qk_add, axis_i=-1)
        # when using scaled dot product attention with a boolean mask, we replace NaN values in attn_weight with 0.0
        attn_weight = g.op(
            "Where", g.op("IsNaN", attn_weight), g.op("Constant", value_t=torch.tensor([0.0])), attn_weight
        )
    elif _type_utils.JitScalarType.from_value(attn_mask) in (
        _type_utils.JitScalarType.FLOAT,
        _type_utils.JitScalarType.HALF,
        _type_utils.JitScalarType.BFLOAT16,
    ):
        mul_qk_add = g.op("Add", mul_qk, attn_mask)
        attn_weight = g.op("Softmax", mul_qk_add, axis_i=-1)
    else:
        raise ValueError(f"Unsupported type for attn_mask: {_type_utils.JitScalarType.from_value(attn_mask)}")

    if dropout_p != 0:
        attn_weight = g.op(
            "Dropout",
            attn_weight,
            g.op("Constant", value_t=torch.tensor(dropout_p, dtype=torch.float)),
        )

    return g.op("MatMul", attn_weight, value)


def patch_everywhere(attribute_name: str, patch: Any, module_name_prefix: str | None = None):
    """Finds all occurences of `attribute_name` in the loaded modules and patches them with `patch`.

    Args:
        attribute_name (`str`):
            The name of attribute to patch.
        patch (`Any`):
            The patch for the attribute.
        module_name_prefix (`Optional[str]`, defaults to `None`):
            If set, only module names starting with this prefix will be considered for patching.
    """
    # sys.modules may be updated while being iterated over, hence the list copy.
    for name in list(sys.modules):
        module = sys.modules[name]
        if module_name_prefix is not None and not name.startswith(module_name_prefix):
            continue
        if hasattr(module, attribute_name):
            setattr(module, attribute_name, patch)


def override_arguments(args, kwargs, forward_signature, model_kwargs: dict[str, Any]):
    """Override the args and kwargs with the argument values from model_kwargs, following the signature forward_signature corresponding to args and kwargs."""
    args = list(args)

    for argument in model_kwargs:
        if argument in forward_signature.parameters:
            argument_index = list(forward_signature.parameters.keys()).index(argument)
            if argument in kwargs or len(args) <= argument_index:
                kwargs[argument] = model_kwargs[argument]
            else:
                args[argument_index] = model_kwargs[argument]
        else:
            kwargs[argument] = model_kwargs[argument]

    return args, kwargs


@dataclasses.dataclass
class PatchingSpec:
    """Data class that holds patching specifications.

    Args:
        o: Module / object where the op to patch is located
        name: Name of the op to monkey patch
        custom_op: Custom op that patches the original op
        orig_op: Original op that is being patched
        op_wrapper: Wrapper (optional) that wraps both the original and custom ops.
            It is useful for ops that are class or static methods for instance.
    """

    o: Any
    name: str
    custom_op: Callable
    orig_op: Callable | None = None
    op_wrapper: Callable | None = None


# An ONNX-export-compatible version of `tensor.unfold`. Without this, we get:
# torch.onnx.errors.SymbolicValueError: Unsupported: ONNX export of operator Unfold, input size not accessible.
# See https://github.com/pytorch/pytorch/issues/81871 for more information
def onnx_compatible_unfold(input_tensor, dimension, size, step):
    """Custom implementation of torch.unfold without using torch.unfold.

    Args:
        input_tensor (torch.Tensor): The input tensor.
        dimension (int): The dimension to unfold.
        size (int): The size of each slice.
        step (int): The step size between slices.

    Returns:
        torch.Tensor: The unfolded tensor.
    """
    # Check if dimension is within the valid range
    if not (-input_tensor.dim() <= dimension < input_tensor.dim()):
        raise ValueError(
            f"Dimension out of range (expected to be in range of [{-input_tensor.dim()}, {input_tensor.dim() - 1}], but got {dimension})"
        )

    # Normalize negative dimension
    dimension = dimension % input_tensor.dim()

    # Compute the shape of the unfolded output
    input_size = input_tensor.size(dimension)
    num_slices = (input_size - size) // step + 1

    # Permute dimension to the end for easier indexing
    input_tensor = input_tensor.transpose(dimension, -1)

    # Extract slices
    slices = []
    for i in range(num_slices):
        start = i * step
        end = start + size
        slices.append(input_tensor[..., start:end])

    # Stack slices and permute dimensions back
    result = torch.stack(slices, dim=-2).transpose(dimension, -2)
    return result


# An ONNX-export-compatible version of `tensor.repeat_interleave`.
# Without this, we get the following error: https://github.com/pytorch/pytorch/issues/145100
# NOTE: This implementation is only necessary for export with dynamo=False (dynamo=True works correctly).
# and can be removed once Optimum switches to dynamo-based exports
def onnx_compatible_repeat_interleave(input_tensor, repeats, dim=None, output_size=None):  # noqa: D417
    """Custom implementation of torch.repeat_interleave without using torch.repeat_interleave.

    Args:
        input_tensor (torch.Tensor): The input tensor.
        repeats (int or torch.Tensor): The number of repetitions for each element.
        dim (int, optional): The dimension along which to repeat. Defaults to None.

    Returns:
        torch.Tensor: The repeated tensor.
    """
    if isinstance(repeats, int) or (torch.is_tensor(repeats) and repeats.dim() == 0):
        if dim is None:
            return input_tensor.flatten().unsqueeze(1).expand(-1, repeats).flatten()
        repeats = torch.full((input_tensor.shape[dim],), repeats, dtype=torch.long, device=input_tensor.device)

    if dim is None:
        return onnx_compatible_repeat_interleave(input_tensor.flatten(), repeats, 0)

    if dim != 0:
        input_tensor = input_tensor.transpose(0, dim)

    # Create expand mask
    max_repeats = repeats.max()
    expanded = input_tensor.unsqueeze(1).expand(-1, max_repeats, *input_tensor.shape[1:])
    mask = torch.arange(max_repeats, device=input_tensor.device) < repeats.unsqueeze(1)
    result = expanded[mask]

    if dim != 0:
        result = result.transpose(0, dim)

    return result


# Custom implementation of torch.linalg.matrix_norm not using torch.linalg.matrix_norm, torch.norm or torch.linalg.norm.
def onnx_compatible_linalg_norm(x, ord=2, dim=None, keepdim=False, *, dtype=None, out=None) -> torch.Tensor:
    if ord != 2:
        raise ValueError(
            f"Only ord=2 is supported by onnx_compatible_linalg_norm, but got ord={ord}. "
            "Please extend this function to support other norms."
        )

    if dim is None:
        dim = (-2, -1)

    norm = torch.sqrt(torch.sum(torch.square(x), dim=dim, keepdim=keepdim))

    if dtype is not None:
        norm = norm.to(dtype)
    if out is not None:
        out.copy_(norm)

    return norm


def onnx_compatible_rms_norm(input, normalized_shape, weight=None, eps=None):
    if eps is None:
        eps = torch.finfo(input.dtype).eps

    axis = -len(normalized_shape)
    mean_square = torch.mean(torch.square(input), dim=axis, keepdim=True)
    rms = torch.sqrt(mean_square + eps)
    output = input / rms

    if weight is not None:
        output = output * weight

    return output


# A patched version of https://github.com/huggingface/transformers/blob/v4.53.2/src/transformers/masking_utils.py#L602
# That returns a tensor of zeros with the same shape as position_ids indicating no packed sequence indices.
def find_packed_sequence_indices_patched(position_ids: torch.Tensor) -> torch.Tensor:
    return torch.zeros_like(position_ids)


# Custom vectorized implementation of sdpa_mask without using vmap
def sdpa_mask_without_vmap(
    batch_size: int,
    cache_position: torch.Tensor,
    kv_length: int,
    kv_offset: int = 0,
    mask_function: Callable | None = None,
    attention_mask: torch.Tensor | None = None,
    local_size: int | None = None,
    allow_is_causal_skip: bool = True,
    **kwargs,
) -> torch.Tensor | None:
    if mask_function is None:
        mask_function = causal_mask_function

    q_length = cache_position.shape[0]
    # Potentially pad the 2D mask, and slice it correctly
    padding_mask = prepare_padding_mask(attention_mask, kv_length, kv_offset, _slice=False)

    # Under specific conditions, we can avoid materializing the mask, instead relying on the `is_causal` argument
    if allow_is_causal_skip and _ignore_causal_mask_sdpa(padding_mask, q_length, kv_length, kv_offset, local_size):
        return None

    # Potentially add the padding 2D mask
    if padding_mask is not None:
        mask_function = and_masks(mask_function, padding_mask_function(padding_mask))

    # Create broadcatable indices
    device = cache_position.device
    q_indices = cache_position[None, None, :, None]
    head_indices = torch.arange(1, dtype=torch.long, device=device)[None, :, None, None]
    batch_indices = torch.arange(batch_size, dtype=torch.long, device=device)[:, None, None, None]
    kv_indices = torch.arange(kv_length, dtype=torch.long, device=device)[None, None, None, :] + kv_offset
    # Apply mask function element-wise through broadcasting
    causal_mask = mask_function(batch_indices, head_indices, q_indices, kv_indices)
    # Expand the mask to match batch size and query length if they weren't used in the mask function
    causal_mask = causal_mask.expand(batch_size, -1, q_length, kv_length)

    return causal_mask


# Adapted from https://github.com/huggingface/transformers/blob/v4.53.0/src/transformers/masking_utils.py#L433
def eager_mask_without_vmap(*args, **kwargs) -> torch.Tensor:
    kwargs.pop("allow_is_causal_skip", None)
    dtype = kwargs.get("dtype", torch.float32)
    mask = sdpa_mask_without_vmap(*args, allow_is_causal_skip=False, **kwargs)
    mask = torch.where(mask, torch.tensor(0.0, device=mask.device, dtype=dtype), torch.finfo(dtype).min)
    return mask


original_triu = torch.triu
original_tril = torch.tril


# Custom implementation of torch.tril that doesn't fail on int32 tensors.
def onnx_compatible_tril(input_tensor: torch.Tensor, *args, **kwargs) -> torch.Tensor:
    if input_tensor.dtype == torch.int32:
        return original_tril(input_tensor.to(torch.int64), *args, **kwargs).to(torch.int32)
    else:
        return original_tril(input_tensor, *args, **kwargs)


# Custom implementation of torch.triu that doesn't fail on int32 tensors.
def onnx_compatible_triu(input_tensor: torch.Tensor, *args, **kwargs) -> torch.Tensor:
    if input_tensor.dtype == torch.int32:
        return original_triu(input_tensor.to(torch.int64), *args, **kwargs).to(torch.int32)
    else:
        return original_triu(input_tensor, *args, **kwargs)


original_scaled_dot_product_attention = torch.nn.functional.scaled_dot_product_attention


# A patched `torch.nn.functional.scaled_dot_product_attention` that doesn't fail during tracing
# from passing `is_causal` as a tensor (which is usually obtained with tensor shapes comparisons).
def traceable_scaled_dot_product_attention(
    query: torch.Tensor,
    key: torch.Tensor,
    value: torch.Tensor,
    attn_mask: torch.Tensor | None = None,
    dropout_p: float = 0.0,
    is_causal: bool = False,
    **kwargs,
) -> torch.Tensor:
    if isinstance(is_causal, torch.Tensor):
        is_causal = is_causal.item()

    attn_weights = original_scaled_dot_product_attention(
        query=query, key=key, value=value, attn_mask=attn_mask, dropout_p=dropout_p, is_causal=is_causal, **kwargs
    )

    return attn_weights


# No-op bfloat16 casting to avoid issues with legacy ONNX export which cast to complex128
def noop_bfloat16_casting(self):
    return self


UNSUPPORTED_OPS_PATCHING_SPEC = [
    PatchingSpec(torch, "tril", onnx_compatible_tril, torch.tril),
    PatchingSpec(torch, "triu", onnx_compatible_triu, torch.triu),
    PatchingSpec(torch, "rms_norm", onnx_compatible_rms_norm, torch.rms_norm),
    PatchingSpec(torch.Tensor, "unfold", onnx_compatible_unfold, torch.Tensor.unfold),
    PatchingSpec(torch.linalg, "norm", onnx_compatible_linalg_norm, torch.linalg.norm),
    PatchingSpec(torch.Tensor, "bfloat16", noop_bfloat16_casting, torch.Tensor.bfloat16),
    PatchingSpec(torch.Tensor, "repeat_interleave", onnx_compatible_repeat_interleave, torch.Tensor.repeat_interleave),
    # TracerWarning: Using len to get tensor shape might cause the trace to be incorrect. Recommended usage would be tensor.shape[0]. Passing a tensor of different shape might lead to errors or silently give incorrect results.
    PatchingSpec(torch.Tensor, "__len__", lambda x: x.shape[0], torch.Tensor.__len__),
    PatchingSpec(
        torch.nn.functional,
        "scaled_dot_product_attention",
        traceable_scaled_dot_product_attention,
        torch.nn.functional.scaled_dot_product_attention,
    ),
]


class ModelPatcher:
    def __init__(
        self,
        config: OnnxConfig,
        model: PreTrainedModel,
        model_kwargs: dict[str, Any] | None = None,
    ):
        self._model = model

        patching_specs = config.PATCHING_SPECS or []
        patching_specs.extend(UNSUPPORTED_OPS_PATCHING_SPEC)

        self._patching_specs = []
        for spec in patching_specs:
            final_spec = spec
            if spec.orig_op is None:
                final_spec = dataclasses.replace(spec, orig_op=getattr(spec.o, spec.name))
            self._patching_specs.append(final_spec)

        self.orig_forward_name = "forward" if hasattr(self._model, "forward") else "call"
        self.orig_forward = getattr(self._model, self.orig_forward_name)

        self.model_kwargs = model_kwargs if model_kwargs is not None else {}
        self.real_config = config

        allow_past_in_outputs = hasattr(self.real_config, "use_past") and self.real_config.use_past

        @functools.wraps(self.orig_forward)
        def patched_forward(*args, **kwargs):
            signature = inspect.signature(self.orig_forward)
            args, kwargs = override_arguments(args, kwargs, signature, model_kwargs=self.model_kwargs)

            if is_transformers_version(">=", "4.48"):
                if "past_key_values" in signature.parameters:
                    pkv_index = list(signature.parameters.keys()).index("past_key_values")

                    if (
                        pkv_index < len(args)  # pkv is in args
                        and isinstance(args[pkv_index], (list, tuple))
                        and isinstance(args[pkv_index][0], (list, tuple))
                    ):
                        if len(args[pkv_index][0]) == 2:
                            args[pkv_index] = DynamicCache.from_legacy_cache(args[pkv_index])
                        elif len(args[pkv_index][0]) == 4:
                            args[pkv_index] = EncoderDecoderCache.from_legacy_cache(args[pkv_index])
                        else:
                            raise ValueError(
                                f"past_key_values should have either 2 or 4 elements, but it has {len(args[pkv_index][0])} elements"
                            )
                    elif (
                        "past_key_values" in kwargs  # pkv is in kwargs
                        and isinstance(kwargs["past_key_values"], (list, tuple))
                        and isinstance(kwargs["past_key_values"][0], (list, tuple))
                    ):
                        if len(kwargs["past_key_values"][0]) == 2:
                            kwargs["past_key_values"] = DynamicCache.from_legacy_cache(kwargs["past_key_values"])
                        elif len(kwargs["past_key_values"][0]) == 4:
                            kwargs["past_key_values"] = EncoderDecoderCache.from_legacy_cache(
                                kwargs["past_key_values"]
                            )
                        else:
                            raise ValueError(
                                f"past_key_values should have either 2 or 4 elements, but it has {len(kwargs['past_key_values'][0])} elements"
                            )

            outputs = self.orig_forward(*args, **kwargs)

            # This code block handles different cases of the filterd_outputs input to align it with the expected
            # format of outputs. It is common for the output type of a model to vary, such as tensor, list,
            # tuple, etc. For Transformers models, the output is encapsulated in a ModelOutput object that
            # contains the output names of the model. In the case of Timm classification models, the output
            # is of type tensor. By default, it is assumed that the output names mentioned in the ONNX config
            # match the outputs in order.
            filtered_outputs = {}
            if isinstance(outputs, dict):
                for name, value in outputs.items():
                    onnx_output_name = config.torch_to_onnx_output_map.get(name, name)
                    if (
                        onnx_output_name in config.outputs
                        or (allow_past_in_outputs and name.startswith("past_key_values"))
                        or any(key.startswith(onnx_output_name) for key in config.outputs)
                    ):
                        filtered_outputs[name] = value
            elif isinstance(outputs, (list, tuple)):
                outputs_list = list(config.outputs.keys())
                filtered_outputs = dict(zip(outputs_list, outputs))
            else:
                if len(config.outputs) > 1:
                    num_outputs = len(config.outputs)
                    outputs_str = ", ".join(config.outputs.keys())
                    raise ValueError(
                        f"config.outputs should have only one outputs, but it has {num_outputs} keys: {outputs_str}"
                    )
                else:
                    name = next(iter(config.outputs.keys()))
                    filtered_outputs[name] = outputs
                name = next(iter(config.outputs.keys()))
                filtered_outputs[name] = outputs

            if is_transformers_version(">=", "4.48"):
                if isinstance(filtered_outputs.get("past_key_values"), (DynamicCache, EncoderDecoderCache)):
                    filtered_outputs["past_key_values"] = outputs["past_key_values"].to_legacy_cache()

            return filtered_outputs

        self.patched_forward = patched_forward

    def patch_ops(self):
        for spec in self._patching_specs:
            custom_op = spec.custom_op if spec.op_wrapper is None else spec.op_wrapper(spec.custom_op)
            setattr(spec.o, spec.name, custom_op)

    def restore_ops(self):
        for spec in self._patching_specs:
            orig_op = spec.orig_op if spec.op_wrapper is None else spec.op_wrapper(spec.orig_op)
            setattr(spec.o, spec.name, orig_op)

    def __enter__(self):
        self.patch_ops()
        setattr(self._model, self.orig_forward_name, self.patched_forward)

        # This is a workaround for the Cache class in transformers, we replace it
        # with traceable cache is because the original one used in transformers
        # inherited from nn.Module (for a couple versions), which can't be traced as input.
        if is_transformers_version(">=", "4.44") and is_transformers_version("<", "4.50"):
            self.original_cache_class = transformers.cache_utils.Cache
            transformers.cache_utils.Cache = TraceableCache

        # This is a workaround for mask generation in transformers >= 4.53.
        # The masking process uses vmap which is not traceable by TorchScript.
        if is_transformers_version(">=", "4.53"):
            ALL_MASK_ATTENTION_FUNCTIONS.register("sdpa", sdpa_mask_without_vmap)
            ALL_MASK_ATTENTION_FUNCTIONS.register("eager", eager_mask_without_vmap)

        # This is a workaround for the find_packed_sequence_indices function in transformers which
        # should only return a tensor of zeros with the same shape as position_ids indicating no packed sequence indices.
        # The function uses torch.diff which is not traceable by TorchScript.
        if is_transformers_version(">=", "4.53.1"):
            self.original_find_packed_sequence_indices = find_packed_sequence_indices
            transformers.masking_utils.find_packed_sequence_indices = find_packed_sequence_indices_patched

    def __exit__(self, exc_type, exc_value, traceback):
        self.restore_ops()
        setattr(self._model, self.orig_forward_name, self.orig_forward)

        if is_transformers_version(">=", "4.44") and is_transformers_version("<", "4.50"):
            transformers.cache_utils.Cache = self.original_cache_class

        if is_transformers_version(">=", "4.53"):
            ALL_MASK_ATTENTION_FUNCTIONS.register("sdpa", sdpa_mask)
            ALL_MASK_ATTENTION_FUNCTIONS.register("eager", eager_mask)

        if is_transformers_version(">=", "4.53.1"):
            transformers.masking_utils.find_packed_sequence_indices = self.original_find_packed_sequence_indices

    def __call__(self, *args, **kwargs):
        if getattr(self._model, self.orig_forward_name) is self.orig_forward:
            logger.warning("Running the non-patched model")
        return self._model(*args, **kwargs)


class Seq2SeqModelPatcher(ModelPatcher):
    def __enter__(self):
        super().__enter__()

    def __exit__(self, exc_type, exc_value, traceback):
        super().__exit__(exc_type, exc_value, traceback)

    def __init__(
        self,
        config: OnnxConfig,
        model: PreTrainedModel,
        model_kwargs: dict[str, Any] | None = None,
    ):
        super().__init__(config, model, model_kwargs)

        allow_past_in_outputs = getattr(self.real_config, "use_past", False)

        # sometimes the text_config/decoder is set to False
        if allow_past_in_outputs:
            if hasattr(model.config, "text_config"):
                model.config.text_config.use_cache = True
            elif hasattr(model.config, "decoder"):
                model.config.decoder.use_cache = True

        # Re-use the patched forward method from the parent class
        self.super_patched_forward = self.patched_forward

        @functools.wraps(self.super_patched_forward)
        def patched_forward(*args, **kwargs):
            signature = inspect.signature(self.super_patched_forward)
            args, kwargs = override_arguments(args, kwargs, signature, model_kwargs=self.model_kwargs)

            outputs = self.super_patched_forward(*args, **kwargs)

            # Filter out cross attention past key values output from the decoder using KV cache, as they are constants.
            filtered_outputs = {}
            for name, value in outputs.items():
                onnx_output_name = config.torch_to_onnx_output_map.get(name, name)
                if (
                    onnx_output_name in config.outputs
                    or (allow_past_in_outputs and name.startswith("past_key_values"))
                    or any(key.startswith(onnx_output_name) for key in config.outputs)
                ):
                    if name != "past_key_values":
                        if self.real_config._behavior == "decoder" and name == "encoder_last_hidden_state":
                            continue
                        else:
                            filtered_outputs[name] = value
                    else:
                        if self.real_config._behavior == "monolith" or (
                            self.real_config._behavior == "decoder"
                            and (self.real_config.is_merged or not self.real_config.use_past_in_inputs)
                        ):
                            filtered_outputs[name] = value
                        elif self.real_config._behavior == "decoder" and self.real_config.use_past_in_inputs:
                            # The filtering happens here. The decoder with use_past_in_inputs=True corresponds to the autoregressive one.
                            filtered_outputs[name] = tuple([v[:2] for v in value])
            return filtered_outputs

        self.patched_forward = patched_forward


class BigBirdPegasusModelPatcher(Seq2SeqModelPatcher):
    def __enter__(self):
        super().__enter__()

        if self.real_config._behavior == "encoder" and self._model.config.attention_type == "block_sparse":
            logger.warning(
                "BigBirdPegasus model is using block sparse attention, which is not supported in ONNX export. "
                "The model will be exported with original full attention."
            )
            self._model.set_attention_type("original_full")

    def __exit__(self, exc_type, exc_value, traceback):
        super().__exit__(exc_type, exc_value, traceback)

        if self.real_config._behavior == "encoder" and self._model.config.attention_type == "block_sparse":
            self._model.set_attention_type("block_sparse")


class VisionEncoderDecoderPatcher(Seq2SeqModelPatcher):
    def __init__(
        self,
        config: OnnxConfig,
        model: PreTrainedModel,
        model_kwargs: dict[str, Any] | None = None,
    ):
        super().__init__(config, model, model_kwargs)
        use_cache = hasattr(self.real_config, "use_past")

        if config._behavior == "decoder" and model.config.decoder.model_type == "trocr" and use_cache:
            model.decoder.model.decoder.config.use_cache = True


class DecoderModelPatcher(ModelPatcher):
    def __enter__(self):
        super().__enter__()

    def __exit__(self, exc_type, exc_value, traceback):
        super().__exit__(exc_type, exc_value, traceback)


class MgpstrModelPatcher(ModelPatcher):
    def __init__(
        self,
        config: OnnxConfig,
        model: PreTrainedModel,
        model_kwargs: dict[str, Any] | None = None,
    ):
        super().__init__(config, model, model_kwargs)

        @functools.wraps(self.orig_forward)
        def patched_forward(*args, **kwargs):
            signature = inspect.signature(self.orig_forward)
            args, kwargs = override_arguments(args, kwargs, signature, model_kwargs=self.model_kwargs)

            # logits is a tuple, so we unpack it and return them as separate outputs
            char_logits, bpe_logits, wp_logits = self.orig_forward(*args, **kwargs).logits

            return {
                "char_logits": char_logits,
                "bpe_logits": bpe_logits,
                "wp_logits": wp_logits,
            }

        self.patched_forward = patched_forward


class SAMModelPatcher(ModelPatcher):
    def __init__(
        self,
        config: OnnxConfig,
        model: PreTrainedModel,
        model_kwargs: dict[str, Any] | None = None,
    ):
        super().__init__(config, model, model_kwargs)

        def patched_forward(
            pixel_values=None,
            input_points=None,
            input_labels=None,
            image_embeddings=None,
            image_positional_embeddings=None,
            return_dict=True,
            **kwargs,
        ):
            if config.variant == "monolith":
                return self.orig_forward(
                    pixel_values=pixel_values,
                    input_points=input_points,
                    input_labels=input_labels,
                    image_embeddings=image_embeddings,
                    return_dict=return_dict,
                    **kwargs,
                )
            elif config.variant == "split":
                # return_dict = get_argument(args, kwargs, signature, "return_dict")
                if config.vision_encoder:
                    # pixel_values = get_argument(args, kwargs, signature, "pixel_values")
                    image_positional_embeddings = model.get_image_wide_positional_embeddings()

                    # repeat with batch size
                    batch_size = pixel_values.shape[0]
                    image_positional_embeddings = image_positional_embeddings.repeat(batch_size, 1, 1, 1)

                    vision_outputs = model.vision_encoder(
                        pixel_values,
                        output_attentions=False,
                        output_hidden_states=False,
                        return_dict=return_dict,
                    )
                    image_embeddings = vision_outputs[0]

                    if not return_dict:
                        return (image_embeddings, image_positional_embeddings)
                    else:
                        return {
                            "image_embeddings": image_embeddings,
                            "image_positional_embeddings": image_positional_embeddings,
                        }
                else:
                    if input_points is None:
                        raise ValueError("input_points is required to export the prompt encoder / mask decoder.")

                    sparse_embeddings, dense_embeddings = model.prompt_encoder(
                        input_points=input_points,
                        input_labels=input_labels,
                        input_boxes=None,  # Not supported in the ONNX export
                        input_masks=None,  # Not supported in the ONNX export
                    )

                    low_res_masks, iou_predictions, _ = model.mask_decoder(
                        image_embeddings=image_embeddings,
                        image_positional_embeddings=image_positional_embeddings,
                        sparse_prompt_embeddings=sparse_embeddings,
                        dense_prompt_embeddings=dense_embeddings,
                        multimask_output=True,  # Not supported in the ONNX export
                        attention_similarity=None,  # Not supported in the ONNX export
                        target_embedding=None,  # Not supported in the ONNX export
                        output_attentions=False,
                    )

                    if not return_dict:
                        return (iou_predictions, low_res_masks)
                    else:
                        return {"iou_scores": iou_predictions, "pred_masks": low_res_masks}

        self.patched_forward = patched_forward


def patched_speecht5_prenet_forward(
    self,
    input_values: torch.Tensor,
    speaker_embeddings: torch.Tensor | None = None,
):
    # Dropout is always applied, even when evaluating. See §2.2 in https://arxiv.org/abs/1712.05884.

    inputs_embeds = input_values
    for layer in self.layers:
        inputs_embeds = torch.nn.functional.relu(layer(inputs_embeds))

        # NOTE: we patch the prenet to avoid using torch.nn.functional.dropout, that is exported as a `Dropout` node in the ONNX
        # that is ignored during inference by some runtimes as ONNX Runtime.
        # Reference: https://github.com/microsoft/onnxruntime/issues/9333 & https://github.com/microsoft/onnxruntime/issues/5549
        mask = torch.rand(inputs_embeds.shape, device=inputs_embeds.device) > self.config.speech_decoder_prenet_dropout
        inputs_embeds = inputs_embeds * mask / (1 - self.config.speech_decoder_prenet_dropout)

        # inputs_embeds = nn.functional.dropout(
        #     inputs_embeds, self.config.speech_decoder_prenet_dropout, training=True
        # )

    inputs_embeds = self.final_layer(inputs_embeds)
    inputs_embeds = self.encode_positions(inputs_embeds)

    if speaker_embeddings is not None:
        speaker_embeddings = torch.nn.functional.normalize(speaker_embeddings)
        speaker_embeddings = speaker_embeddings.unsqueeze(1)
        speaker_embeddings = speaker_embeddings.expand(-1, inputs_embeds.size(1), -1)
        inputs_embeds = torch.cat([inputs_embeds, speaker_embeddings], dim=-1)
        inputs_embeds = torch.nn.functional.relu(self.speaker_embeds_layer(inputs_embeds))

    return inputs_embeds


class SpeechT5ModelPatcher(ModelPatcher):
    def __enter__(self):
        self.patch_ops()
        self._model.speecht5.decoder.prenet.forward = types.MethodType(
            patched_speecht5_prenet_forward, self._model.speecht5.decoder.prenet
        )
        setattr(self._model, self.orig_forward_name, self.patched_forward)

    def __exit__(self, exc_type, exc_value, traceback):
        self.restore_ops()
        setattr(self._model, self.orig_forward_name, self.orig_forward)
        self._model.speecht5.decoder.prenet.forward = types.MethodType(
            self.original_speecht5_prenet_forward, self._model.speecht5.decoder.prenet
        )

    def __init__(
        self,
        config: OnnxConfig,
        model: PreTrainedModel,
        model_kwargs: dict[str, Any],
    ):
        super().__init__(config, model, model_kwargs)

        self.original_speecht5_prenet_forward = model.speecht5.decoder.prenet.forward

        model.vocoder = model_kwargs["vocoder_model"].eval()

        def patched_forward(
            input_ids=None,
            speaker_embeddings=None,
            encoder_outputs=None,
            past_key_values=None,
            output_sequence=None,
            spectrogram=None,
            encoder_attention_mask=None,
        ):
            use_cache = self.real_config.use_past and self.real_config.variant == "with-past"
            if self.real_config._behavior == "encoder":
                encoder_attention_mask = torch.ones_like(input_ids)

                encoder_out = model.speecht5.encoder(
                    input_values=input_ids,
                    attention_mask=encoder_attention_mask,
                    return_dict=True,
                )
                # downsample encoder attention mask
                if isinstance(model.speecht5.encoder, SpeechT5EncoderWithSpeechPrenet):
                    encoder_attention_mask = model.speecht5.encoder.prenet._get_feature_vector_attention_mask(
                        encoder_out[0].shape[1], encoder_attention_mask
                    )

                result = {
                    "encoder_outputs": encoder_out.last_hidden_state,
                    "encoder_attention_mask": encoder_attention_mask,
                }

            elif self.real_config._behavior == "decoder":
                # TODO: and self.real_config.use_past_in_inputs
                encoder_hidden_states = encoder_outputs[0]

                decoder_hidden_states = model.speecht5.decoder.prenet(output_sequence, speaker_embeddings)

                # Run the decoder layers on the last element of the prenet output.
                decoder_out = model.speecht5.decoder.wrapped_decoder(
                    hidden_states=decoder_hidden_states[:, -1:],
                    attention_mask=None,
                    encoder_hidden_states=encoder_hidden_states,
                    encoder_attention_mask=encoder_attention_mask,
                    past_key_values=past_key_values,
                    use_cache=use_cache,
                    output_attentions=False,
                    return_dict=True,
                )

                last_decoder_output = decoder_out.last_hidden_state[0, -1]
                past_key_values = decoder_out.past_key_values

                # Predict the new mel spectrum for this step in the sequence.
                spectrum = model.speech_decoder_postnet.feat_out(last_decoder_output)
                spectrum = spectrum.view(model.config.reduction_factor, model.config.num_mel_bins)

                # NOTE: extending the spectrogram should is to be handled outside of the ONNX.
                # spectrogram.append(spectrum)

                # Extend the output sequence with the new mel spectrum.
                output_sequence = torch.cat(
                    (output_sequence, spectrum[-1].view(1, 1, model.config.num_mel_bins)), dim=1
                )

                # Predict the probability that this is the stop token.
                prob = torch.sigmoid(model.speech_decoder_postnet.prob_out(last_decoder_output))

                result = {
                    "output_sequence_out": output_sequence,
                    "spectrum": spectrum,
                    "prob": prob,
                    "past_key_values": past_key_values,
                }
            elif self.real_config.is_postnet_and_vocoder:
                # NOTE: the following concatenation is expected to be handled outside of the ONNX:
                # spectrogram = torch.cat(spectrogram, dim=0).unsqueeze(0)
                spectrogram = spectrogram.unsqueeze(0)
                spectrogram = model.speech_decoder_postnet.postnet(spectrogram)
                spectrogram = spectrogram.squeeze(0)

                waveform = model.vocoder(spectrogram)

                result = {"waveform": waveform}
            else:
                raise ValueError("Should not happen")

            # Filter out cross attention past key values output from the decoder using KV cache, as they are constants.
            filterd_outputs = {}
            for name, value in result.items():
                if name != "past_key_values":
                    filterd_outputs[name] = value
                else:
                    if self.real_config._behavior == "decoder" and (
                        self.real_config.is_merged or not self.real_config.use_past_in_inputs
                    ):
                        filterd_outputs[name] = value
                    elif self.real_config._behavior == "decoder" and self.real_config.use_past_in_inputs:
                        # The filtering happens here. The decoder with use_past_in_inputs=True corresponds to the autoregressive one.
                        filterd_outputs[name] = tuple([v[:2] for v in value])

            return filterd_outputs

        self.patched_forward = patched_forward


class SentenceTransformersTransformerPatcher(ModelPatcher):
    def __init__(
        self,
        config: OnnxConfig,
        model: PreTrainedModel,
        model_kwargs: dict[str, Any],
    ):
        super().__init__(config, model, model_kwargs)

        def patched_forward(input_ids, attention_mask):
            result = self.orig_forward({"input_ids": input_ids, "attention_mask": attention_mask})

            if "input_ids" in result:
                del result["input_ids"]
            if "attention_mask" in result:
                del result["attention_mask"]
            if "all_layer_embeddings" in result:
                del result["all_layer_embeddings"]

            return result

        self.patched_forward = patched_forward


class SentenceTransformersCLIPPatcher(ModelPatcher):
    def __init__(
        self,
        config: OnnxConfig,
        model: PreTrainedModel,
        model_kwargs: dict[str, Any],
    ):
        super().__init__(config, model, model_kwargs)

        def patched_forward(input_ids, attention_mask, pixel_values):
            vision_outputs = model[0].model.vision_model(pixel_values=pixel_values)
            image_embeds = model[0].model.visual_projection(vision_outputs[1])

            text_outputs = model[0].model.text_model(input_ids=input_ids, attention_mask=attention_mask)
            text_embeds = model[0].model.text_projection(text_outputs[1])

            if len(model) > 1:
                image_embeds = model[1:](image_embeds)
                text_embeds = model[1:](text_embeds)

            return {"text_embeds": text_embeds, "image_embeds": image_embeds}

        self.patched_forward = patched_forward


# Triu with possible dynamic `diagonal` argument. Not possible with torch.triu unfortunately.
def triu_onnx(x, diagonal=0):
    l, w = x.shape
    arange_rows = torch.arange(l, device=x.device)

    arange_cols = torch.arange(w, device=x.device)
    mask = arange_cols.expand(l, w)

    arange_rows = arange_rows[:, None] + diagonal
    mask = mask >= arange_rows
    return x.masked_fill(mask == 0, 0)


def patched_build_delay_pattern_mask(self, input_ids: torch.Tensor, pad_token_id: int, max_length: int | None = None):
    # (bsz * num_codebooks, seq_len) -> (bsz, num_codebooks, seq_len)
    input_ids = input_ids.reshape(-1, self.num_codebooks, input_ids.shape[-1])
    bsz, num_codebooks, seq_len = input_ids.shape

    max_length = max_length if max_length is not None else self.generation_config.max_length
    input_ids_shifted = torch.ones((bsz, num_codebooks, max_length), dtype=torch.long, device=input_ids.device) * -1

    channel_codebooks = num_codebooks // 2 if self.config.audio_channels == 2 else num_codebooks
    # we only apply the mask if we have a large enough seq len - otherwise we return as is
    if max_length < 2 * channel_codebooks - 1:
        raise NotImplementedError("Not supported in ONNX export. Please open an issue in Optimum repository.")

    # fill the shifted ids with the prompt entries, offset by the codebook idx
    for codebook in range(channel_codebooks):
        if self.config.audio_channels == 1:
            # mono channel - loop over the codebooks one-by-one
            input_ids_shifted[:, codebook, codebook : seq_len + codebook] = input_ids[:, codebook]
        else:
            # left/right channels are interleaved in the generated codebooks, so handle one then the other
            input_ids_shifted[:, 2 * codebook, codebook : seq_len + codebook] = input_ids[:, 2 * codebook]
            input_ids_shifted[:, 2 * codebook + 1, codebook : seq_len + codebook] = input_ids[:, 2 * codebook + 1]

    # construct a pattern mask that indicates the positions of padding tokens for each codebook
    # first fill the upper triangular part (the EOS padding)
    # NOTE: We could use torch.bool here, but PyTorch the complains with `The exported ONNX model failed ONNX shape inference.`
    # Using int8 leads to `Could not find an implementation for Where`
    delay_pattern = triu_onnx(
        torch.ones((channel_codebooks, max_length), dtype=torch.int32), diagonal=max_length - channel_codebooks + 1
    )

    # NOTE: We could use torch.bool here, but PyTorch the complains with `The exported ONNX model failed ONNX shape inference.`
    # Using int32 leads to `Could not find an implementation for Trilu`, hence int64 here

    # then fill the lower triangular part (the BOS padding)
    delay_pattern = delay_pattern + torch.tril(torch.ones((channel_codebooks, max_length), dtype=torch.int64))
    delay_pattern = delay_pattern.to(torch.bool)

    if self.config.audio_channels == 2:
        # for left/right channel we need to duplicate every row of the pattern mask in an interleaved fashion
        delay_pattern = delay_pattern.repeat_interleave(2, dim=0)

    mask = ~delay_pattern.to(input_ids.device)
    input_ids = mask * input_ids_shifted + ~mask * pad_token_id

    # find the first position to start generating - this is the first place we have the -1 token
    # and will always be in the first codebook (since it has no codebook offset)
    first_codebook_ids = input_ids[:, 0, :]
    start_ids = (first_codebook_ids == -1).nonzero()[:, 1]

    # TODO: Is this OK?
    first_start_id = start_ids.min()

    # (bsz * num_codebooks, seq_len) -> (bsz, num_codebooks, seq_len)
    pattern_mask = input_ids.reshape(bsz * num_codebooks, -1)
    input_ids_edited = input_ids[..., :first_start_id].reshape(bsz * num_codebooks, -1)
    return {"input_ids_edited": input_ids_edited, "delay_pattern_mask": pattern_mask}


class MusicgenModelPatcher(Seq2SeqModelPatcher):
    def __enter__(self):
        self.patch_ops()
        if self.real_config.model_part == "build_delay_pattern_mask":
            # For build_delay_pattern_mask, we need to override the signature too.
            self._model.forward = types.MethodType(patched_build_delay_pattern_mask, self._model)
        else:
            setattr(self._model, self.orig_forward_name, self.patched_forward)

    def __exit__(self, exc_type, exc_value, traceback):
        self.restore_ops()
        if self.real_config.model_part == "build_delay_pattern_mask":
            self._model.forward = self.original_decoder_forward
        else:
            setattr(self._model, self.orig_forward_name, self.orig_forward)

    def __init__(
        self,
        config: OnnxConfig,
        model: PreTrainedModel,
        model_kwargs: dict[str, Any] | None = None,
    ):
        super().__init__(config, model, model_kwargs)

        if config.model_part == "build_delay_pattern_mask":
            self.original_decoder_forward = self.orig_forward
        elif config.model_part == "encodec_decode":
            # EncodecModel.forward -> EncodecModel.decode
            @functools.wraps(self.orig_forward)
            def patched_forward(
                input_values: torch.Tensor | None = None,
                padding_mask: torch.Tensor | None = None,
                audio_codes: torch.Tensor | None = None,
                bandwidth: float | None = None,
                audio_scales: torch.Tensor | None = None,
                return_dict: bool | None = None,
            ):
                chunk_length = self.real_config._config.audio_encoder.chunk_length
                if chunk_length is None:
                    if audio_scales is not None:
                        audio_scales = audio_scales[0]

                    if len(audio_codes) != 1:
                        raise ValueError(f"Expected one frame, got {len(audio_codes)}")
                    audio_values = self._model._decode_frame(audio_codes[0], audio_scales)
                else:
                    raise ValueError("Not supported, a meaningful error should have been raised ahead.")
                    decoded_frames = []

                    for frame, scale in zip(audio_codes, audio_scales):
                        frames = self._model._decode_frame(frame, scale)
                        decoded_frames.append(frames)

                    audio_values = self._model._linear_overlap_add(decoded_frames, self.config.chunk_stride or 1)

                # truncate based on padding mask
                if padding_mask is not None and padding_mask.shape[-1] < audio_values.shape[-1]:
                    audio_values = audio_values[..., : padding_mask.shape[-1]]

                return {"audio_values": audio_values}

            self.patched_forward = patched_forward


class CLIPModelPatcher(ModelPatcher):
    def __enter__(self):
        super().__enter__()
        if is_transformers_version(">=", "4.43") and is_transformers_version("<", "4.48"):
            self.original_sdpa_forward = CLIPSdpaAttention.forward
            CLIPSdpaAttention.forward = CLIPAttention.forward

    def __exit__(self, exc_type, exc_value, traceback):
        super().__exit__(exc_type, exc_value, traceback)
        if is_transformers_version(">=", "4.43") and is_transformers_version("<", "4.48"):
            CLIPSdpaAttention.forward = self.original_sdpa_forward


class VitPoseModelPatcher(ModelPatcher):
    def __init__(
        self,
        config: OnnxConfig,
        model: PreTrainedModel,
        model_kwargs: dict[str, Any] | None = None,
    ):
        # Set dataset_index (defaulting to COCO=0), otherwise we will get an error like:
        # ValueError: dataset_index must be provided when using multiple experts (num_experts=6). Please provide dataset_index to the forward pass.
        if model.config.backbone_config.num_experts > 1:
            model_kwargs["dataset_index"] = torch.tensor(0, device=model.device)

        super().__init__(config, model, model_kwargs)


# https://github.com/huggingface/transformers/blob/v4.53.0/src/transformers/models/qwen3_moe/modeling_qwen3_moe.py#L228
def qwen3_moe_forward_patched(self, hidden_states: torch.Tensor) -> torch.Tensor:
    batch_size, sequence_length, hidden_dim = hidden_states.shape
    hidden_states = hidden_states.view(-1, hidden_dim)
    # router_logits: (batch * sequence_length, n_experts)
    router_logits = self.gate(hidden_states)

    routing_weights = torch.nn.functional.softmax(router_logits, dim=1, dtype=torch.float)
    routing_weights, selected_experts = torch.topk(routing_weights, self.top_k, dim=-1)
    if self.norm_topk_prob:  # only diff with mixtral sparse moe block!
        routing_weights /= routing_weights.sum(dim=-1, keepdim=True)
    # we cast back to the input dtype
    routing_weights = routing_weights.to(hidden_states.dtype)

    final_hidden_states = torch.zeros(
        (batch_size * sequence_length, hidden_dim), dtype=hidden_states.dtype, device=hidden_states.device
    )

    # One hot encode the selected experts to create an expert mask
    # this will be used to easily index which expert is going to be sollicitated
    expert_mask = torch.nn.functional.one_hot(selected_experts, num_classes=self.num_experts).permute(2, 1, 0)

    # TODO: we loop over all possible experts instead of hitted ones to avoid issues in graph execution.
    # expert_hitted = torch.greater(expert_mask.sum(dim=(-1, -2)), 0).nonzero()
    # Loop over all available experts in the model and perform the computation on each expert
    for expert_idx in range(self.num_experts):
        expert_layer = self.experts[expert_idx]
        idx, top_x = torch.where(expert_mask[expert_idx].squeeze(0))

        # Index the correct hidden states and compute the expert hidden state for
        # the current expert. We need to make sure to multiply the output hidden
        # states by `routing_weights` on the corresponding tokens (top-1 and top-2)
        current_state = hidden_states[None, top_x].reshape(-1, hidden_dim)
        current_hidden_states = expert_layer(current_state) * routing_weights[top_x, idx, None]

        # However `index_add_` only support torch tensors for indexing so we'll use
        # the `top_x` tensor here.
        final_hidden_states.index_add_(0, top_x, current_hidden_states.to(hidden_states.dtype))
    final_hidden_states = final_hidden_states.reshape(batch_size, sequence_length, hidden_dim)
    return final_hidden_states, router_logits


class Qwen3MoeModelPatcher(DecoderModelPatcher):
    def __enter__(self):
        super().__enter__()

        # This is a workaround for the Qwen3 Moe Sparse block that is not compatible with ONNX export.
        # The forward method of the Moe Sparse block is patched to avoid looping only on the experts that are selected
        # by the router, which fails during execution in ONNX Runtime.
        # TODO: investigate more on this issue.
        if is_transformers_version(">=", "4.53"):
            self.original_moe_forward = Qwen3MoeSparseMoeBlock.forward
            Qwen3MoeSparseMoeBlock.forward = qwen3_moe_forward_patched

    def __exit__(self, exc_type, exc_value, traceback):
        super().__exit__(exc_type, exc_value, traceback)

        if is_transformers_version(">=", "4.53"):
            Qwen3MoeSparseMoeBlock.forward = self.original_moe_forward


# This is a traceable version of the original function,
# the original results in a constant integer due to the use of int(expr)
def _get_feat_extract_output_lengths_patched(self, input_lengths: torch.LongTensor):
    output_conv1_length = (input_lengths - 127) // 64 + 1
    output_conv2_length = (output_conv1_length - 7) // 3 + 1
    output_conv3_length = (output_conv2_length - 3) // 2 + 1
    return output_conv3_length


class MoonshineModelPatcher(Seq2SeqModelPatcher):
    def __enter__(self):
        super().__enter__()

        if is_transformers_version(">=", "4.48"):
            self.original_feat_extract_output_lengths = MoonshinePreTrainedModel._get_feat_extract_output_lengths
            MoonshinePreTrainedModel._get_feat_extract_output_lengths = _get_feat_extract_output_lengths_patched

    def __exit__(self, exc_type, exc_value, traceback):
        super().__exit__(exc_type, exc_value, traceback)

        if is_transformers_version(">=", "4.48"):
            MoonshinePreTrainedModel._get_feat_extract_output_lengths = self.original_feat_extract_output_lengths
            del self.original_feat_extract_output_lengths


# This is a traceabe of the original function,
# the original results in a constant shape due to the use of *x.shape[:-1]
def patched_apply_rotary_emb(
    x: torch.Tensor,
    freqs_cis: torch.Tensor | tuple[torch.Tensor],
    use_real: bool = True,
    use_real_unbind_dim: int = -1,
    sequence_dim: int = 2,
):
    if use_real:
        cos, sin = freqs_cis  # [S, D]
        if sequence_dim == 2:
            cos = cos[None, None, :, :]
            sin = sin[None, None, :, :]
        elif sequence_dim == 1:
            cos = cos[None, :, None, :]
            sin = sin[None, :, None, :]
        else:
            raise ValueError(f"`sequence_dim={sequence_dim}` but should be 1 or 2.")

        cos, sin = cos.to(x.device), sin.to(x.device)

        if use_real_unbind_dim == -1:
            # Used for flux, cogvideox, hunyuan-dit
            # x_real, x_imag = x.reshape(*x.shape[:-1], -1, 2).unbind(-1)  # [B, H, S, D//2]
            # We avoid using reshape here because for some reason it gets exported with constant shape.
            x_real = x[..., 0::2]
            x_imag = x[..., 1::2]
            x_rotated = torch.stack([-x_imag, x_real], dim=-1).flatten(3)
        elif use_real_unbind_dim == -2:
            # Used for Stable Audio, OmniGen, CogView4 and Cosmos
            # x_real, x_imag = x.reshape(*x.shape[:-1], 2, -1).unbind(-2)  # [B, H, S, D//2]
            # We avoid using reshape here because for some reason it gets exported with constant shape.
            x_real = x[..., 0::2, :]
            x_imag = x[..., 1::2, :]
            x_rotated = torch.cat([-x_imag, x_real], dim=-1)
        else:
            raise ValueError(f"`use_real_unbind_dim={use_real_unbind_dim}` but should be -1 or -2.")

        out = (x.float() * cos + x_rotated.float() * sin).to(x.dtype)

        return out
    else:
        # used for lumina
        x_rotated = torch.view_as_complex(x.float().reshape(*x.shape[:-1], -1, 2))
        freqs_cis = freqs_cis.unsqueeze(2)
        x_out = torch.view_as_real(x_rotated * freqs_cis).flatten(3)

        return x_out.type_as(x)


class FluxTransformerModelPatcher(ModelPatcher):
    def __enter__(self):
        super().__enter__()

        if is_diffusers_version(">=", "0.35.0"):
            self.original_apply_rotary_emb = diffusers.models.transformers.transformer_flux.apply_rotary_emb
            diffusers.models.transformers.transformer_flux.apply_rotary_emb = patched_apply_rotary_emb

    def __exit__(self, exc_type, exc_value, traceback):
        super().__exit__(exc_type, exc_value, traceback)

        if is_diffusers_version(">=", "0.35.0"):
            diffusers.models.transformers.transformer_flux.apply_rotary_emb = self.original_apply_rotary_emb
<<<<<<< HEAD
            del self.original_apply_rotary_emb
=======


def patched_cohere_rotary_forward(self, x, position_ids):
    # Get batch size and sequence length for manual expansion
    batch_size, seq_len = position_ids.shape[:2]

    # Instead of using expand, manually repeat the tensor.
    # Problem with expand: it creates a view with shared memory rather than copying data,
    # which causes ONNX export issues with dynamic shapes and view operations.
    # Using repeat() ensures actual memory allocation and data copying for ONNX compatibility.
    # original: inv_freq_expanded = self.inv_freq[None, :, None].float().expand(position_ids.shape[0], -1, 1)
    inv_freq_base = self.inv_freq[None, :, None].float()  # Shape: [1, freq_dim, 1]
    inv_freq_expanded = inv_freq_base.repeat(batch_size, 1, 1)  # Shape: [batch_size, freq_dim, 1]

    position_ids_expanded = position_ids[:, None, :].float()
    device_type = x.device.type if isinstance(x.device.type, str) and x.device.type != "mps" else "cpu"

    with torch.autocast(device_type=device_type, enabled=False):  # Force float32
        freqs = (inv_freq_expanded.float() @ position_ids_expanded.float()).transpose(1, 2)
        emb = freqs.repeat_interleave(2, dim=-1)  # diff from Llama: we interleave() instead of cat()
        cos = emb.cos() * self.attention_scaling
        sin = emb.sin() * self.attention_scaling

    return cos.to(dtype=x.dtype), sin.to(dtype=x.dtype)


class CohereModelPatcher(ModelPatcher):
    def __enter__(self):
        super().__enter__()

        if is_transformers_version(">=", "4.38.0"):
            from transformers.models.cohere.modeling_cohere import CohereRotaryEmbedding

            self.original_forward = CohereRotaryEmbedding.forward
            CohereRotaryEmbedding.forward = patched_cohere_rotary_forward

    def __exit__(self, exc_type, exc_value, traceback):
        super().__exit__(exc_type, exc_value, traceback)

        if is_transformers_version(">=", "4.38.0"):
            from transformers.models.cohere.modeling_cohere import CohereRotaryEmbedding

            CohereRotaryEmbedding.forward = self.original_forward
>>>>>>> 68f201a0
<|MERGE_RESOLUTION|>--- conflicted
+++ resolved
@@ -1342,9 +1342,7 @@
 
         if is_diffusers_version(">=", "0.35.0"):
             diffusers.models.transformers.transformer_flux.apply_rotary_emb = self.original_apply_rotary_emb
-<<<<<<< HEAD
             del self.original_apply_rotary_emb
-=======
 
 
 def patched_cohere_rotary_forward(self, x, position_ids):
@@ -1387,5 +1385,4 @@
         if is_transformers_version(">=", "4.38.0"):
             from transformers.models.cohere.modeling_cohere import CohereRotaryEmbedding
 
-            CohereRotaryEmbedding.forward = self.original_forward
->>>>>>> 68f201a0
+            CohereRotaryEmbedding.forward = self.original_forward