--- conflicted
+++ resolved
@@ -30,6 +30,7 @@
     jit_utils,
     symbolic_helper,
 )
+from transformers.models.moonshine.modeling_moonshine import MoonshinePreTrainedModel
 from transformers.models.speecht5.modeling_speecht5 import SpeechT5EncoderWithSpeechPrenet
 
 from optimum.exporters.onnx._traceable_cache import TraceableCache
@@ -1252,8 +1253,8 @@
             Qwen3MoeSparseMoeBlock.forward = self.original_moe_forward
 
 
-<<<<<<< HEAD
-# This is a traceable version of the original function which results in a constant integer
+# This is a traceable version of the original function,
+# the original results in a constant integer due to the use of int(expr)
 def _get_feat_extract_output_lengths_patched(self, input_lengths: torch.LongTensor):
     output_conv1_length = (input_lengths - 127) // 64 + 1
     output_conv2_length = (output_conv1_length - 7) // 3 + 1
@@ -1265,13 +1266,18 @@
     def __enter__(self):
         super().__enter__()
 
-        from transformers.models.moonshine.modeling_moonshine import MoonshinePreTrainedModel
-
         self.original_feat_extract_output_lengths = MoonshinePreTrainedModel._get_feat_extract_output_lengths
         MoonshinePreTrainedModel._get_feat_extract_output_lengths = _get_feat_extract_output_lengths_patched
-=======
-# A patched version of diffusers.models.transformers.transformer_flux.apply_rotary_emb
-# that doesn't reshape the input tensor `x` (which results in a constant shape in the exported ONNX graph)
+
+    def __exit__(self, exc_type, exc_value, traceback):
+        super().__exit__(exc_type, exc_value, traceback)
+
+        MoonshinePreTrainedModel._get_feat_extract_output_lengths = self.original_feat_extract_output_lengths
+        del self.original_feat_extract_output_lengths
+
+
+# This is a traceabe of the original function,
+# the original results in a constant shape due to the use of *x.shape[:-1]
 def patched_apply_rotary_emb(
     x: torch.Tensor,
     freqs_cis: torch.Tensor | tuple[torch.Tensor],
@@ -1328,17 +1334,10 @@
         if is_diffusers_version(">=", "0.35.0"):
             self.original_apply_rotary_emb = diffusers.models.transformers.transformer_flux.apply_rotary_emb
             diffusers.models.transformers.transformer_flux.apply_rotary_emb = patched_apply_rotary_emb
->>>>>>> e311c808
 
     def __exit__(self, exc_type, exc_value, traceback):
         super().__exit__(exc_type, exc_value, traceback)
 
-<<<<<<< HEAD
-        from transformers.models.moonshine.modeling_moonshine import MoonshinePreTrainedModel
-
-        MoonshinePreTrainedModel._get_feat_extract_output_lengths = self.original_feat_extract_output_lengths
-        del self.original_feat_extract_output_lengths
-=======
         if is_diffusers_version(">=", "0.35.0"):
             diffusers.models.transformers.transformer_flux.apply_rotary_emb = self.original_apply_rotary_emb
->>>>>>> e311c808
+            del self.original_apply_rotary_emb