# Copyright 2022 The HuggingFace Team. All rights reserved.
#
# Licensed under the Apache License, Version 2.0 (the "License");
# you may not use this file except in compliance with the License.
# You may obtain a copy of the License at
#
#     http://www.apache.org/licenses/LICENSE-2.0
#
# Unless required by applicable law or agreed to in writing, software
# distributed under the License is distributed on an "AS IS" BASIS,
# WITHOUT WARRANTIES OR CONDITIONS OF ANY KIND, either express or implied.
# See the License for the specific language governing permissions and
# limitations under the License.
from __future__ import annotations

import dataclasses
import functools
import inspect
import math
import sys
import types
from typing import TYPE_CHECKING, Any, Callable

import torch
import transformers
from transformers.models.speecht5.modeling_speecht5 import SpeechT5EncoderWithSpeechPrenet

from optimum.exporters.onnx._traceable_cache import TraceableCache
from optimum.utils import is_torch_version, is_transformers_version, logging


if is_transformers_version(">=", "4.35"):
    from transformers.modeling_attn_mask_utils import AttentionMaskConverter
if is_transformers_version(">=", "4.36"):
    from transformers.modeling_attn_mask_utils import _prepare_4d_causal_attention_mask_for_sdpa
if is_transformers_version(">=", "4.43") and is_transformers_version("<", "4.48"):
    from transformers.models.clip.modeling_clip import CLIPAttention, CLIPSdpaAttention
if is_transformers_version(">=", "4.42"):
    from transformers.cache_utils import SlidingWindowCache, StaticCache
if is_transformers_version(">=", "4.48"):
    from transformers.cache_utils import DynamicCache, EncoderDecoderCache
    from transformers.integrations.sdpa_attention import repeat_kv, sdpa_attention_forward
    from transformers.modeling_utils import ALL_ATTENTION_FUNCTIONS
if is_transformers_version(">=", "4.53"):
<<<<<<< HEAD
    from transformers.masking_utils import ALL_MASK_ATTENTION_FUNCTIONS, _ignore_causal_mask_sdpa, prepare_padding_mask
    from transformers.models.qwen3_moe.modeling_qwen3_moe import Qwen3MoeSparseMoeBlock
=======
    from transformers.masking_utils import (
        ALL_MASK_ATTENTION_FUNCTIONS,
        _ignore_causal_mask_sdpa,
        and_masks,
        causal_mask_function,
        eager_mask,
        padding_mask_function,
        prepare_padding_mask,
        sdpa_mask,
    )
    from transformers.models.qwen3_moe.modeling_qwen3_moe import Qwen3MoeSparseMoeBlock
if is_transformers_version(">=", "4.53.1"):
    from transformers.masking_utils import find_packed_sequence_indices

>>>>>>> ff096ac4

if TYPE_CHECKING:
    from transformers import PreTrainedModel

    from optimum.exporters.onnx.base import OnnxConfig


logger = logging.get_logger(__name__)


def patch_everywhere(attribute_name: str, patch: Any, module_name_prefix: str | None = None):
    """Finds all occurences of `attribute_name` in the loaded modules and patches them with `patch`.

    Args:
        attribute_name (`str`):
            The name of attribute to patch.
        patch (`Any`):
            The patch for the attribute.
        module_name_prefix (`Optional[str]`, defaults to `None`):
            If set, only module names starting with this prefix will be considered for patching.
    """
    # sys.modules may be updated while being iterated over, hence the list copy.
    for name in list(sys.modules):
        module = sys.modules[name]
        if module_name_prefix is not None and not name.startswith(module_name_prefix):
            continue
        if hasattr(module, attribute_name):
            setattr(module, attribute_name, patch)


def override_arguments(args, kwargs, forward_signature, model_kwargs: dict[str, Any]):
    """Override the args and kwargs with the argument values from model_kwargs, following the signature forward_signature corresponding to args and kwargs."""
    args = list(args)

    for argument in model_kwargs:
        if argument in forward_signature.parameters:
            argument_index = list(forward_signature.parameters.keys()).index(argument)
            if argument in kwargs or len(args) <= argument_index:
                kwargs[argument] = model_kwargs[argument]
            else:
                args[argument_index] = model_kwargs[argument]
        else:
            kwargs[argument] = model_kwargs[argument]

    return args, kwargs


@dataclasses.dataclass
class PatchingSpec:
    """Data class that holds patching specifications.

    Args:
        o: Module / object where the op to patch is located
        name: Name of the op to monkey patch
        custom_op: Custom op that patches the original op
        orig_op: Original op that is being patched
        op_wrapper: Wrapper (optional) that wraps both the original and custom ops.
            It is useful for ops that are class or static methods for instance.
    """

    o: Any
    name: str
    custom_op: Callable
    orig_op: Callable | None = None
    op_wrapper: Callable | None = None


# An ONNX-export-compatible version of `tensor.unfold`. Without this, we get:
# torch.onnx.errors.SymbolicValueError: Unsupported: ONNX export of operator Unfold, input size not accessible.
# See https://github.com/pytorch/pytorch/issues/81871 for more information
def onnx_compatible_unfold(input_tensor, dimension, size, step):
    """Custom implementation of torch.unfold without using torch.unfold.

    Args:
        input_tensor (torch.Tensor): The input tensor.
        dimension (int): The dimension to unfold.
        size (int): The size of each slice.
        step (int): The step size between slices.

    Returns:
        torch.Tensor: The unfolded tensor.
    """
    # Check if dimension is within the valid range
    if not (-input_tensor.dim() <= dimension < input_tensor.dim()):
        raise ValueError(
            f"Dimension out of range (expected to be in range of [{-input_tensor.dim()}, {input_tensor.dim() - 1}], but got {dimension})"
        )

    # Normalize negative dimension
    dimension = dimension % input_tensor.dim()

    # Compute the shape of the unfolded output
    input_size = input_tensor.size(dimension)
    num_slices = (input_size - size) // step + 1

    # Permute dimension to the end for easier indexing
    input_tensor = input_tensor.transpose(dimension, -1)

    # Extract slices
    slices = []
    for i in range(num_slices):
        start = i * step
        end = start + size
        slices.append(input_tensor[..., start:end])

    # Stack slices and permute dimensions back
    result = torch.stack(slices, dim=-2).transpose(dimension, -2)
    return result


# An ONNX-export-compatible version of `tensor.repeat_interleave`.
# Without this, we get the following error: https://github.com/pytorch/pytorch/issues/145100
# NOTE: This implementation is only necessary for export with dynamo=False (dynamo=True works correctly).
# and can be removed once Optimum switches to dynamo-based exports
def onnx_compatible_repeat_interleave(input_tensor, repeats, dim=None, output_size=None):  # noqa: D417
    """Custom implementation of torch.repeat_interleave without using torch.repeat_interleave.

    Args:
        input_tensor (torch.Tensor): The input tensor.
        repeats (int or torch.Tensor): The number of repetitions for each element.
        dim (int, optional): The dimension along which to repeat. Defaults to None.

    Returns:
        torch.Tensor: The repeated tensor.
    """
    if isinstance(repeats, int) or (torch.is_tensor(repeats) and repeats.dim() == 0):
        if dim is None:
            return input_tensor.flatten().unsqueeze(1).expand(-1, repeats).flatten()
        repeats = torch.full((input_tensor.shape[dim],), repeats, dtype=torch.long, device=input_tensor.device)

    if dim is None:
        return onnx_compatible_repeat_interleave(input_tensor.flatten(), repeats, 0)

    if dim != 0:
        input_tensor = input_tensor.transpose(0, dim)

    # Create expand mask
    max_repeats = repeats.max()
    expanded = input_tensor.unsqueeze(1).expand(-1, max_repeats, *input_tensor.shape[1:])
    mask = torch.arange(max_repeats, device=input_tensor.device) < repeats.unsqueeze(1)
    result = expanded[mask]

    if dim != 0:
        result = result.transpose(0, dim)

    return result


# Custom implementation of torch.linalg.matrix_norm not using torch.linalg.matrix_norm, torch.norm or torch.linalg.norm.
def onnx_compatible_linalg_norm(x, ord=2, dim=None, keepdim=False, *, dtype=None, out=None) -> torch.Tensor:
    if ord != 2:
        raise ValueError(
            f"Only ord=2 is supported by onnx_compatible_linalg_norm, but got ord={ord}. "
            "Please extend this function to support other norms."
        )

    if dim is None:
        dim = (-2, -1)

    norm = torch.sqrt(torch.sum(torch.square(x), dim=dim, keepdim=keepdim))

    if dtype is not None:
        norm = norm.to(dtype)
    if out is not None:
        out.copy_(norm)

    return norm


# A patched version of https://github.com/huggingface/transformers/blob/v4.53.2/src/transformers/masking_utils.py#L602
# That returns a tensor of zeros with the same shape as position_ids indicating no packed sequence indices.
def find_packed_sequence_indices_patched(position_ids: torch.Tensor) -> torch.Tensor:
    return torch.zeros_like(position_ids)


# Custom vectorized implementation of sdpa_mask without using vmap
def sdpa_mask_without_vmap(
    batch_size: int,
    cache_position: torch.Tensor,
    kv_length: int,
    kv_offset: int = 0,
    mask_function: Optional[Callable] = None,
    attention_mask: Optional[torch.Tensor] = None,
    local_size: Optional[int] = None,
    allow_is_causal_skip: bool = True,
    **kwargs,
) -> Optional[torch.Tensor]:
    if mask_function is None:
        mask_function = causal_mask_function

    q_length = cache_position.shape[0]
    # Potentially pad the 2D mask, and slice it correctly
    padding_mask = prepare_padding_mask(attention_mask, kv_length, kv_offset, _slice=False)

    # Under specific conditions, we can avoid materializing the mask, instead relying on the `is_causal` argument
    if allow_is_causal_skip and _ignore_causal_mask_sdpa(padding_mask, q_length, kv_length, kv_offset, local_size):
        return None

    # Potentially add the padding 2D mask
    if padding_mask is not None:
        mask_function = and_masks(mask_function, padding_mask_function(padding_mask))

    # Create broadcatable indices
    device = cache_position.device
    batch_indices = torch.arange(batch_size, device=device)[:, None, None, None]  # [batch_size, 1, 1, 1]
    head_indices = torch.zeros(1, 1, 1, 1, device=device, dtype=torch.long)  # [1, 1, 1, 1] (head_idx=0)
    q_indices = cache_position[None, None, :, None]  # [1, 1, q_length, 1]
    kv_indices = torch.arange(kv_length, device=device)[None, None, None, :] + kv_offset  # [1, 1, 1, kv_length]
    # Apply mask function element-wise through broadcasting
    causal_mask = mask_function(batch_indices, head_indices, q_indices, kv_indices)
    # Expand the mask to match batch size and query length if they weren't used in the mask function
    causal_mask = causal_mask.expand(batch_size, 1, q_length, kv_length)

    return causal_mask


# Adapted from https://github.com/huggingface/transformers/blob/v4.53.0/src/transformers/masking_utils.py#L433
def eager_mask_without_vmap(*args, **kwargs) -> Optional[torch.Tensor]:
    kwargs.pop("allow_is_causal_skip", None)
    dtype = kwargs.get("dtype", torch.float32)
    mask = sdpa_mask_without_vmap(*args, allow_is_causal_skip=False, **kwargs)
    mask = torch.where(mask, torch.tensor(0.0, device=mask.device, dtype=dtype), torch.finfo(dtype).min)
    return mask


def sdpa_mask_without_vmap(
    batch_size: int,
    cache_position: torch.Tensor,
    kv_length: int,
    kv_offset: int = 0,
    attention_mask: torch.Tensor | None = None,
    local_size: int | None = None,
    allow_is_causal_skip: bool = True,
    allow_torch_fix: bool = True,
    **kwargs,
) -> torch.Tensor | None:
    q_length = cache_position.shape[0]
    # Potentially pad the 2D mask, and slice it correctly
    padding_mask = prepare_padding_mask(attention_mask, kv_length, kv_offset)

    #  Under specific conditions, we can avoid materializing the mask, instead relying on the `is_causal` argument
    if allow_is_causal_skip and _ignore_causal_mask_sdpa(padding_mask, q_length, kv_length, local_size):
        return None

    # Similar to `kv_arange = torch.arange(start=kv_offset, end=kv_offset + kv_length, device=cache_position.device)`
    # but without data-dependent slicing (i.e. torch.compile friendly)
    kv_arange = torch.arange(kv_length, device=cache_position.device)
    kv_arange += kv_offset
    reshaped_cache_position = cache_position.view(-1, 1)

    # This is a bit hacky to know what pattern we are using, but all mask creation function actually forward
    # the config through kwargs anyway, so it allows to rely on it
    # Usually, the `mask_function` is the only entry-point to define the pattern - we could do for loops over it,
    # but this is more efficient
    sliding_window = getattr(kwargs["config"], "sliding_window", None)
    chunk_size = getattr(kwargs["config"], "attention_chunk_size", None)

    if sliding_window is not None and chunk_size is not None:
        raise ValueError("Cannot use both `sliding_window` and `attention_chunk_size`")

    # Simplest and most efficient way to obtain a causal mask
    causal_mask = kv_arange <= reshaped_cache_position
    # If using sliding window, add the sliding mask
    if sliding_window is not None:
        sliding_mask_overlay = kv_arange > reshaped_cache_position - sliding_window
        causal_mask *= sliding_mask_overlay
    # If using chunk attention, add the chunked mask
    elif chunk_size is not None:
        chunked_mask_overlay = kv_arange // chunk_size == reshaped_cache_position // chunk_size
        causal_mask *= chunked_mask_overlay

    causal_mask = causal_mask[None, None, :, :].expand(batch_size, -1, -1, -1)
    if padding_mask is not None:
        causal_mask = causal_mask * padding_mask[:, None, None, :]

    # Due to a bug in some older torch version, we need to update the mask in case a query is not attending to any
    # tokens (due to padding). See details in https://github.com/pytorch/pytorch/issues/110213
    if is_torch_version("<", "2.5") and allow_torch_fix:
        causal_mask |= torch.all(~causal_mask, dim=-1, keepdim=True)
    return causal_mask


def eager_mask_without_vmap(*args, **kwargs) -> torch.Tensor | None:
    kwargs.pop("allow_torch_fix", None)
    kwargs.pop("allow_is_causal_skip", None)
    dtype = kwargs.get("dtype", torch.float32)
    mask = sdpa_mask_without_vmap(*args, **kwargs, allow_is_causal_skip=False, allow_torch_fix=False)
    mask = torch.where(mask, torch.tensor(0.0, device=mask.device, dtype=dtype), torch.finfo(dtype).min)
    return mask


UNSUPPORTED_OPS_PATCHING_SPEC = [
    PatchingSpec(torch.Tensor, "unfold", onnx_compatible_unfold, torch.Tensor.unfold),
    PatchingSpec(torch.linalg, "norm", onnx_compatible_linalg_norm, torch.linalg.norm),
    PatchingSpec(torch.Tensor, "repeat_interleave", onnx_compatible_repeat_interleave, torch.Tensor.repeat_interleave),
    # TracerWarning: Using len to get tensor shape might cause the trace to be incorrect. Recommended usage would be tensor.shape[0]. Passing a tensor of different shape might lead to errors or silently give incorrect results.
    PatchingSpec(torch.Tensor, "__len__", lambda x: x.shape[0], torch.Tensor.__len__),
]


class ModelPatcher:
    def __init__(
        self,
<<<<<<< HEAD
        config: OnnxConfig,
        model: PreTrainedModel,
        model_kwargs: dict[str, Any] | None = None,
=======
        config: "OnnxConfig",
        model: Union["PreTrainedModel"],
        model_kwargs: Optional[dict[str, Any]] = None,
>>>>>>> ff096ac4
    ):
        self._model = model

        patching_specs = config.PATCHING_SPECS or []
        patching_specs.extend(UNSUPPORTED_OPS_PATCHING_SPEC)

        self._patching_specs = []
        for spec in patching_specs:
            final_spec = spec
            if spec.orig_op is None:
                final_spec = dataclasses.replace(spec, orig_op=getattr(spec.o, spec.name))
            self._patching_specs.append(final_spec)

        self.orig_forward_name = "forward" if hasattr(self._model, "forward") else "call"
        self.orig_forward = getattr(self._model, self.orig_forward_name)

        self.model_kwargs = model_kwargs if model_kwargs is not None else {}

        # TODO: remove that once we got rid of OnnxConfigWithLoss or we implemented it better.
        if config.__class__.__name__ == "OnnxConfigWithLoss":
            self.real_config = config._onnx_config
        else:
            self.real_config = config

        allow_past_in_outputs = hasattr(self.real_config, "use_past") and self.real_config.use_past

        @functools.wraps(self.orig_forward)
        def patched_forward(*args, **kwargs):
            signature = inspect.signature(self.orig_forward)
            args, kwargs = override_arguments(args, kwargs, signature, model_kwargs=self.model_kwargs)

            if is_transformers_version(">=", "4.48"):
                if "past_key_values" in signature.parameters:
                    pkv_index = list(signature.parameters.keys()).index("past_key_values")

                    if (
                        pkv_index < len(args)  # pkv is in args
                        and isinstance(args[pkv_index], (list, tuple))
                        and isinstance(args[pkv_index][0], (list, tuple))
                    ):
                        if len(args[pkv_index][0]) == 2:
                            args[pkv_index] = DynamicCache.from_legacy_cache(args[pkv_index])
                        elif len(args[pkv_index][0]) == 4:
                            args[pkv_index] = EncoderDecoderCache.from_legacy_cache(args[pkv_index])
                        else:
                            raise ValueError(
                                f"past_key_values should have either 2 or 4 elements, but it has {len(args[pkv_index][0])} elements"
                            )
                    elif (
                        "past_key_values" in kwargs  # pkv is in kwargs
                        and isinstance(kwargs["past_key_values"], (list, tuple))
                        and isinstance(kwargs["past_key_values"][0], (list, tuple))
                    ):
                        if len(kwargs["past_key_values"][0]) == 2:
                            kwargs["past_key_values"] = DynamicCache.from_legacy_cache(kwargs["past_key_values"])
                        elif len(kwargs["past_key_values"][0]) == 4:
                            kwargs["past_key_values"] = EncoderDecoderCache.from_legacy_cache(
                                kwargs["past_key_values"]
                            )
                        else:
                            raise ValueError(
                                f"past_key_values should have either 2 or 4 elements, but it has {len(kwargs['past_key_values'][0])} elements"
                            )

            outputs = self.orig_forward(*args, **kwargs)

            # This code block handles different cases of the filterd_outputs input to align it with the expected
            # format of outputs. It is common for the output type of a model to vary, such as tensor, list,
            # tuple, etc. For Transformers models, the output is encapsulated in a ModelOutput object that
            # contains the output names of the model. In the case of Timm classification models, the output
            # is of type tensor. By default, it is assumed that the output names mentioned in the ONNX config
            # match the outputs in order.
            filtered_outputs = {}
            if isinstance(outputs, dict):
                for name, value in outputs.items():
                    onnx_output_name = config.torch_to_onnx_output_map.get(name, name)
                    if (
                        onnx_output_name in config.outputs
                        or (allow_past_in_outputs and name.startswith("past_key_values"))
                        or any(key.startswith(onnx_output_name) for key in config.outputs)
                    ):
                        filtered_outputs[name] = value
            elif isinstance(outputs, (list, tuple)):
                outputs_list = list(config.outputs.keys())
                filtered_outputs = dict(zip(outputs_list, outputs))
            else:
                if len(config.outputs) > 1:
                    num_outputs = len(config.outputs)
                    outputs_str = ", ".join(config.outputs.keys())
                    raise ValueError(
                        f"config.outputs should have only one outputs, but it has {num_outputs} keys: {outputs_str}"
                    )
                else:
                    name = next(iter(config.outputs.keys()))
                    filtered_outputs[name] = outputs
                name = next(iter(config.outputs.keys()))
                filtered_outputs[name] = outputs

            if is_transformers_version(">=", "4.48"):
                if isinstance(filtered_outputs.get("past_key_values"), (DynamicCache, EncoderDecoderCache)):
                    filtered_outputs["past_key_values"] = outputs["past_key_values"].to_legacy_cache()

            return filtered_outputs

        self.patched_forward = patched_forward

    def patch_ops(self):
        for spec in self._patching_specs:
            custom_op = spec.custom_op if spec.op_wrapper is None else spec.op_wrapper(spec.custom_op)
            setattr(spec.o, spec.name, custom_op)

    def restore_ops(self):
        for spec in self._patching_specs:
            orig_op = spec.orig_op if spec.op_wrapper is None else spec.op_wrapper(spec.orig_op)
            setattr(spec.o, spec.name, orig_op)

    def __enter__(self):
        self.patch_ops()
        setattr(self._model, self.orig_forward_name, self.patched_forward)

<<<<<<< HEAD
        # This is a workaround for the Cache class in transformers
        # The traceable cache is because the original one used in transformers
        # inherited from nn.Module (for a couple versions)
        # TODO: specify the version range where this is needed
        self.original_cache_class = transformers.cache_utils.Cache
        transformers.cache_utils.Cache = TraceableCache

        # This is a workaround for mask generation in transformers < 4.53.
        # The masking process uses vmap which is not traceable by TorchScript.
        if is_transformers_version(">=", "4.53"):
            self.original_sdpa_mask = ALL_MASK_ATTENTION_FUNCTIONS["sdpa"]
            self.original_eager_mask = ALL_MASK_ATTENTION_FUNCTIONS["eager"]
            ALL_MASK_ATTENTION_FUNCTIONS.register("sdpa", sdpa_mask_without_vmap)
            ALL_MASK_ATTENTION_FUNCTIONS.register("eager", eager_mask_without_vmap)

=======
        # This is a workaround for the Cache class in transformers, we replace it
        # with traceable cache is because the original one used in transformers
        # inherited from nn.Module (for a couple versions), which can't be traced as input.
        if is_transformers_version(">=", "4.44") and is_transformers_version("<", "4.50"):
            self.original_cache_class = transformers.cache_utils.Cache
            transformers.cache_utils.Cache = TraceableCache

        # This is a workaround for mask generation in transformers >= 4.53.
        # The masking process uses vmap which is not traceable by TorchScript.
        if is_transformers_version(">=", "4.53"):
            ALL_MASK_ATTENTION_FUNCTIONS.register("sdpa", sdpa_mask_without_vmap)
            ALL_MASK_ATTENTION_FUNCTIONS.register("eager", eager_mask_without_vmap)

        # This is a workaround for the find_packed_sequence_indices function in transformers which
        # should only return a tensor of zeros with the same shape as position_ids indicating no packed sequence indices.
        # The function uses torch.diff which is not traceable by TorchScript.
        if is_transformers_version(">=", "4.53.1"):
            self.original_find_packed_sequence_indices = find_packed_sequence_indices
            transformers.masking_utils.find_packed_sequence_indices = find_packed_sequence_indices_patched

>>>>>>> ff096ac4
    def __exit__(self, exc_type, exc_value, traceback):
        self.restore_ops()
        setattr(self._model, self.orig_forward_name, self.orig_forward)

<<<<<<< HEAD
        transformers.cache_utils.Cache = self.original_cache_class

        if is_transformers_version(">=", "4.53"):
            ALL_MASK_ATTENTION_FUNCTIONS.register("sdpa", self.original_sdpa_mask)
            ALL_MASK_ATTENTION_FUNCTIONS.register("eager", self.original_eager_mask)
=======
        if is_transformers_version(">=", "4.44") and is_transformers_version("<", "4.50"):
            transformers.cache_utils.Cache = self.original_cache_class

        if is_transformers_version(">=", "4.53"):
            ALL_MASK_ATTENTION_FUNCTIONS.register("sdpa", sdpa_mask)
            ALL_MASK_ATTENTION_FUNCTIONS.register("eager", eager_mask)

        if is_transformers_version(">=", "4.53.1"):
            transformers.masking_utils.find_packed_sequence_indices = self.original_find_packed_sequence_indices
>>>>>>> ff096ac4

    def __call__(self, *args, **kwargs):
        if getattr(self._model, self.orig_forward_name) is self.orig_forward:
            logger.warning("Running the non-patched model")
        return self._model(*args, **kwargs)


class Seq2SeqModelPatcher(ModelPatcher):
    def __enter__(self):
        super().__enter__()

        if is_transformers_version(">=", "4.48") and is_transformers_version("<", "4.53"):
            # this is required when gpt2 is used as decoder in any
            # encoder-decoder model with cross attention blocks
            ALL_ATTENTION_FUNCTIONS["sdpa"] = patched_sdpa_attention_forward

    def __exit__(self, exc_type, exc_value, traceback):
        super().__exit__(exc_type, exc_value, traceback)

        if is_transformers_version(">=", "4.48") and is_transformers_version("<", "4.53"):
            ALL_ATTENTION_FUNCTIONS["sdpa"] = sdpa_attention_forward

    def __init__(
        self,
<<<<<<< HEAD
        config: OnnxConfig,
        model: PreTrainedModel,
        model_kwargs: dict[str, Any] | None = None,
=======
        config: "OnnxConfig",
        model: Union["PreTrainedModel"],
        model_kwargs: Optional[dict[str, Any]] = None,
>>>>>>> ff096ac4
    ):
        super().__init__(config, model, model_kwargs)

        allow_past_in_outputs = hasattr(self.real_config, "use_past") and self.real_config.use_past

        # use_cache is by default set to False with pix2struct, so we need to set it to
        # True to export with past key value
        if model.config.model_type == "pix2struct" and allow_past_in_outputs:
            model.config.text_config.use_cache = True

        # Re-use the patched forward method from the parent class
        self.super_patched_forward = self.patched_forward

        @functools.wraps(self.super_patched_forward)
        def patched_forward(*args, **kwargs):
            signature = inspect.signature(self.super_patched_forward)
            args, kwargs = override_arguments(args, kwargs, signature, model_kwargs=self.model_kwargs)

            outputs = self.super_patched_forward(*args, **kwargs)

            # Filter out cross attention past key values output from the decoder using KV cache, as they are constants.
            filtered_outputs = {}
            for name, value in outputs.items():
                onnx_output_name = config.torch_to_onnx_output_map.get(name, name)
                if (
                    onnx_output_name in config.outputs
                    or (allow_past_in_outputs and name.startswith("past_key_values"))
                    or any(key.startswith(onnx_output_name) for key in config.outputs)
                ):
                    if name != "past_key_values":
                        if self.real_config._behavior == "decoder" and name == "encoder_last_hidden_state":
                            # Who cares about the encoder outputs in the decoder?
                            continue
                        else:
                            filtered_outputs[name] = value
                    else:
                        if self.real_config._behavior == "monolith" or (
                            self.real_config._behavior == "decoder"
                            and (self.real_config.is_merged or not self.real_config.use_past_in_inputs)
                        ):
                            filtered_outputs[name] = value
                        elif self.real_config._behavior == "decoder" and self.real_config.use_past_in_inputs:
                            # The filtering happens here. The decoder with use_past_in_inputs=True corresponds to the autoregressive one.
                            filtered_outputs[name] = tuple([v[:2] for v in value])
            return filtered_outputs

        self.patched_forward = patched_forward


def patched_sdpa_attention_forward(
    module: torch.nn.Module,
    query: torch.Tensor,
    key: torch.Tensor,
    value: torch.Tensor,
    attention_mask: torch.Tensor | None,
    dropout: float = 0.0,
    scaling: float | None = None,
    is_causal: bool | None = None,
    **kwargs,
) -> tuple[torch.Tensor, None]:
    if hasattr(module, "num_key_value_groups"):
        key = repeat_kv(key, module.num_key_value_groups)
        value = repeat_kv(value, module.num_key_value_groups)
    causal_mask = attention_mask
    if attention_mask is not None:
        causal_mask = causal_mask[:, :, :, : key.shape[-2]]
    # SDPA with memory-efficient backend is bugged with non-contiguous inputs and custom attn_mask for some torch versions
    # Reference: https://github.com/pytorch/pytorch/issues/112577.
    query = query.contiguous()
    key = key.contiguous()
    value = value.contiguous()
    # We dispatch to SDPA's Flash Attention or Efficient kernels via this `is_causal` if statement instead of an inline conditional assignment
    # in SDPA to support both torch.compile's dynamic shapes and full graph options. An inline conditional prevents dynamic shapes from compiling.
    if is_causal is None:
        is_causal = causal_mask is None and query.shape[2] > 1

    # Shapes (e.g. query.shape[2]) are tensors during jit tracing, resulting in `is_causal` being a tensor.
    # We convert it to a bool for the SDPA kernel that only accepts bools.
    if torch.jit.is_tracing() and isinstance(is_causal, torch.Tensor):
        is_causal = is_causal.item()

    attn_output = torch.nn.functional.scaled_dot_product_attention(
        query,
        key,
        value,
        attn_mask=causal_mask,
        dropout_p=dropout,
        scale=scaling,
        is_causal=is_causal,
    )
    attn_output = attn_output.transpose(1, 2).contiguous()
    return attn_output, None


class VisionEncoderDecoderPatcher(Seq2SeqModelPatcher):
    def __init__(
        self,
<<<<<<< HEAD
        config: OnnxConfig,
        model: PreTrainedModel,
        model_kwargs: dict[str, Any] | None = None,
=======
        config: "OnnxConfig",
        model: Union["PreTrainedModel"],
        model_kwargs: Optional[dict[str, Any]] = None,
>>>>>>> ff096ac4
    ):
        super().__init__(config, model, model_kwargs)
        use_cache = hasattr(self.real_config, "use_past")

        if config._behavior == "decoder" and model.config.decoder.model_type == "trocr" and use_cache:
            model.decoder.model.decoder.config.use_cache = True


if is_transformers_version(">=", "4.39"):

    def _unmask_unattended_patched(expanded_mask: torch.Tensor, min_dtype: float):
        return expanded_mask

else:

    def _unmask_unattended_patched(
        expanded_mask: torch.Tensor, attention_mask: torch.Tensor, unmasked_value: bool | float
    ):
        return expanded_mask


def _make_causal_mask_patched(
    input_ids_shape: torch.Size,
    dtype: torch.dtype,
    device: torch.device,
    past_key_values_length: int = 0,
    sliding_window: int | None = None,
):
    """Make causal mask used for bi-directional self-attention."""
    # We add self in the signature because `self._make_causal_mask` is used elsewhere in the class definition, despite the method being a staticmethod.
    bsz, tgt_len = input_ids_shape
    mask = torch.full((tgt_len, tgt_len), torch.finfo(dtype).min, device=device)
    mask_cond = torch.arange(mask.size(-1), device=device)
    mask.masked_fill_(mask_cond < (mask_cond + 1).view(mask.size(-1), 1), 0)

    mask = mask.to(dtype)

    if past_key_values_length > 0:
        mask = torch.cat([torch.zeros(tgt_len, past_key_values_length, dtype=dtype, device=device), mask], dim=-1)

    # add lower triangular sliding window mask if necessary
    if sliding_window is not None:
        diagonal = past_key_values_length - sliding_window + 1

        # NOTE: adding dtype=torch.int64 here for triu to be supported by ORT: https://github.com/microsoft/onnxruntime/issues/16189
        context_mask = 1 - torch.triu(torch.ones_like(mask, dtype=torch.int64), diagonal=diagonal)
        mask.masked_fill_(context_mask.bool(), torch.finfo(dtype).min)

    return mask[None, None, :, :].expand(bsz, 1, tgt_len, tgt_len + past_key_values_length)


# Adapted from _prepare_4d_causal_attention_mask
def _prepare_4d_causal_attention_mask_for_sdpa_patched(
    attention_mask: torch.Tensor | None,
    input_shape: torch.Size | tuple | list,
    inputs_embeds: torch.Tensor,
    past_key_values_length: int,
    sliding_window: int | None = None,
):
    """Prepares the correct `attn_mask` argument to be used by `torch.nn.functional.scaled_dot_product_attention`.

    In case no token is masked in the `attention_mask` argument, we simply set it to `None` for the cases `query_length == 1` and
    `key_value_length == query_length`, and rely instead on SDPA `is_causal` argument to use causal/non-causal masks,
    allowing to dispatch to the flash attention kernel (that can otherwise not be used if a custom `attn_mask` is passed).
    """
    attn_mask_converter = AttentionMaskConverter(is_causal=True, sliding_window=sliding_window)

    key_value_length = input_shape[-1] + past_key_values_length

    # 4d mask is passed through the layers
    if attention_mask is not None:
        attention_mask = attn_mask_converter.to_4d(
            attention_mask, input_shape[-1], key_value_length=key_value_length, dtype=inputs_embeds.dtype
        )
    else:
        attention_mask = attn_mask_converter.to_causal_4d(
            input_shape[0], input_shape[-1], key_value_length, dtype=inputs_embeds.dtype, device=inputs_embeds.device
        )

    # NOTE: For the ONNX export we remove the setting of attention_mask to None in some specific cases, and we do NOT call _unmask_unattended
    # that can not be exported to ONNX and is very specific to PyTorch memory-efficient attention backend anyway.

    return attention_mask


class DecoderModelPatcher(ModelPatcher):
    def __enter__(self):
        super().__enter__()
        if is_transformers_version(">=", "4.35"):
            AttentionMaskConverter._make_causal_mask = staticmethod(_make_causal_mask_patched)

        if is_transformers_version(">=", "4.36"):
            AttentionMaskConverter._unmask_unattended = staticmethod(_unmask_unattended_patched)
            patch_everywhere(
                "_prepare_4d_causal_attention_mask_for_sdpa",
                _prepare_4d_causal_attention_mask_for_sdpa_patched,
                module_name_prefix="transformers",
            )

    def __exit__(self, exc_type, exc_value, traceback):
        super().__exit__(exc_type, exc_value, traceback)
        if is_transformers_version(">=", "4.35"):
            AttentionMaskConverter._make_causal_mask = staticmethod(self.original_make_causal_mask)

        if is_transformers_version(">=", "4.36"):
            AttentionMaskConverter._unmask_unattended = staticmethod(self.original_unmask_unattended)
            patch_everywhere(
                "_prepare_4d_causal_attention_mask_for_sdpa",
                self.original_prepare_4d_causal_attention_mask_for_sdpa,
                module_name_prefix="transformers",
            )

    def __init__(
        self,
<<<<<<< HEAD
        config: OnnxConfig,
        model: PreTrainedModel,
        model_kwargs: dict[str, Any] | None = None,
=======
        config: "OnnxConfig",
        model: Union["PreTrainedModel"],
        model_kwargs: Optional[dict[str, Any]] = None,
>>>>>>> ff096ac4
    ):
        super().__init__(config, model, model_kwargs)

        if is_transformers_version(">=", "4.35"):
            self.original_make_causal_mask = AttentionMaskConverter._make_causal_mask

        if is_transformers_version(">=", "4.36"):
            self.original_unmask_unattended = AttentionMaskConverter._unmask_unattended
            self.original_prepare_4d_causal_attention_mask_for_sdpa = _prepare_4d_causal_attention_mask_for_sdpa


def falcon_build_alibi_tensor_patched(
    attention_mask: torch.Tensor, num_heads: int, dtype: torch.dtype
) -> torch.Tensor:
    batch_size, seq_length = attention_mask.shape
    closest_power_of_2 = 2 ** math.floor(math.log2(num_heads))
    base = torch.tensor(
        2 ** (-(2 ** -(math.log2(closest_power_of_2) - 3))), device=attention_mask.device, dtype=torch.float32
    )
    powers = torch.arange(1, 1 + closest_power_of_2, device=attention_mask.device, dtype=torch.int32)
    slopes = torch.pow(base, powers)

    if closest_power_of_2 != num_heads:
        extra_base = torch.tensor(
            2 ** (-(2 ** -(math.log2(2 * closest_power_of_2) - 3))), device=attention_mask.device, dtype=torch.float32
        )
        num_remaining_heads = min(closest_power_of_2, num_heads - closest_power_of_2)
        extra_powers = torch.arange(1, 1 + 2 * num_remaining_heads, 2, device=attention_mask.device, dtype=torch.int32)
        slopes = torch.cat([slopes, torch.pow(extra_base, extra_powers)], dim=0)

    # Note: alibi will added to the attention bias that will be applied to the query, key product of attention
    # => therefore alibi will have to be of shape (batch_size, num_heads, query_length, key_length)
    # => here we set (batch_size=1, num_heads=num_heads, query_length=1, key_length=max_length)
    # => the query_length dimension will then be broadcasted correctly
    # This is more or less identical to T5's relative position bias:
    # https://github.com/huggingface/transformers/blob/f681437203baa7671de3174b0fa583c349d9d5e1/src/transformers/models/t5/modeling_t5.py#L527
    # NOTE: remove the .bfloat16() cast here as PyTorch ONNX export rather casts to complex128 if this is used, resulting in a onnxruntime.capi.onnxruntime_pybind11_state.InvalidGraph error.
    arange_tensor = ((attention_mask.cumsum(dim=-1) - 1) * attention_mask)[:, None, :]
    alibi = slopes[..., None] * arange_tensor
    return alibi.reshape(batch_size * num_heads, 1, seq_length).to(dtype)


class FalconModelPatcher(DecoderModelPatcher):
    def __enter__(self):
        super().__enter__()
        self.patch_ops()

        if self.real_config.task == "text-generation":
            patch_everywhere(
                "build_alibi_tensor",
                falcon_build_alibi_tensor_patched,
                module_name_prefix="transformers.models.falcon.modeling_falcon",
            )

    def __exit__(self, exc_type, exc_value, traceback):
        super().__exit__(exc_type, exc_value, traceback)
        self.restore_ops()

        setattr(self._model, self.orig_forward_name, self.orig_forward)

        if self.real_config.task == "text-generation":
            patch_everywhere(
                "build_alibi_tensor",
                self.build_alibi_tensor_original,
                module_name_prefix="transformers.models.falcon.modeling_falcon",
            )

    def __init__(
        self,
<<<<<<< HEAD
        config: OnnxConfig,
        model: PreTrainedModel,
        model_kwargs: dict[str, Any] | None = None,
=======
        config: "OnnxConfig",
        model: Union["PreTrainedModel"],
        model_kwargs: Optional[dict[str, Any]] = None,
>>>>>>> ff096ac4
    ):
        super().__init__(config, model, model_kwargs)
        self.build_alibi_tensor_original = transformers.models.falcon.modeling_falcon.build_alibi_tensor


class MgpstrModelPatcher(ModelPatcher):
    def __init__(
        self,
<<<<<<< HEAD
        config: OnnxConfig,
        model: PreTrainedModel,
        model_kwargs: dict[str, Any] | None = None,
=======
        config: "OnnxConfig",
        model: Union["PreTrainedModel"],
        model_kwargs: Optional[dict[str, Any]] = None,
>>>>>>> ff096ac4
    ):
        super().__init__(config, model, model_kwargs)

        @functools.wraps(self.orig_forward)
        def patched_forward(*args, **kwargs):
            signature = inspect.signature(self.orig_forward)
            args, kwargs = override_arguments(args, kwargs, signature, model_kwargs=self.model_kwargs)

            # logits is a tuple, so we unpack it and return them as separate outputs
            char_logits, bpe_logits, wp_logits = self.orig_forward(*args, **kwargs).logits

            return {
                "char_logits": char_logits,
                "bpe_logits": bpe_logits,
                "wp_logits": wp_logits,
            }

        self.patched_forward = patched_forward


class SAMModelPatcher(ModelPatcher):
    def __init__(
        self,
<<<<<<< HEAD
        config: OnnxConfig,
        model: PreTrainedModel,
        model_kwargs: dict[str, Any] | None = None,
=======
        config: "OnnxConfig",
        model: Union["PreTrainedModel"],
        model_kwargs: Optional[dict[str, Any]] = None,
>>>>>>> ff096ac4
    ):
        super().__init__(config, model, model_kwargs)

        def patched_forward(
            pixel_values=None,
            input_points=None,
            input_labels=None,
            image_embeddings=None,
            image_positional_embeddings=None,
            return_dict=True,
            **kwargs,
        ):
            if config.variant == "monolith":
                return self.orig_forward(
                    pixel_values=pixel_values,
                    input_points=input_points,
                    input_labels=input_labels,
                    image_embeddings=image_embeddings,
                    return_dict=return_dict,
                    **kwargs,
                )
            elif config.variant == "split":
                # return_dict = get_argument(args, kwargs, signature, "return_dict")
                if config.vision_encoder:
                    # pixel_values = get_argument(args, kwargs, signature, "pixel_values")
                    image_positional_embeddings = model.get_image_wide_positional_embeddings()

                    # repeat with batch size
                    batch_size = pixel_values.shape[0]
                    image_positional_embeddings = image_positional_embeddings.repeat(batch_size, 1, 1, 1)

                    vision_outputs = model.vision_encoder(
                        pixel_values,
                        output_attentions=False,
                        output_hidden_states=False,
                        return_dict=return_dict,
                    )
                    image_embeddings = vision_outputs[0]

                    if not return_dict:
                        return (image_embeddings, image_positional_embeddings)
                    else:
                        return {
                            "image_embeddings": image_embeddings,
                            "image_positional_embeddings": image_positional_embeddings,
                        }
                else:
                    if input_points is None:
                        raise ValueError("input_points is required to export the prompt encoder / mask decoder.")

                    sparse_embeddings, dense_embeddings = model.prompt_encoder(
                        input_points=input_points,
                        input_labels=input_labels,
                        input_boxes=None,  # Not supported in the ONNX export
                        input_masks=None,  # Not supported in the ONNX export
                    )

                    low_res_masks, iou_predictions, _ = model.mask_decoder(
                        image_embeddings=image_embeddings,
                        image_positional_embeddings=image_positional_embeddings,
                        sparse_prompt_embeddings=sparse_embeddings,
                        dense_prompt_embeddings=dense_embeddings,
                        multimask_output=True,  # Not supported in the ONNX export
                        attention_similarity=None,  # Not supported in the ONNX export
                        target_embedding=None,  # Not supported in the ONNX export
                        output_attentions=False,
                    )

                    if not return_dict:
                        return (iou_predictions, low_res_masks)
                    else:
                        return {"iou_scores": iou_predictions, "pred_masks": low_res_masks}

        self.patched_forward = patched_forward


def patched_speecht5_prenet_forward(
    self,
    input_values: torch.Tensor,
    speaker_embeddings: torch.Tensor | None = None,
):
    # Dropout is always applied, even when evaluating. See §2.2 in https://arxiv.org/abs/1712.05884.

    inputs_embeds = input_values
    for layer in self.layers:
        inputs_embeds = torch.nn.functional.relu(layer(inputs_embeds))

        # NOTE: we patch the prenet to avoid using torch.nn.functional.dropout, that is exported as a `Dropout` node in the ONNX
        # that is ignored during inference by some runtimes as ONNX Runtime.
        # Reference: https://github.com/microsoft/onnxruntime/issues/9333 & https://github.com/microsoft/onnxruntime/issues/5549
        mask = torch.rand(inputs_embeds.shape, device=inputs_embeds.device) > self.config.speech_decoder_prenet_dropout
        inputs_embeds = inputs_embeds * mask / (1 - self.config.speech_decoder_prenet_dropout)

        # inputs_embeds = nn.functional.dropout(
        #     inputs_embeds, self.config.speech_decoder_prenet_dropout, training=True
        # )

    inputs_embeds = self.final_layer(inputs_embeds)
    inputs_embeds = self.encode_positions(inputs_embeds)

    if speaker_embeddings is not None:
        speaker_embeddings = torch.nn.functional.normalize(speaker_embeddings)
        speaker_embeddings = speaker_embeddings.unsqueeze(1)
        speaker_embeddings = speaker_embeddings.expand(-1, inputs_embeds.size(1), -1)
        inputs_embeds = torch.cat([inputs_embeds, speaker_embeddings], dim=-1)
        inputs_embeds = torch.nn.functional.relu(self.speaker_embeds_layer(inputs_embeds))

    return inputs_embeds


class SpeechT5ModelPatcher(ModelPatcher):
    def __enter__(self):
        self.patch_ops()
        self._model.speecht5.decoder.prenet.forward = types.MethodType(
            patched_speecht5_prenet_forward, self._model.speecht5.decoder.prenet
        )
        setattr(self._model, self.orig_forward_name, self.patched_forward)

    def __exit__(self, exc_type, exc_value, traceback):
        self.restore_ops()
        setattr(self._model, self.orig_forward_name, self.orig_forward)
        self._model.speecht5.decoder.prenet.forward = types.MethodType(
            self.original_speecht5_prenet_forward, self._model.speecht5.decoder.prenet
        )

    def __init__(
        self,
<<<<<<< HEAD
        config: OnnxConfig,
        model: PreTrainedModel,
=======
        config: "OnnxConfig",
        model: Union["PreTrainedModel"],
>>>>>>> ff096ac4
        model_kwargs: dict[str, Any],
    ):
        super().__init__(config, model, model_kwargs)

        self.original_speecht5_prenet_forward = model.speecht5.decoder.prenet.forward

        model.vocoder = model_kwargs["vocoder_model"].eval()

        def patched_forward(
            input_ids=None,
            speaker_embeddings=None,
            encoder_outputs=None,
            past_key_values=None,
            output_sequence=None,
            spectrogram=None,
            encoder_attention_mask=None,
        ):
            use_cache = self.real_config.use_past and self.real_config.variant == "with-past"
            if self.real_config._behavior == "encoder":
                encoder_attention_mask = torch.ones_like(input_ids)

                encoder_out = model.speecht5.encoder(
                    input_values=input_ids,
                    attention_mask=encoder_attention_mask,
                    return_dict=True,
                )
                # downsample encoder attention mask
                if isinstance(model.speecht5.encoder, SpeechT5EncoderWithSpeechPrenet):
                    encoder_attention_mask = model.speecht5.encoder.prenet._get_feature_vector_attention_mask(
                        encoder_out[0].shape[1], encoder_attention_mask
                    )

                result = {
                    "encoder_outputs": encoder_out.last_hidden_state,
                    "encoder_attention_mask": encoder_attention_mask,
                }

            elif self.real_config._behavior == "decoder":
                # TODO: and self.real_config.use_past_in_inputs
                encoder_hidden_states = encoder_outputs[0]

                decoder_hidden_states = model.speecht5.decoder.prenet(output_sequence, speaker_embeddings)

                # Run the decoder layers on the last element of the prenet output.
                decoder_out = model.speecht5.decoder.wrapped_decoder(
                    hidden_states=decoder_hidden_states[:, -1:],
                    attention_mask=None,
                    encoder_hidden_states=encoder_hidden_states,
                    encoder_attention_mask=encoder_attention_mask,
                    past_key_values=past_key_values,
                    use_cache=use_cache,
                    output_attentions=False,
                    return_dict=True,
                )

                last_decoder_output = decoder_out.last_hidden_state[0, -1]
                past_key_values = decoder_out.past_key_values

                # Predict the new mel spectrum for this step in the sequence.
                spectrum = model.speech_decoder_postnet.feat_out(last_decoder_output)
                spectrum = spectrum.view(model.config.reduction_factor, model.config.num_mel_bins)

                # NOTE: extending the spectrogram should is to be handled outside of the ONNX.
                # spectrogram.append(spectrum)

                # Extend the output sequence with the new mel spectrum.
                output_sequence = torch.cat(
                    (output_sequence, spectrum[-1].view(1, 1, model.config.num_mel_bins)), dim=1
                )

                # Predict the probability that this is the stop token.
                prob = torch.sigmoid(model.speech_decoder_postnet.prob_out(last_decoder_output))

                result = {
                    "output_sequence_out": output_sequence,
                    "spectrum": spectrum,
                    "prob": prob,
                    "past_key_values": past_key_values,
                }
            elif self.real_config.is_postnet_and_vocoder:
                # NOTE: the following concatenation is expected to be handled outside of the ONNX:
                # spectrogram = torch.cat(spectrogram, dim=0).unsqueeze(0)
                spectrogram = spectrogram.unsqueeze(0)
                spectrogram = model.speech_decoder_postnet.postnet(spectrogram)
                spectrogram = spectrogram.squeeze(0)

                waveform = model.vocoder(spectrogram)

                result = {"waveform": waveform}
            else:
                raise ValueError("Should not happen")

            # Filter out cross attention past key values output from the decoder using KV cache, as they are constants.
            filterd_outputs = {}
            for name, value in result.items():
                if name != "past_key_values":
                    filterd_outputs[name] = value
                else:
                    if self.real_config._behavior == "decoder" and (
                        self.real_config.is_merged or not self.real_config.use_past_in_inputs
                    ):
                        filterd_outputs[name] = value
                    elif self.real_config._behavior == "decoder" and self.real_config.use_past_in_inputs:
                        # The filtering happens here. The decoder with use_past_in_inputs=True corresponds to the autoregressive one.
                        filterd_outputs[name] = tuple([v[:2] for v in value])

            return filterd_outputs

        self.patched_forward = patched_forward


class SentenceTransformersTransformerPatcher(ModelPatcher):
    def __enter__(self):
        super().__enter__()
        if (
            is_transformers_version(">=", "4.42")
            and is_transformers_version("<", "4.48")
            and self.real_config._config.model_type == "mistral"
        ):
            self._model[0].auto_model._update_causal_mask = types.MethodType(
                _update_causal_mask_patched, self._model[0].auto_model
            )

    def __exit__(self, exc_type, exc_value, traceback):
        super().__exit__(exc_type, exc_value, traceback)
        if (
            is_transformers_version(">=", "4.42")
            and is_transformers_version("<", "4.48")
            and self.real_config._config.model_type == "mistral"
        ):
            self._model[0].auto_model._update_causal_mask = types.MethodType(
                self._update_causal_mask_original, self._model[0].auto_model
            )

    def __init__(
        self,
<<<<<<< HEAD
        config: OnnxConfig,
        model: PreTrainedModel,
=======
        config: "OnnxConfig",
        model: Union["PreTrainedModel"],
>>>>>>> ff096ac4
        model_kwargs: dict[str, Any],
    ):
        super().__init__(config, model, model_kwargs)

        if (
            is_transformers_version(">=", "4.42")
            and is_transformers_version("<", "4.48")
            and self.real_config._config.model_type == "mistral"
        ):
            self._update_causal_mask_original = self._model[0].auto_model._update_causal_mask

        def patched_forward(input_ids, attention_mask):
            result = self.orig_forward({"input_ids": input_ids, "attention_mask": attention_mask})

            if "input_ids" in result:
                del result["input_ids"]
            if "attention_mask" in result:
                del result["attention_mask"]
            if "all_layer_embeddings" in result:
                del result["all_layer_embeddings"]

            return result

        self.patched_forward = patched_forward


class SentenceTransformersCLIPPatcher(ModelPatcher):
    def __init__(
        self,
<<<<<<< HEAD
        config: OnnxConfig,
        model: PreTrainedModel,
=======
        config: "OnnxConfig",
        model: Union["PreTrainedModel"],
>>>>>>> ff096ac4
        model_kwargs: dict[str, Any],
    ):
        super().__init__(config, model, model_kwargs)

        def patched_forward(input_ids, attention_mask, pixel_values):
            vision_outputs = model[0].model.vision_model(pixel_values=pixel_values)
            image_embeds = model[0].model.visual_projection(vision_outputs[1])

            text_outputs = model[0].model.text_model(
                input_ids=input_ids,
                attention_mask=attention_mask,
            )
            text_embeds = model[0].model.text_projection(text_outputs[1])

            if len(model) > 1:
                image_embeds = model[1:](image_embeds)
                text_embeds = model[1:](text_embeds)

            return {"text_embeds": text_embeds, "image_embeds": image_embeds}

        self.patched_forward = patched_forward


# Triu with possible dynamic `diagonal` argument. Not possible with torch.triu unfortunately.
def triu_onnx(x, diagonal=0):
    l, w = x.shape
    arange_rows = torch.arange(l, device=x.device)

    arange_cols = torch.arange(w, device=x.device)
    mask = arange_cols.expand(l, w)

    arange_rows = arange_rows[:, None] + diagonal
    mask = mask >= arange_rows
    return x.masked_fill(mask == 0, 0)


def patched_build_delay_pattern_mask(self, input_ids: torch.Tensor, pad_token_id: int, max_length: int | None = None):
    # (bsz * num_codebooks, seq_len) -> (bsz, num_codebooks, seq_len)
    input_ids = input_ids.reshape(-1, self.num_codebooks, input_ids.shape[-1])
    bsz, num_codebooks, seq_len = input_ids.shape

    max_length = max_length if max_length is not None else self.generation_config.max_length
    input_ids_shifted = torch.ones((bsz, num_codebooks, max_length), dtype=torch.long, device=input_ids.device) * -1

    channel_codebooks = num_codebooks // 2 if self.config.audio_channels == 2 else num_codebooks
    # we only apply the mask if we have a large enough seq len - otherwise we return as is
    if max_length < 2 * channel_codebooks - 1:
        raise NotImplementedError("Not supported in ONNX export. Please open an issue in Optimum repository.")

    # fill the shifted ids with the prompt entries, offset by the codebook idx
    for codebook in range(channel_codebooks):
        if self.config.audio_channels == 1:
            # mono channel - loop over the codebooks one-by-one
            input_ids_shifted[:, codebook, codebook : seq_len + codebook] = input_ids[:, codebook]
        else:
            # left/right channels are interleaved in the generated codebooks, so handle one then the other
            input_ids_shifted[:, 2 * codebook, codebook : seq_len + codebook] = input_ids[:, 2 * codebook]
            input_ids_shifted[:, 2 * codebook + 1, codebook : seq_len + codebook] = input_ids[:, 2 * codebook + 1]

    # construct a pattern mask that indicates the positions of padding tokens for each codebook
    # first fill the upper triangular part (the EOS padding)
    # NOTE: We could use torch.bool here, but PyTorch the complains with `The exported ONNX model failed ONNX shape inference.`
    # Using int8 leads to `Could not find an implementation for Where`
    delay_pattern = triu_onnx(
        torch.ones((channel_codebooks, max_length), dtype=torch.int32), diagonal=max_length - channel_codebooks + 1
    )

    # NOTE: We could use torch.bool here, but PyTorch the complains with `The exported ONNX model failed ONNX shape inference.`
    # Using int32 leads to `Could not find an implementation for Trilu`, hence int64 here

    # then fill the lower triangular part (the BOS padding)
    delay_pattern = delay_pattern + torch.tril(torch.ones((channel_codebooks, max_length), dtype=torch.int64))
    delay_pattern = delay_pattern.to(torch.bool)

    if self.config.audio_channels == 2:
        # for left/right channel we need to duplicate every row of the pattern mask in an interleaved fashion
        delay_pattern = delay_pattern.repeat_interleave(2, dim=0)

    mask = ~delay_pattern.to(input_ids.device)
    input_ids = mask * input_ids_shifted + ~mask * pad_token_id

    # find the first position to start generating - this is the first place we have the -1 token
    # and will always be in the first codebook (since it has no codebook offset)
    first_codebook_ids = input_ids[:, 0, :]
    start_ids = (first_codebook_ids == -1).nonzero()[:, 1]

    # TODO: Is this OK?
    first_start_id = start_ids.min()

    # (bsz * num_codebooks, seq_len) -> (bsz, num_codebooks, seq_len)
    pattern_mask = input_ids.reshape(bsz * num_codebooks, -1)
    input_ids_edited = input_ids[..., :first_start_id].reshape(bsz * num_codebooks, -1)
    return {"input_ids_edited": input_ids_edited, "delay_pattern_mask": pattern_mask}


class MusicgenModelPatcher(Seq2SeqModelPatcher):
    def __enter__(self):
        self.patch_ops()
        if self.real_config.model_part == "build_delay_pattern_mask":
            # For build_delay_pattern_mask, we need to override the signature too.
            self._model.forward = types.MethodType(patched_build_delay_pattern_mask, self._model)
        else:
            setattr(self._model, self.orig_forward_name, self.patched_forward)

    def __exit__(self, exc_type, exc_value, traceback):
        self.restore_ops()
        if self.real_config.model_part == "build_delay_pattern_mask":
            self._model.forward = self.original_decoder_forward
        else:
            setattr(self._model, self.orig_forward_name, self.orig_forward)

    def __init__(
        self,
<<<<<<< HEAD
        config: OnnxConfig,
        model: PreTrainedModel,
        model_kwargs: dict[str, Any] | None = None,
=======
        config: "OnnxConfig",
        model: Union["PreTrainedModel"],
        model_kwargs: Optional[dict[str, Any]] = None,
>>>>>>> ff096ac4
    ):
        super().__init__(config, model, model_kwargs)

        if config.model_part == "build_delay_pattern_mask":
            self.original_decoder_forward = self.orig_forward
        elif config.model_part == "encodec_decode":
            # EncodecModel.forward -> EncodecModel.decode
            @functools.wraps(self.orig_forward)
            def patched_forward(
                input_values: torch.Tensor | None = None,
                padding_mask: torch.Tensor | None = None,
                audio_codes: torch.Tensor | None = None,
                bandwidth: float | None = None,
                audio_scales: torch.Tensor | None = None,
                return_dict: bool | None = None,
            ):
                chunk_length = self.real_config._config.audio_encoder.chunk_length
                if chunk_length is None:
                    if audio_scales is not None:
                        audio_scales = audio_scales[0]

                    if len(audio_codes) != 1:
                        raise ValueError(f"Expected one frame, got {len(audio_codes)}")
                    audio_values = self._model._decode_frame(audio_codes[0], audio_scales)
                else:
                    raise ValueError("Not supported, a meaningful error should have been raised ahead.")
                    decoded_frames = []

                    for frame, scale in zip(audio_codes, audio_scales):
                        frames = self._model._decode_frame(frame, scale)
                        decoded_frames.append(frames)

                    audio_values = self._model._linear_overlap_add(decoded_frames, self.config.chunk_stride or 1)

                # truncate based on padding mask
                if padding_mask is not None and padding_mask.shape[-1] < audio_values.shape[-1]:
                    audio_values = audio_values[..., : padding_mask.shape[-1]]

                return {"audio_values": audio_values}

            self.patched_forward = patched_forward


def _update_causal_mask_patched(
    self,
    attention_mask: torch.Tensor,
    input_tensor: torch.Tensor,
    cache_position: torch.Tensor,
    past_key_values,
    use_cache: bool,
    output_attentions: bool,
):
    # TODO: As of torch==2.2.0, the `attention_mask` passed to the model in `generate` is 2D and of dynamic length even when the static
    # KV cache is used. This is an issue for torch.compile which then recaptures cudagraphs at each decode steps due to the dynamic shapes.
    # (`recording cudagraph tree for symint key 13`, etc.), which is VERY slow. A workaround is `@torch.compiler.disable`, but this prevents using
    # `fullgraph=True`. See more context in https://github.com/huggingface/transformers/pull/29114

    if self._attn_implementation == "flash_attention_2":
        if attention_mask is not None and use_cache:
            is_padding_right = attention_mask[:, -1].sum().item() != input_tensor.size()[0]
            if is_padding_right:
                raise ValueError(
                    "You are attempting to perform batched generation with padding_side='right'"
                    " this may lead to unexpected behaviour for Flash Attention version of Mistral. Make sure to "
                    " call `tokenizer.padding_side  = 'left'` before tokenizing the input. "
                )
        if attention_mask is not None and 0.0 in attention_mask:
            return attention_mask
        return None

    # For SDPA, when possible, we will rely on its `is_causal` argument instead of its `attn_mask` argument, in
    # order to dispatch on Flash Attention 2. This feature is not compatible with static cache, as SDPA will fail
    # to infer the attention mask.

    # cache_position must be valid here no matter which cache we use
    past_seen_tokens = cache_position[0] if past_key_values is not None else 0
    using_static_cache = isinstance(past_key_values, StaticCache)
    using_sliding_window_cache = isinstance(past_key_values, SlidingWindowCache)

    if (
        self.config._attn_implementation == "sdpa"
        and not (using_static_cache or using_sliding_window_cache)
        and not output_attentions
    ):
        if AttentionMaskConverter._ignore_causal_mask_sdpa(
            attention_mask,
            inputs_embeds=input_tensor,
            past_key_values_length=past_seen_tokens,
            sliding_window=self.config.sliding_window,
            is_training=self.training,
        ):
            return None

    dtype, device = input_tensor.dtype, input_tensor.device
    min_dtype = torch.finfo(dtype).min
    sequence_length = input_tensor.shape[1]
    # SlidingWindowCache
    if using_sliding_window_cache:
        target_length = max(sequence_length, self.config.sliding_window)
    # StaticCache
    elif using_static_cache:
        target_length = past_key_values.get_max_length()
    # DynamicCache or no cache
    else:
        target_length = (
            attention_mask.shape[-1]
            if isinstance(attention_mask, torch.Tensor)
            else past_seen_tokens + sequence_length + 1
        )

    if attention_mask is not None and attention_mask.dim() == 4:
        # in this case we assume that the mask comes already in inverted form and requires no inversion or slicing
        if attention_mask.max() != 0:
            raise ValueError("Custom 4D attention mask should be passed in inverted form with max==0`")
        causal_mask = attention_mask
    else:
        causal_mask = torch.full((sequence_length, target_length), fill_value=min_dtype, dtype=dtype, device=device)
        exclude_mask = torch.arange(target_length, device=device) > cache_position.reshape(-1, 1)
        if self.config.sliding_window is not None:
            if not using_sliding_window_cache or sequence_length > self.config.sliding_window:
                # ---------------- NOTE: This part is patched -----------------------------
                exclude_mask = torch.bitwise_or(
                    exclude_mask,
                    torch.arange(target_length, device=device)
                    <= (cache_position.reshape(-1, 1) - self.config.sliding_window),
                )
                # ---------------- NOTE: patch end ----------------------------------------

        causal_mask *= exclude_mask
        causal_mask = causal_mask[None, None, :, :].expand(input_tensor.shape[0], 1, -1, -1)
        if attention_mask is not None:
            causal_mask = causal_mask.clone()  # copy to contiguous memory for in-place edit
            if attention_mask.dim() == 2:
                mask_length = attention_mask.shape[-1]
                padding_mask = causal_mask[:, :, :, :mask_length] + attention_mask[:, None, None, :]
                padding_mask = padding_mask == 0
                causal_mask[:, :, :, :mask_length] = causal_mask[:, :, :, :mask_length].masked_fill(
                    padding_mask, min_dtype
                )

    if (
        self.config._attn_implementation == "sdpa"
        and attention_mask is not None
        and attention_mask.device.type == "cuda"
        and not output_attentions
    ):
        # Attend to all tokens in fully masked rows in the causal_mask, for example the relevant first rows when
        # using left padding. This is required by F.scaled_dot_product_attention memory-efficient attention path.
        # Details: https://github.com/pytorch/pytorch/issues/110213
        causal_mask = AttentionMaskConverter._unmask_unattended(causal_mask, min_dtype)

    return causal_mask


class MistralModelPatcher(DecoderModelPatcher):
    def __enter__(self):
        super().__enter__()

        if is_transformers_version(">=", "4.42") and is_transformers_version("<", "4.48"):
            if hasattr(self._model, "model"):
                self._model.model._update_causal_mask = types.MethodType(
                    _update_causal_mask_patched, self._model.model
                )
            else:
                self._model._update_causal_mask = types.MethodType(_update_causal_mask_patched, self._model)

    def __exit__(self, exc_type, exc_value, traceback):
        super().__exit__(exc_type, exc_value, traceback)

        if is_transformers_version(">=", "4.42") and is_transformers_version("<", "4.48"):
            if hasattr(self._model, "model"):
                self._model.model._update_causal_mask = types.MethodType(
                    self._update_causal_mask_original, self._model.model
                )
            else:
                self._model._update_causal_mask = types.MethodType(self._update_causal_mask_original, self._model)

    def __init__(
        self,
<<<<<<< HEAD
        config: OnnxConfig,
        model: PreTrainedModel,
        model_kwargs: dict[str, Any] | None = None,
=======
        config: "OnnxConfig",
        model: Union["PreTrainedModel"],
        model_kwargs: Optional[dict[str, Any]] = None,
>>>>>>> ff096ac4
    ):
        super().__init__(config, model, model_kwargs)

        if is_transformers_version(">=", "4.42") and is_transformers_version("<", "4.48"):
            if hasattr(self._model, "model"):
                self._update_causal_mask_original = self._model.model._update_causal_mask
            else:
                self._update_causal_mask_original = self._model._update_causal_mask


class CLIPModelPatcher(ModelPatcher):
    def __enter__(self):
        super().__enter__()
        if is_transformers_version(">=", "4.43") and is_transformers_version("<", "4.48"):
            self.original_sdpa_forward = CLIPSdpaAttention.forward
            CLIPSdpaAttention.forward = CLIPAttention.forward

    def __exit__(self, exc_type, exc_value, traceback):
        super().__exit__(exc_type, exc_value, traceback)
        if is_transformers_version(">=", "4.43") and is_transformers_version("<", "4.48"):
            CLIPSdpaAttention.forward = self.original_sdpa_forward


class VitPoseModelPatcher(ModelPatcher):
    def __init__(
        self,
<<<<<<< HEAD
        config: OnnxConfig,
        model: PreTrainedModel,
        model_kwargs: dict[str, Any] | None = None,
=======
        config: "OnnxConfig",
        model: Union["PreTrainedModel"],
        model_kwargs: Optional[dict[str, Any]] = None,
>>>>>>> ff096ac4
    ):
        # Set dataset_index (defaulting to COCO=0), otherwise we will get an error like:
        # ValueError: dataset_index must be provided when using multiple experts (num_experts=6). Please provide dataset_index to the forward pass.
        if model.config.backbone_config.num_experts > 1:
            model_kwargs["dataset_index"] = torch.tensor(0, device=model.device)

        super().__init__(config, model, model_kwargs)


# https://github.com/huggingface/transformers/blob/v4.53.0/src/transformers/models/qwen3_moe/modeling_qwen3_moe.py#L228
def qwen3_moe_forward_patched(self, hidden_states: torch.Tensor) -> torch.Tensor:
    batch_size, sequence_length, hidden_dim = hidden_states.shape
    hidden_states = hidden_states.view(-1, hidden_dim)
    # router_logits: (batch * sequence_length, n_experts)
    router_logits = self.gate(hidden_states)

    routing_weights = torch.nn.functional.softmax(router_logits, dim=1, dtype=torch.float)
    routing_weights, selected_experts = torch.topk(routing_weights, self.top_k, dim=-1)
    if self.norm_topk_prob:  # only diff with mixtral sparse moe block!
        routing_weights /= routing_weights.sum(dim=-1, keepdim=True)
    # we cast back to the input dtype
    routing_weights = routing_weights.to(hidden_states.dtype)

    final_hidden_states = torch.zeros(
        (batch_size * sequence_length, hidden_dim), dtype=hidden_states.dtype, device=hidden_states.device
    )

    # One hot encode the selected experts to create an expert mask
    # this will be used to easily index which expert is going to be sollicitated
    expert_mask = torch.nn.functional.one_hot(selected_experts, num_classes=self.num_experts).permute(2, 1, 0)

    # TODO: we loop over all possible experts instead of hitted ones to avoid issues in graph execution.
    # expert_hitted = torch.greater(expert_mask.sum(dim=(-1, -2)), 0).nonzero()
    # Loop over all available experts in the model and perform the computation on each expert
    for expert_idx in range(self.num_experts):
        expert_layer = self.experts[expert_idx]
        idx, top_x = torch.where(expert_mask[expert_idx].squeeze(0))

        # Index the correct hidden states and compute the expert hidden state for
        # the current expert. We need to make sure to multiply the output hidden
        # states by `routing_weights` on the corresponding tokens (top-1 and top-2)
        current_state = hidden_states[None, top_x].reshape(-1, hidden_dim)
        current_hidden_states = expert_layer(current_state) * routing_weights[top_x, idx, None]

        # However `index_add_` only support torch tensors for indexing so we'll use
        # the `top_x` tensor here.
        final_hidden_states.index_add_(0, top_x, current_hidden_states.to(hidden_states.dtype))
    final_hidden_states = final_hidden_states.reshape(batch_size, sequence_length, hidden_dim)
    return final_hidden_states, router_logits


class Qwen3MoeModelPatcher(DecoderModelPatcher):
    def __enter__(self):
        super().__enter__()

        # This is a workaround for the Qwen3 Moe Sparse block that is not compatible with ONNX export.
        # The forward method of the Moe Sparse block is patched to avoid looping only on the experts that are selected
        # by the router, which fails during execution in ONNX Runtime.
        # TODO: investigate more on this issue.
        if is_transformers_version(">=", "4.53"):
            self.original_moe_forward = Qwen3MoeSparseMoeBlock.forward
            Qwen3MoeSparseMoeBlock.forward = qwen3_moe_forward_patched

    def __exit__(self, exc_type, exc_value, traceback):
        super().__exit__(exc_type, exc_value, traceback)

        if is_transformers_version(">=", "4.53"):
            Qwen3MoeSparseMoeBlock.forward = self.original_moe_forward<|MERGE_RESOLUTION|>--- conflicted
+++ resolved
@@ -42,10 +42,6 @@
     from transformers.integrations.sdpa_attention import repeat_kv, sdpa_attention_forward
     from transformers.modeling_utils import ALL_ATTENTION_FUNCTIONS
 if is_transformers_version(">=", "4.53"):
-<<<<<<< HEAD
-    from transformers.masking_utils import ALL_MASK_ATTENTION_FUNCTIONS, _ignore_causal_mask_sdpa, prepare_padding_mask
-    from transformers.models.qwen3_moe.modeling_qwen3_moe import Qwen3MoeSparseMoeBlock
-=======
     from transformers.masking_utils import (
         ALL_MASK_ATTENTION_FUNCTIONS,
         _ignore_causal_mask_sdpa,
@@ -60,7 +56,6 @@
 if is_transformers_version(">=", "4.53.1"):
     from transformers.masking_utils import find_packed_sequence_indices
 
->>>>>>> ff096ac4
 
 if TYPE_CHECKING:
     from transformers import PreTrainedModel
@@ -364,15 +359,9 @@
 class ModelPatcher:
     def __init__(
         self,
-<<<<<<< HEAD
         config: OnnxConfig,
         model: PreTrainedModel,
         model_kwargs: dict[str, Any] | None = None,
-=======
-        config: "OnnxConfig",
-        model: Union["PreTrainedModel"],
-        model_kwargs: Optional[dict[str, Any]] = None,
->>>>>>> ff096ac4
     ):
         self._model = model
 
@@ -493,23 +482,6 @@
         self.patch_ops()
         setattr(self._model, self.orig_forward_name, self.patched_forward)
 
-<<<<<<< HEAD
-        # This is a workaround for the Cache class in transformers
-        # The traceable cache is because the original one used in transformers
-        # inherited from nn.Module (for a couple versions)
-        # TODO: specify the version range where this is needed
-        self.original_cache_class = transformers.cache_utils.Cache
-        transformers.cache_utils.Cache = TraceableCache
-
-        # This is a workaround for mask generation in transformers < 4.53.
-        # The masking process uses vmap which is not traceable by TorchScript.
-        if is_transformers_version(">=", "4.53"):
-            self.original_sdpa_mask = ALL_MASK_ATTENTION_FUNCTIONS["sdpa"]
-            self.original_eager_mask = ALL_MASK_ATTENTION_FUNCTIONS["eager"]
-            ALL_MASK_ATTENTION_FUNCTIONS.register("sdpa", sdpa_mask_without_vmap)
-            ALL_MASK_ATTENTION_FUNCTIONS.register("eager", eager_mask_without_vmap)
-
-=======
         # This is a workaround for the Cache class in transformers, we replace it
         # with traceable cache is because the original one used in transformers
         # inherited from nn.Module (for a couple versions), which can't be traced as input.
@@ -530,18 +502,10 @@
             self.original_find_packed_sequence_indices = find_packed_sequence_indices
             transformers.masking_utils.find_packed_sequence_indices = find_packed_sequence_indices_patched
 
->>>>>>> ff096ac4
     def __exit__(self, exc_type, exc_value, traceback):
         self.restore_ops()
         setattr(self._model, self.orig_forward_name, self.orig_forward)
 
-<<<<<<< HEAD
-        transformers.cache_utils.Cache = self.original_cache_class
-
-        if is_transformers_version(">=", "4.53"):
-            ALL_MASK_ATTENTION_FUNCTIONS.register("sdpa", self.original_sdpa_mask)
-            ALL_MASK_ATTENTION_FUNCTIONS.register("eager", self.original_eager_mask)
-=======
         if is_transformers_version(">=", "4.44") and is_transformers_version("<", "4.50"):
             transformers.cache_utils.Cache = self.original_cache_class
 
@@ -551,7 +515,6 @@
 
         if is_transformers_version(">=", "4.53.1"):
             transformers.masking_utils.find_packed_sequence_indices = self.original_find_packed_sequence_indices
->>>>>>> ff096ac4
 
     def __call__(self, *args, **kwargs):
         if getattr(self._model, self.orig_forward_name) is self.orig_forward:
@@ -576,15 +539,9 @@
 
     def __init__(
         self,
-<<<<<<< HEAD
         config: OnnxConfig,
         model: PreTrainedModel,
         model_kwargs: dict[str, Any] | None = None,
-=======
-        config: "OnnxConfig",
-        model: Union["PreTrainedModel"],
-        model_kwargs: Optional[dict[str, Any]] = None,
->>>>>>> ff096ac4
     ):
         super().__init__(config, model, model_kwargs)
 
@@ -682,15 +639,9 @@
 class VisionEncoderDecoderPatcher(Seq2SeqModelPatcher):
     def __init__(
         self,
-<<<<<<< HEAD
         config: OnnxConfig,
         model: PreTrainedModel,
         model_kwargs: dict[str, Any] | None = None,
-=======
-        config: "OnnxConfig",
-        model: Union["PreTrainedModel"],
-        model_kwargs: Optional[dict[str, Any]] = None,
->>>>>>> ff096ac4
     ):
         super().__init__(config, model, model_kwargs)
         use_cache = hasattr(self.real_config, "use_past")
@@ -805,15 +756,9 @@
 
     def __init__(
         self,
-<<<<<<< HEAD
         config: OnnxConfig,
         model: PreTrainedModel,
         model_kwargs: dict[str, Any] | None = None,
-=======
-        config: "OnnxConfig",
-        model: Union["PreTrainedModel"],
-        model_kwargs: Optional[dict[str, Any]] = None,
->>>>>>> ff096ac4
     ):
         super().__init__(config, model, model_kwargs)
 
@@ -883,15 +828,9 @@
 
     def __init__(
         self,
-<<<<<<< HEAD
         config: OnnxConfig,
         model: PreTrainedModel,
         model_kwargs: dict[str, Any] | None = None,
-=======
-        config: "OnnxConfig",
-        model: Union["PreTrainedModel"],
-        model_kwargs: Optional[dict[str, Any]] = None,
->>>>>>> ff096ac4
     ):
         super().__init__(config, model, model_kwargs)
         self.build_alibi_tensor_original = transformers.models.falcon.modeling_falcon.build_alibi_tensor
@@ -900,15 +839,9 @@
 class MgpstrModelPatcher(ModelPatcher):
     def __init__(
         self,
-<<<<<<< HEAD
         config: OnnxConfig,
         model: PreTrainedModel,
         model_kwargs: dict[str, Any] | None = None,
-=======
-        config: "OnnxConfig",
-        model: Union["PreTrainedModel"],
-        model_kwargs: Optional[dict[str, Any]] = None,
->>>>>>> ff096ac4
     ):
         super().__init__(config, model, model_kwargs)
 
@@ -932,15 +865,9 @@
 class SAMModelPatcher(ModelPatcher):
     def __init__(
         self,
-<<<<<<< HEAD
         config: OnnxConfig,
         model: PreTrainedModel,
         model_kwargs: dict[str, Any] | None = None,
-=======
-        config: "OnnxConfig",
-        model: Union["PreTrainedModel"],
-        model_kwargs: Optional[dict[str, Any]] = None,
->>>>>>> ff096ac4
     ):
         super().__init__(config, model, model_kwargs)
 
@@ -1068,13 +995,8 @@
 
     def __init__(
         self,
-<<<<<<< HEAD
         config: OnnxConfig,
         model: PreTrainedModel,
-=======
-        config: "OnnxConfig",
-        model: Union["PreTrainedModel"],
->>>>>>> ff096ac4
         model_kwargs: dict[str, Any],
     ):
         super().__init__(config, model, model_kwargs)
@@ -1211,13 +1133,8 @@
 
     def __init__(
         self,
-<<<<<<< HEAD
         config: OnnxConfig,
         model: PreTrainedModel,
-=======
-        config: "OnnxConfig",
-        model: Union["PreTrainedModel"],
->>>>>>> ff096ac4
         model_kwargs: dict[str, Any],
     ):
         super().__init__(config, model, model_kwargs)
@@ -1247,13 +1164,8 @@
 class SentenceTransformersCLIPPatcher(ModelPatcher):
     def __init__(
         self,
-<<<<<<< HEAD
         config: OnnxConfig,
         model: PreTrainedModel,
-=======
-        config: "OnnxConfig",
-        model: Union["PreTrainedModel"],
->>>>>>> ff096ac4
         model_kwargs: dict[str, Any],
     ):
         super().__init__(config, model, model_kwargs)
@@ -1367,15 +1279,9 @@
 
     def __init__(
         self,
-<<<<<<< HEAD
         config: OnnxConfig,
         model: PreTrainedModel,
         model_kwargs: dict[str, Any] | None = None,
-=======
-        config: "OnnxConfig",
-        model: Union["PreTrainedModel"],
-        model_kwargs: Optional[dict[str, Any]] = None,
->>>>>>> ff096ac4
     ):
         super().__init__(config, model, model_kwargs)
 
@@ -1555,15 +1461,9 @@
 
     def __init__(
         self,
-<<<<<<< HEAD
         config: OnnxConfig,
         model: PreTrainedModel,
         model_kwargs: dict[str, Any] | None = None,
-=======
-        config: "OnnxConfig",
-        model: Union["PreTrainedModel"],
-        model_kwargs: Optional[dict[str, Any]] = None,
->>>>>>> ff096ac4
     ):
         super().__init__(config, model, model_kwargs)
 
@@ -1590,15 +1490,9 @@
 class VitPoseModelPatcher(ModelPatcher):
     def __init__(
         self,
-<<<<<<< HEAD
         config: OnnxConfig,
         model: PreTrainedModel,
         model_kwargs: dict[str, Any] | None = None,
-=======
-        config: "OnnxConfig",
-        model: Union["PreTrainedModel"],
-        model_kwargs: Optional[dict[str, Any]] = None,
->>>>>>> ff096ac4
     ):
         # Set dataset_index (defaulting to COCO=0), otherwise we will get an error like:
         # ValueError: dataset_index must be provided when using multiple experts (num_experts=6). Please provide dataset_index to the forward pass.
