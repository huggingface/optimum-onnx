# Copyright 2022 The HuggingFace Team. All rights reserved.
#
# Licensed under the Apache License, Version 2.0 (the "License");
# you may not use this file except in compliance with the License.
# You may obtain a copy of the License at
#
#     http://www.apache.org/licenses/LICENSE-2.0
#
# Unless required by applicable law or agreed to in writing, software
# distributed under the License is distributed on an "AS IS" BASIS,
# WITHOUT WARRANTIES OR CONDITIONS OF ANY KIND, either express or implied.
# See the License for the specific language governing permissions and
# limitations under the License.
from __future__ import annotations

import dataclasses
import functools
import inspect
import sys
import types
from typing import TYPE_CHECKING, Any, Callable

import torch
import transformers
from torch.onnx.symbolic_opset14 import (
    _attention_scale,
    _causal_attention_mask,
    _onnx_symbolic,
    _type_utils,
    jit_utils,
    symbolic_helper,
)
from transformers.modeling_outputs import BaseModelOutput
from transformers.models.speecht5.modeling_speecht5 import SpeechT5EncoderWithSpeechPrenet

from optimum.utils import is_diffusers_version, is_transformers_version, logging


if is_transformers_version(">=", "4.44") and is_transformers_version("<", "4.50"):
    from optimum.exporters.onnx._traceable_cache import TraceableCache
if is_transformers_version(">=", "4.54"):
    from optimum.exporters.onnx._traceable_decorator import traceable_check_model_inputs

if is_transformers_version(">=", "4.43") and is_transformers_version("<", "4.48"):
    from transformers.models.clip.modeling_clip import CLIPAttention, CLIPSdpaAttention
if is_transformers_version(">=", "4.48"):
    from transformers.cache_utils import DynamicCache, EncoderDecoderCache
    from transformers.models.moonshine.modeling_moonshine import MoonshinePreTrainedModel
if is_transformers_version(">=", "4.53"):
    from transformers.masking_utils import (
        ALL_MASK_ATTENTION_FUNCTIONS,
        _ignore_causal_mask_sdpa,
        and_masks,
        causal_mask_function,
        eager_mask,
        padding_mask_function,
        prepare_padding_mask,
        sdpa_mask,
    )
    from transformers.models.qwen3_moe.modeling_qwen3_moe import Qwen3MoeSparseMoeBlock
if is_transformers_version(">=", "4.53.1"):
    from transformers.masking_utils import find_packed_sequence_indices

if is_diffusers_version(">=", "0.35.0"):
    import diffusers.models.transformers.transformer_flux

if TYPE_CHECKING:
    from transformers import PreTrainedModel

    from optimum.exporters.onnx.base import OnnxConfig


logger = logging.get_logger(__name__)


@_onnx_symbolic("aten::__ior_")
@symbolic_helper.parse_args("v", "v")
def __ior_(g: jit_utils.GraphContext, self: torch._C.Value, other: torch._C.Value) -> torch._C.Value:
    return g.op("Or", self, other)


@_onnx_symbolic("aten::scaled_dot_product_attention")
@symbolic_helper.parse_args("v", "v", "v", "v", "f", "b", "v", "b")
def scaled_dot_product_attention(
    g: jit_utils.GraphContext,
    query: torch._C.Value,
    key: torch._C.Value,
    value: torch._C.Value,
    attn_mask: torch._C.Value | None = None,
    dropout_p: float = 0.0,
    is_causal: bool = False,
    scale: torch._C.Value | None = None,
    enable_gqa: bool = False,
):
    assert (not is_causal) or (is_causal and symbolic_helper._is_none(attn_mask)), (
        "is_causal and attn_mask cannot be set at the same time"
    )
    assert not enable_gqa, "conversion of scaled_dot_product_attention not implemented if enable_gqa is True"

    if symbolic_helper._is_none(scale):
        scale = _attention_scale(g, query)

    if is_causal:
        attn_mask = _causal_attention_mask(g, query, key)

    # Swap the last two axes of key
    # NOTE: onnx-script has different logic here, because the attribute perms in
    # transpose needs list of ints
    key_shape_builtin = symbolic_helper._get_tensor_rank(key)
    key_transposed_axes = list(range(key_shape_builtin))
    key_transposed_axes[-1], key_transposed_axes[-2] = (key_transposed_axes[-2], key_transposed_axes[-1])
    key_transposed = g.op("Transpose", key, perm_i=key_transposed_axes)

    # https://github.com/pytorch/pytorch/blob/12da0c70378b5be9135c6fda62a9863bce4a4818/aten/src/ATen/native/transformers/attention.cpp#L653
    # Scale q, k before matmul for stability see https://tinyurl.com/sudb9s96 for math
    query_scaled = g.op("Mul", query, g.op("Sqrt", scale))
    key_transposed_scaled = g.op("Mul", key_transposed, g.op("Sqrt", scale))
    mul_qk = g.op("MatMul", query_scaled, key_transposed_scaled)

    if symbolic_helper._is_none(attn_mask):
        mul_qk_add = mul_qk
        attn_weight = g.op("Softmax", mul_qk_add, axis_i=-1)
    elif _type_utils.JitScalarType.from_value(attn_mask) == _type_utils.JitScalarType.BOOL:
        # Turn the Boolean mask to float: attn_mask.masked_fill(not attn_mask, -float('inf'))
        const_zero = g.op("Constant", value_t=torch.tensor([0.0]))
        const_neg_inf = g.op("Constant", value_t=torch.tensor([-float("inf")]))
        attn_mask = g.op("Where", attn_mask, const_zero, const_neg_inf)
        mul_qk_add = g.op("Add", mul_qk, attn_mask)
        attn_weight = g.op("Softmax", mul_qk_add, axis_i=-1)
        # when using scaled dot product attention with a boolean mask, we replace NaN values in attn_weight with 0.0
        attn_weight = g.op(
            "Where", g.op("IsNaN", attn_weight), g.op("Constant", value_t=torch.tensor([0.0])), attn_weight
        )
    elif _type_utils.JitScalarType.from_value(attn_mask) in (
        _type_utils.JitScalarType.FLOAT,
        _type_utils.JitScalarType.HALF,
        _type_utils.JitScalarType.BFLOAT16,
    ):
        mul_qk_add = g.op("Add", mul_qk, attn_mask)
        attn_weight = g.op("Softmax", mul_qk_add, axis_i=-1)
    else:
        raise ValueError(f"Unsupported type for attn_mask: {_type_utils.JitScalarType.from_value(attn_mask)}")

    if dropout_p != 0:
        attn_weight = g.op(
            "Dropout",
            attn_weight,
            g.op("Constant", value_t=torch.tensor(dropout_p, dtype=torch.float)),
        )

    return g.op("MatMul", attn_weight, value)


def patch_everywhere(attribute_name: str, patch: Any, module_name_prefix: str | None = None):
    """Finds all occurences of `attribute_name` in the loaded modules and patches them with `patch`.

    Args:
        attribute_name (`str`):
            The name of attribute to patch.
        patch (`Any`):
            The patch for the attribute.
        module_name_prefix (`Optional[str]`, defaults to `None`):
            If set, only module names starting with this prefix will be considered for patching.
    """
    # sys.modules may be updated while being iterated over, hence the list copy.
    for name in list(sys.modules):
        module = sys.modules[name]
        if module_name_prefix is not None and not name.startswith(module_name_prefix):
            continue
        if hasattr(module, attribute_name):
            setattr(module, attribute_name, patch)


def override_arguments(args, kwargs, forward_signature, model_kwargs: dict[str, Any]):
    """Override the args and kwargs with the argument values from model_kwargs, following the signature forward_signature corresponding to args and kwargs."""
    args = list(args)

    for argument in model_kwargs:
        if argument in forward_signature.parameters:
            argument_index = list(forward_signature.parameters.keys()).index(argument)
            if argument in kwargs or len(args) <= argument_index:
                kwargs[argument] = model_kwargs[argument]
            else:
                args[argument_index] = model_kwargs[argument]
        else:
            kwargs[argument] = model_kwargs[argument]

    return args, kwargs


@dataclasses.dataclass
class PatchingSpec:
    """Data class that holds patching specifications.

    Args:
        o: Module / object where the op to patch is located
        name: Name of the op to monkey patch
        custom_op: Custom op that patches the original op
        orig_op: Original op that is being patched
        op_wrapper: Wrapper (optional) that wraps both the original and custom ops.
            It is useful for ops that are class or static methods for instance.
    """

    o: Any
    name: str
    custom_op: Callable
    orig_op: Callable | None = None
    op_wrapper: Callable | None = None


# An ONNX-export-compatible version of `tensor.unfold`. Without this, we get:
# torch.onnx.errors.SymbolicValueError: Unsupported: ONNX export of operator Unfold, input size not accessible.
# See https://github.com/pytorch/pytorch/issues/81871 for more information
def onnx_compatible_unfold(input_tensor, dimension, size, step):
    """Custom implementation of torch.unfold without using torch.unfold.

    Args:
        input_tensor (torch.Tensor): The input tensor.
        dimension (int): The dimension to unfold.
        size (int): The size of each slice.
        step (int): The step size between slices.

    Returns:
        torch.Tensor: The unfolded tensor.
    """
    # Check if dimension is within the valid range
    if not (-input_tensor.dim() <= dimension < input_tensor.dim()):
        raise ValueError(
            f"Dimension out of range (expected to be in range of [{-input_tensor.dim()}, {input_tensor.dim() - 1}], but got {dimension})"
        )

    # Normalize negative dimension
    dimension = dimension % input_tensor.dim()

    # Compute the shape of the unfolded output
    input_size = input_tensor.size(dimension)
    num_slices = (input_size - size) // step + 1

    # Permute dimension to the end for easier indexing
    input_tensor = input_tensor.transpose(dimension, -1)

    # Extract slices
    slices = []
    for i in range(num_slices):
        start = i * step
        end = start + size
        slices.append(input_tensor[..., start:end])

    # Stack slices and permute dimensions back
    result = torch.stack(slices, dim=-2).transpose(dimension, -2)
    return result


# An ONNX-export-compatible version of `tensor.repeat_interleave`.
# Without this, we get the following error: https://github.com/pytorch/pytorch/issues/145100
# NOTE: This implementation is only necessary for export with dynamo=False (dynamo=True works correctly).
# and can be removed once Optimum switches to dynamo-based exports
def onnx_compatible_repeat_interleave(input_tensor, repeats, dim=None, output_size=None):  # noqa: D417
    """Custom implementation of torch.repeat_interleave without using torch.repeat_interleave.

    Args:
        input_tensor (torch.Tensor): The input tensor.
        repeats (int or torch.Tensor): The number of repetitions for each element.
        dim (int, optional): The dimension along which to repeat. Defaults to None.

    Returns:
        torch.Tensor: The repeated tensor.
    """
    if isinstance(repeats, int) or (torch.is_tensor(repeats) and repeats.dim() == 0):
        if dim is None:
            return input_tensor.flatten().unsqueeze(1).expand(-1, repeats).flatten()
        repeats = torch.full((input_tensor.shape[dim],), repeats, dtype=torch.long, device=input_tensor.device)

    if dim is None:
        return onnx_compatible_repeat_interleave(input_tensor.flatten(), repeats, 0)

    if dim != 0:
        input_tensor = input_tensor.transpose(0, dim)

    # Create expand mask
    max_repeats = repeats.max()
    expanded = input_tensor.unsqueeze(1).expand(-1, max_repeats, *input_tensor.shape[1:])
    mask = torch.arange(max_repeats, device=input_tensor.device) < repeats.unsqueeze(1)
    result = expanded[mask]

    if dim != 0:
        result = result.transpose(0, dim)

    return result


# Custom implementation of torch.linalg.matrix_norm not using torch.linalg.matrix_norm, torch.norm or torch.linalg.norm.
def onnx_compatible_linalg_norm(x, ord=2, dim=None, keepdim=False, *, dtype=None, out=None) -> torch.Tensor:
    if ord != 2:
        raise ValueError(
            f"Only ord=2 is supported by onnx_compatible_linalg_norm, but got ord={ord}. "
            "Please extend this function to support other norms."
        )

    if dim is None:
        dim = (-2, -1)

    norm = torch.sqrt(torch.sum(torch.square(x), dim=dim, keepdim=keepdim))

    if dtype is not None:
        norm = norm.to(dtype)
    if out is not None:
        out.copy_(norm)

    return norm


def onnx_compatible_rms_norm(input, normalized_shape, weight=None, eps=None):
    if eps is None:
        eps = torch.finfo(input.dtype).eps

    axis = -len(normalized_shape)
    mean_square = torch.mean(torch.square(input), dim=axis, keepdim=True)
    rms = torch.sqrt(mean_square + eps)
    output = input / rms

    if weight is not None:
        output = output * weight

    return output


# A patched version of https://github.com/huggingface/transformers/blob/v4.53.2/src/transformers/masking_utils.py#L602
# That returns a tensor of zeros with the same shape as position_ids indicating no packed sequence indices.
def find_packed_sequence_indices_patched(position_ids: torch.Tensor) -> torch.Tensor:
    return torch.zeros_like(position_ids)


# Custom vectorized implementation of sdpa_mask without using vmap
def sdpa_mask_without_vmap(
    batch_size: int,
    cache_position: torch.Tensor,
    kv_length: int,
    kv_offset: int = 0,
    mask_function: Callable | None = None,
    attention_mask: torch.Tensor | None = None,
    local_size: int | None = None,
    allow_is_causal_skip: bool = True,
    **kwargs,
) -> torch.Tensor | None:
    if mask_function is None:
        mask_function = causal_mask_function

    q_length = cache_position.shape[0]
    # Potentially pad the 2D mask, and slice it correctly
    padding_mask = prepare_padding_mask(attention_mask, kv_length, kv_offset, _slice=False)

    # Under specific conditions, we can avoid materializing the mask, instead relying on the `is_causal` argument
    if allow_is_causal_skip and _ignore_causal_mask_sdpa(padding_mask, q_length, kv_length, kv_offset, local_size):
        return None

    # Potentially add the padding 2D mask
    if padding_mask is not None:
        mask_function = and_masks(mask_function, padding_mask_function(padding_mask))

    # Create broadcatable indices
    device = cache_position.device
    q_indices = cache_position[None, None, :, None]
    head_indices = torch.arange(1, dtype=torch.long, device=device)[None, :, None, None]
    batch_indices = torch.arange(batch_size, dtype=torch.long, device=device)[:, None, None, None]
    kv_indices = torch.arange(kv_length, dtype=torch.long, device=device)[None, None, None, :] + kv_offset
    # Apply mask function element-wise through broadcasting
    causal_mask = mask_function(batch_indices, head_indices, q_indices, kv_indices)
    # Expand the mask to match batch size and query length if they weren't used in the mask function
    causal_mask = causal_mask.expand(batch_size, -1, q_length, kv_length)

    return causal_mask


# Adapted from https://github.com/huggingface/transformers/blob/v4.53.0/src/transformers/masking_utils.py#L433
def eager_mask_without_vmap(*args, **kwargs) -> torch.Tensor:
    kwargs.pop("allow_is_causal_skip", None)
    dtype = kwargs.get("dtype", torch.float32)
    mask = sdpa_mask_without_vmap(*args, allow_is_causal_skip=False, **kwargs)
    mask = torch.where(mask, torch.tensor(0.0, device=mask.device, dtype=dtype), torch.finfo(dtype).min)
    return mask


original_triu = torch.triu
original_tril = torch.tril


# Custom implementation of torch.tril that doesn't fail on int32 tensors.
def onnx_compatible_tril(input_tensor: torch.Tensor, *args, **kwargs) -> torch.Tensor:
    if input_tensor.dtype == torch.int32:
        return original_tril(input_tensor.to(torch.int64), *args, **kwargs).to(torch.int32)
    else:
        return original_tril(input_tensor, *args, **kwargs)


# Custom implementation of torch.triu that doesn't fail on int32 tensors.
def onnx_compatible_triu(input_tensor: torch.Tensor, *args, **kwargs) -> torch.Tensor:
    if input_tensor.dtype == torch.int32:
        return original_triu(input_tensor.to(torch.int64), *args, **kwargs).to(torch.int32)
    else:
        return original_triu(input_tensor, *args, **kwargs)


original_scaled_dot_product_attention = torch.nn.functional.scaled_dot_product_attention


# A patched `torch.nn.functional.scaled_dot_product_attention` that doesn't fail during tracing
# from passing `is_causal` as a tensor (which is usually obtained with tensor shapes comparisons).
def traceable_scaled_dot_product_attention(
    query: torch.Tensor,
    key: torch.Tensor,
    value: torch.Tensor,
    attn_mask: torch.Tensor | None = None,
    dropout_p: float = 0.0,
    is_causal: bool = False,
    **kwargs,
) -> torch.Tensor:
    if isinstance(is_causal, torch.Tensor):
        is_causal = is_causal.item()

    if "enable_gqa" in kwargs:
        kwargs.pop("enable_gqa")

    attn_weights = original_scaled_dot_product_attention(
        query=query, key=key, value=value, attn_mask=attn_mask, dropout_p=dropout_p, is_causal=is_causal, **kwargs
    )

    return attn_weights


# No-op bfloat16 casting to avoid issues with legacy ONNX export which cast to complex128
def noop_bfloat16_casting(self):
    return self


UNSUPPORTED_OPS_PATCHING_SPEC = [
    PatchingSpec(torch, "tril", onnx_compatible_tril, torch.tril),
    PatchingSpec(torch, "triu", onnx_compatible_triu, torch.triu),
    PatchingSpec(torch, "rms_norm", onnx_compatible_rms_norm, torch.rms_norm),
    PatchingSpec(torch.Tensor, "unfold", onnx_compatible_unfold, torch.Tensor.unfold),
    PatchingSpec(torch.linalg, "norm", onnx_compatible_linalg_norm, torch.linalg.norm),
    PatchingSpec(torch.Tensor, "bfloat16", noop_bfloat16_casting, torch.Tensor.bfloat16),
    PatchingSpec(torch.Tensor, "repeat_interleave", onnx_compatible_repeat_interleave, torch.Tensor.repeat_interleave),
    # TracerWarning: Using len to get tensor shape might cause the trace to be incorrect. Recommended usage would be tensor.shape[0]. Passing a tensor of different shape might lead to errors or silently give incorrect results.
    PatchingSpec(torch.Tensor, "__len__", lambda x: x.shape[0], torch.Tensor.__len__),
    PatchingSpec(
        torch.nn.functional,
        "scaled_dot_product_attention",
        traceable_scaled_dot_product_attention,
        torch.nn.functional.scaled_dot_product_attention,
    ),
]


class ModelPatcher:
    def __init__(
        self,
        config: OnnxConfig,
        model: PreTrainedModel,
        model_kwargs: dict[str, Any] | None = None,
    ):
        self._model = model

        patching_specs = config.PATCHING_SPECS or []
        patching_specs.extend(UNSUPPORTED_OPS_PATCHING_SPEC)

        self._patching_specs = []
        for spec in patching_specs:
            final_spec = spec
            if spec.orig_op is None:
                final_spec = dataclasses.replace(spec, orig_op=getattr(spec.o, spec.name))
            self._patching_specs.append(final_spec)

        self.orig_forward_name = "forward" if hasattr(self._model, "forward") else "call"
        self.orig_forward = getattr(self._model, self.orig_forward_name)

<<<<<<< HEAD
        self.model_kwargs = model_kwargs if model_kwargs is not None else {}
        self.real_config = config
=======
        if is_transformers_version(">=", "4.54") and hasattr(self.orig_forward, "__wrapped__"):
            # the original check_model_inputs has some failing cases that we fix in traceable_check_model_inputs
            # we fix thoses issues in a PR in transformers https://github.com/huggingface/transformers/pull/40811
            # issues are: support for positional args (use_cache for instance) and fix for _CAN_RECORD_REGISTRY
            # explicitly mapping to None for some models
            self.orig_forward = types.MethodType(
                traceable_check_model_inputs(self.orig_forward.__wrapped__), self._model
            )
>>>>>>> 5ab5bf3b

        self.real_config = config
        self.model_kwargs = model_kwargs if model_kwargs is not None else {}
        allow_past_in_outputs = hasattr(self.real_config, "use_past") and self.real_config.use_past

        @functools.wraps(self.orig_forward)
        def patched_forward(*args, **kwargs):
            signature = inspect.signature(self.orig_forward)
            args, kwargs = override_arguments(args, kwargs, signature, model_kwargs=self.model_kwargs)

            if is_transformers_version(">=", "4.48"):
                if "past_key_values" in signature.parameters:
                    pkv_index = list(signature.parameters.keys()).index("past_key_values")

                    if (
                        pkv_index < len(args)  # pkv is in args
                        and isinstance(args[pkv_index], (list, tuple))
                        and isinstance(args[pkv_index][0], (list, tuple))
                    ):
                        if len(args[pkv_index][0]) == 2:
                            args[pkv_index] = DynamicCache.from_legacy_cache(args[pkv_index])
                        elif len(args[pkv_index][0]) == 4:
                            args[pkv_index] = EncoderDecoderCache.from_legacy_cache(args[pkv_index])
                        else:
                            raise ValueError(
                                f"past_key_values should have either 2 or 4 elements, but it has {len(args[pkv_index][0])} elements"
                            )
                    elif (
                        "past_key_values" in kwargs  # pkv is in kwargs
                        and isinstance(kwargs["past_key_values"], (list, tuple))
                        and isinstance(kwargs["past_key_values"][0], (list, tuple))
                    ):
                        if len(kwargs["past_key_values"][0]) == 2:
                            kwargs["past_key_values"] = DynamicCache.from_legacy_cache(kwargs["past_key_values"])
                        elif len(kwargs["past_key_values"][0]) == 4:
                            kwargs["past_key_values"] = EncoderDecoderCache.from_legacy_cache(
                                kwargs["past_key_values"]
                            )
                        else:
                            raise ValueError(
                                f"past_key_values should have either 2 or 4 elements, but it has {len(kwargs['past_key_values'][0])} elements"
                            )

            if is_transformers_version(">=", "4.54"):
                # Some encoder-decoder models started to not accept encoder_outputs as tuple (e.g. moonshine)
                if "encoder_outputs" in signature.parameters:
                    encoder_outputs_index = list(signature.parameters.keys()).index("encoder_outputs")
                    if (
                        encoder_outputs_index < len(args)  # encoder_outputs is in args
                        and isinstance(args[encoder_outputs_index], (list, tuple))
                        and not isinstance(args[encoder_outputs_index], transformers.file_utils.ModelOutput)
                    ):
                        args[encoder_outputs_index] = BaseModelOutput(*args[encoder_outputs_index])
                    elif (
                        "encoder_outputs" in kwargs  # encoder_outputs is in kwargs
                        and isinstance(kwargs["encoder_outputs"], (list, tuple))
                        and not isinstance(kwargs["encoder_outputs"], transformers.file_utils.ModelOutput)
                    ):
                        kwargs["encoder_outputs"] = BaseModelOutput(*kwargs["encoder_outputs"])

            outputs = self.orig_forward(*args, **kwargs)

            # This code block handles different cases of the filterd_outputs input to align it with the expected
            # format of outputs. It is common for the output type of a model to vary, such as tensor, list,
            # tuple, etc. For Transformers models, the output is encapsulated in a ModelOutput object that
            # contains the output names of the model. In the case of Timm classification models, the output
            # is of type tensor. By default, it is assumed that the output names mentioned in the ONNX config
            # match the outputs in order.
            filtered_outputs = {}
            if isinstance(outputs, dict):
                for name, value in outputs.items():
                    onnx_output_name = config.torch_to_onnx_output_map.get(name, name)
                    if (
                        onnx_output_name in config.outputs
                        or (allow_past_in_outputs and name.startswith("past_key_values"))
                        or any(key.startswith(onnx_output_name) for key in config.outputs)
                    ):
                        filtered_outputs[name] = value
            elif isinstance(outputs, (list, tuple)):
                outputs_list = list(config.outputs.keys())
                filtered_outputs = dict(zip(outputs_list, outputs))
            else:
                if len(config.outputs) > 1:
                    num_outputs = len(config.outputs)
                    outputs_str = ", ".join(config.outputs.keys())
                    raise ValueError(
                        f"config.outputs should have only one outputs, but it has {num_outputs} keys: {outputs_str}"
                    )
                else:
                    name = next(iter(config.outputs.keys()))
                    filtered_outputs[name] = outputs
                name = next(iter(config.outputs.keys()))
                filtered_outputs[name] = outputs

            if is_transformers_version(">=", "4.48"):
                if isinstance(filtered_outputs.get("past_key_values"), (DynamicCache, EncoderDecoderCache)):
                    filtered_outputs["past_key_values"] = outputs["past_key_values"].to_legacy_cache()

            return filtered_outputs

        self.patched_forward = patched_forward

    def patch_ops(self):
        for spec in self._patching_specs:
            custom_op = spec.custom_op if spec.op_wrapper is None else spec.op_wrapper(spec.custom_op)
            setattr(spec.o, spec.name, custom_op)

    def restore_ops(self):
        for spec in self._patching_specs:
            orig_op = spec.orig_op if spec.op_wrapper is None else spec.op_wrapper(spec.orig_op)
            setattr(spec.o, spec.name, orig_op)

    def __enter__(self):
        self.patch_ops()
        setattr(self._model, self.orig_forward_name, self.patched_forward)

        # This is a workaround for the Cache class in transformers, we replace it
        # with traceable cache is because the original one used in transformers
        # inherited from nn.Module (for a couple versions), which can't be traced as input.
        if is_transformers_version(">=", "4.44") and is_transformers_version("<", "4.50"):
            self.original_cache_class = transformers.cache_utils.Cache
            transformers.cache_utils.Cache = TraceableCache

        # This is a workaround for mask generation in transformers >= 4.53.
        # The masking process uses vmap which is not traceable by TorchScript.
        if is_transformers_version(">=", "4.53"):
            ALL_MASK_ATTENTION_FUNCTIONS.register("sdpa", sdpa_mask_without_vmap)
            ALL_MASK_ATTENTION_FUNCTIONS.register("eager", eager_mask_without_vmap)

        # This is a workaround for the find_packed_sequence_indices function in transformers which
        # should only return a tensor of zeros with the same shape as position_ids indicating no packed sequence indices.
        # The function uses torch.diff which is not traceable by TorchScript.
        if is_transformers_version(">=", "4.53.1"):
            self.original_find_packed_sequence_indices = find_packed_sequence_indices
            transformers.masking_utils.find_packed_sequence_indices = find_packed_sequence_indices_patched

    def __exit__(self, exc_type, exc_value, traceback):
        self.restore_ops()
        setattr(self._model, self.orig_forward_name, self.orig_forward)

        if is_transformers_version(">=", "4.44") and is_transformers_version("<", "4.50"):
            transformers.cache_utils.Cache = self.original_cache_class

        if is_transformers_version(">=", "4.53"):
            ALL_MASK_ATTENTION_FUNCTIONS.register("sdpa", sdpa_mask)
            ALL_MASK_ATTENTION_FUNCTIONS.register("eager", eager_mask)

        if is_transformers_version(">=", "4.53.1"):
            transformers.masking_utils.find_packed_sequence_indices = self.original_find_packed_sequence_indices

    def __call__(self, *args, **kwargs):
        if getattr(self._model, self.orig_forward_name) is self.orig_forward:
            logger.warning("Running the non-patched model")
        return self._model(*args, **kwargs)


class Seq2SeqModelPatcher(ModelPatcher):
    def __enter__(self):
        super().__enter__()

    def __exit__(self, exc_type, exc_value, traceback):
        super().__exit__(exc_type, exc_value, traceback)

    def __init__(
        self,
        config: OnnxConfig,
        model: PreTrainedModel,
        model_kwargs: dict[str, Any] | None = None,
    ):
        super().__init__(config, model, model_kwargs)

        allow_past_in_outputs = getattr(self.real_config, "use_past", False)

        # sometimes the text_config/decoder is set to False
        if allow_past_in_outputs:
            if hasattr(model.config, "text_config"):
                model.config.text_config.use_cache = True
            elif hasattr(model.config, "decoder"):
                model.config.decoder.use_cache = True

        # Re-use the patched forward method from the parent class
        self.super_patched_forward = self.patched_forward

        @functools.wraps(self.super_patched_forward)
        def patched_forward(*args, **kwargs):
            signature = inspect.signature(self.super_patched_forward)
            args, kwargs = override_arguments(args, kwargs, signature, model_kwargs=self.model_kwargs)

            outputs = self.super_patched_forward(*args, **kwargs)

            # Filter out cross attention past key values output from the decoder using KV cache, as they are constants.
            filtered_outputs = {}
            for name, value in outputs.items():
                onnx_output_name = config.torch_to_onnx_output_map.get(name, name)
                if (
                    onnx_output_name in config.outputs
                    or (allow_past_in_outputs and name.startswith("past_key_values"))
                    or any(key.startswith(onnx_output_name) for key in config.outputs)
                ):
                    if name != "past_key_values":
                        if self.real_config._behavior == "decoder" and name == "encoder_last_hidden_state":
                            continue
                        else:
                            filtered_outputs[name] = value
                    else:
                        if self.real_config._behavior == "monolith" or (
                            self.real_config._behavior == "decoder"
                            and (self.real_config.is_merged or not self.real_config.use_past_in_inputs)
                        ):
                            filtered_outputs[name] = value
                        elif self.real_config._behavior == "decoder" and self.real_config.use_past_in_inputs:
                            # The filtering happens here. The decoder with use_past_in_inputs=True corresponds to the autoregressive one.
                            filtered_outputs[name] = tuple([v[:2] for v in value])
            return filtered_outputs

        self.patched_forward = patched_forward


class BigBirdPegasusModelPatcher(Seq2SeqModelPatcher):
    def __enter__(self):
        super().__enter__()

        if self.real_config._behavior == "encoder" and self._model.config.attention_type == "block_sparse":
            logger.warning(
                "BigBirdPegasus model is using block sparse attention, which is not supported in ONNX export. "
                "The model will be exported with original full attention."
            )
            self._model.set_attention_type("original_full")

    def __exit__(self, exc_type, exc_value, traceback):
        super().__exit__(exc_type, exc_value, traceback)

        if self.real_config._behavior == "encoder" and self._model.config.attention_type == "block_sparse":
            self._model.set_attention_type("block_sparse")


class VisionEncoderDecoderPatcher(Seq2SeqModelPatcher):
    def __init__(
        self,
        config: OnnxConfig,
        model: PreTrainedModel,
        model_kwargs: dict[str, Any] | None = None,
    ):
        super().__init__(config, model, model_kwargs)
        use_cache = hasattr(self.real_config, "use_past")

        if config._behavior == "decoder" and model.config.decoder.model_type == "trocr" and use_cache:
            model.decoder.model.decoder.config.use_cache = True


class DecoderModelPatcher(ModelPatcher):
    def __enter__(self):
        super().__enter__()

    def __exit__(self, exc_type, exc_value, traceback):
        super().__exit__(exc_type, exc_value, traceback)


class MgpstrModelPatcher(ModelPatcher):
    def __init__(
        self,
        config: OnnxConfig,
        model: PreTrainedModel,
        model_kwargs: dict[str, Any] | None = None,
    ):
        super().__init__(config, model, model_kwargs)

        @functools.wraps(self.orig_forward)
        def patched_forward(*args, **kwargs):
            signature = inspect.signature(self.orig_forward)
            args, kwargs = override_arguments(args, kwargs, signature, model_kwargs=self.model_kwargs)

            # logits is a tuple, so we unpack it and return them as separate outputs
            char_logits, bpe_logits, wp_logits = self.orig_forward(*args, **kwargs).logits

            return {
                "char_logits": char_logits,
                "bpe_logits": bpe_logits,
                "wp_logits": wp_logits,
            }

        self.patched_forward = patched_forward


class SAMModelPatcher(ModelPatcher):
    def __init__(
        self,
        config: OnnxConfig,
        model: PreTrainedModel,
        model_kwargs: dict[str, Any] | None = None,
    ):
        super().__init__(config, model, model_kwargs)

        def patched_forward(
            pixel_values=None,
            input_points=None,
            input_labels=None,
            image_embeddings=None,
            image_positional_embeddings=None,
            return_dict=True,
            **kwargs,
        ):
            if config.variant == "monolith":
                return self.orig_forward(
                    pixel_values=pixel_values,
                    input_points=input_points,
                    input_labels=input_labels,
                    image_embeddings=image_embeddings,
                    return_dict=return_dict,
                    **kwargs,
                )
            elif config.variant == "split":
                # return_dict = get_argument(args, kwargs, signature, "return_dict")
                if config.vision_encoder:
                    # pixel_values = get_argument(args, kwargs, signature, "pixel_values")
                    image_positional_embeddings = model.get_image_wide_positional_embeddings()

                    # repeat with batch size
                    batch_size = pixel_values.shape[0]
                    image_positional_embeddings = image_positional_embeddings.repeat(batch_size, 1, 1, 1)

                    vision_outputs = model.vision_encoder(
                        pixel_values,
                        output_attentions=False,
                        output_hidden_states=False,
                        return_dict=return_dict,
                    )
                    image_embeddings = vision_outputs[0]

                    if not return_dict:
                        return (image_embeddings, image_positional_embeddings)
                    else:
                        return {
                            "image_embeddings": image_embeddings,
                            "image_positional_embeddings": image_positional_embeddings,
                        }
                else:
                    if input_points is None:
                        raise ValueError("input_points is required to export the prompt encoder / mask decoder.")

                    sparse_embeddings, dense_embeddings = model.prompt_encoder(
                        input_points=input_points,
                        input_labels=input_labels,
                        input_boxes=None,  # Not supported in the ONNX export
                        input_masks=None,  # Not supported in the ONNX export
                    )
                    outputs = model.mask_decoder(
                        image_embeddings=image_embeddings,
                        image_positional_embeddings=image_positional_embeddings,
                        sparse_prompt_embeddings=sparse_embeddings,
                        dense_prompt_embeddings=dense_embeddings,
                        multimask_output=True,  # Not supported in the ONNX export
                        attention_similarity=None,  # Not supported in the ONNX export
                        target_embedding=None,  # Not supported in the ONNX export
                    )
                    low_res_masks, iou_predictions = outputs[:2]

                    if not return_dict:
                        return (iou_predictions, low_res_masks)
                    else:
                        return {"iou_scores": iou_predictions, "pred_masks": low_res_masks}

        self.patched_forward = patched_forward


def patched_speecht5_prenet_forward(
    self,
    input_values: torch.Tensor,
    speaker_embeddings: torch.Tensor | None = None,
):
    # Dropout is always applied, even when evaluating. See §2.2 in https://arxiv.org/abs/1712.05884.

    inputs_embeds = input_values
    for layer in self.layers:
        inputs_embeds = torch.nn.functional.relu(layer(inputs_embeds))

        # NOTE: we patch the prenet to avoid using torch.nn.functional.dropout, that is exported as a `Dropout` node in the ONNX
        # that is ignored during inference by some runtimes as ONNX Runtime.
        # Reference: https://github.com/microsoft/onnxruntime/issues/9333 & https://github.com/microsoft/onnxruntime/issues/5549
        mask = torch.rand(inputs_embeds.shape, device=inputs_embeds.device) > self.config.speech_decoder_prenet_dropout
        inputs_embeds = inputs_embeds * mask / (1 - self.config.speech_decoder_prenet_dropout)

        # inputs_embeds = nn.functional.dropout(
        #     inputs_embeds, self.config.speech_decoder_prenet_dropout, training=True
        # )

    inputs_embeds = self.final_layer(inputs_embeds)
    inputs_embeds = self.encode_positions(inputs_embeds)

    if speaker_embeddings is not None:
        speaker_embeddings = torch.nn.functional.normalize(speaker_embeddings)
        speaker_embeddings = speaker_embeddings.unsqueeze(1)
        speaker_embeddings = speaker_embeddings.expand(-1, inputs_embeds.size(1), -1)
        inputs_embeds = torch.cat([inputs_embeds, speaker_embeddings], dim=-1)
        inputs_embeds = torch.nn.functional.relu(self.speaker_embeds_layer(inputs_embeds))

    return inputs_embeds


class SpeechT5ModelPatcher(ModelPatcher):
    def __enter__(self):
        self.patch_ops()
        self._model.speecht5.decoder.prenet.forward = types.MethodType(
            patched_speecht5_prenet_forward, self._model.speecht5.decoder.prenet
        )
        setattr(self._model, self.orig_forward_name, self.patched_forward)

    def __exit__(self, exc_type, exc_value, traceback):
        self.restore_ops()
        setattr(self._model, self.orig_forward_name, self.orig_forward)
        self._model.speecht5.decoder.prenet.forward = types.MethodType(
            self.original_speecht5_prenet_forward, self._model.speecht5.decoder.prenet
        )

    def __init__(
        self,
        config: OnnxConfig,
        model: PreTrainedModel,
        model_kwargs: dict[str, Any],
    ):
        super().__init__(config, model, model_kwargs)

        self.original_speecht5_prenet_forward = model.speecht5.decoder.prenet.forward

        model.vocoder = model_kwargs["vocoder_model"].eval()

        def patched_forward(
            input_ids=None,
            speaker_embeddings=None,
            encoder_outputs=None,
            past_key_values=None,
            output_sequence=None,
            spectrogram=None,
            encoder_attention_mask=None,
        ):
            use_cache = self.real_config.use_past and self.real_config.variant == "with-past"
            if self.real_config._behavior == "encoder":
                encoder_attention_mask = torch.ones_like(input_ids)

                encoder_out = model.speecht5.encoder(
                    input_values=input_ids,
                    attention_mask=encoder_attention_mask,
                    return_dict=True,
                )
                # downsample encoder attention mask
                if isinstance(model.speecht5.encoder, SpeechT5EncoderWithSpeechPrenet):
                    encoder_attention_mask = model.speecht5.encoder.prenet._get_feature_vector_attention_mask(
                        encoder_out[0].shape[1], encoder_attention_mask
                    )

                result = {
                    "encoder_outputs": encoder_out.last_hidden_state,
                    "encoder_attention_mask": encoder_attention_mask,
                }

            elif self.real_config._behavior == "decoder":
                # TODO: and self.real_config.use_past_in_inputs
                encoder_hidden_states = encoder_outputs[0]

                decoder_hidden_states = model.speecht5.decoder.prenet(output_sequence, speaker_embeddings)

                # Run the decoder layers on the last element of the prenet output.
                decoder_out = model.speecht5.decoder.wrapped_decoder(
                    hidden_states=decoder_hidden_states[:, -1:],
                    attention_mask=None,
                    encoder_hidden_states=encoder_hidden_states,
                    encoder_attention_mask=encoder_attention_mask,
                    past_key_values=past_key_values,
                    use_cache=use_cache,
                    output_attentions=False,
                    return_dict=True,
                )

                last_decoder_output = decoder_out.last_hidden_state[0, -1]
                past_key_values = decoder_out.past_key_values

                # Predict the new mel spectrum for this step in the sequence.
                spectrum = model.speech_decoder_postnet.feat_out(last_decoder_output)
                spectrum = spectrum.view(model.config.reduction_factor, model.config.num_mel_bins)

                # NOTE: extending the spectrogram should is to be handled outside of the ONNX.
                # spectrogram.append(spectrum)

                # Extend the output sequence with the new mel spectrum.
                output_sequence = torch.cat(
                    (output_sequence, spectrum[-1].view(1, 1, model.config.num_mel_bins)), dim=1
                )

                # Predict the probability that this is the stop token.
                prob = torch.sigmoid(model.speech_decoder_postnet.prob_out(last_decoder_output))

                result = {
                    "output_sequence_out": output_sequence,
                    "spectrum": spectrum,
                    "prob": prob,
                    "past_key_values": past_key_values,
                }
            elif self.real_config.is_postnet_and_vocoder:
                # NOTE: the following concatenation is expected to be handled outside of the ONNX:
                # spectrogram = torch.cat(spectrogram, dim=0).unsqueeze(0)
                spectrogram = spectrogram.unsqueeze(0)
                spectrogram = model.speech_decoder_postnet.postnet(spectrogram)
                spectrogram = spectrogram.squeeze(0)

                waveform = model.vocoder(spectrogram)

                result = {"waveform": waveform}
            else:
                raise ValueError("Should not happen")

            # Filter out cross attention past key values output from the decoder using KV cache, as they are constants.
            filterd_outputs = {}
            for name, value in result.items():
                if name != "past_key_values":
                    filterd_outputs[name] = value
                else:
                    if self.real_config._behavior == "decoder" and (
                        self.real_config.is_merged or not self.real_config.use_past_in_inputs
                    ):
                        filterd_outputs[name] = value
                    elif self.real_config._behavior == "decoder" and self.real_config.use_past_in_inputs:
                        # The filtering happens here. The decoder with use_past_in_inputs=True corresponds to the autoregressive one.
                        filterd_outputs[name] = tuple([v[:2] for v in value])

            return filterd_outputs

        self.patched_forward = patched_forward


class SentenceTransformersTransformerPatcher(ModelPatcher):
    def __init__(
        self,
        config: OnnxConfig,
        model: PreTrainedModel,
        model_kwargs: dict[str, Any],
    ):
        super().__init__(config, model, model_kwargs)

        def patched_forward(input_ids, attention_mask):
            result = self.orig_forward({"input_ids": input_ids, "attention_mask": attention_mask})

            if "input_ids" in result:
                del result["input_ids"]
            if "attention_mask" in result:
                del result["attention_mask"]
            if "all_layer_embeddings" in result:
                del result["all_layer_embeddings"]

            return result

        self.patched_forward = patched_forward


class SentenceTransformersCLIPPatcher(ModelPatcher):
    def __init__(
        self,
        config: OnnxConfig,
        model: PreTrainedModel,
        model_kwargs: dict[str, Any],
    ):
        super().__init__(config, model, model_kwargs)

        def patched_forward(input_ids, attention_mask, pixel_values):
            vision_outputs = model[0].model.vision_model(pixel_values=pixel_values)
            image_embeds = model[0].model.visual_projection(vision_outputs[1])

            text_outputs = model[0].model.text_model(input_ids=input_ids, attention_mask=attention_mask)
            text_embeds = model[0].model.text_projection(text_outputs[1])

            if len(model) > 1:
                image_embeds = model[1:](image_embeds)
                text_embeds = model[1:](text_embeds)

            return {"text_embeds": text_embeds, "image_embeds": image_embeds}

        self.patched_forward = patched_forward


# Triu with possible dynamic `diagonal` argument. Not possible with torch.triu unfortunately.
def triu_onnx(x, diagonal=0):
    l, w = x.shape
    arange_rows = torch.arange(l, device=x.device)

    arange_cols = torch.arange(w, device=x.device)
    mask = arange_cols.expand(l, w)

    arange_rows = arange_rows[:, None] + diagonal
    mask = mask >= arange_rows
    return x.masked_fill(mask == 0, 0)


def patched_build_delay_pattern_mask(self, input_ids: torch.Tensor, pad_token_id: int, max_length: int | None = None):
    # (bsz * num_codebooks, seq_len) -> (bsz, num_codebooks, seq_len)
    input_ids = input_ids.reshape(-1, self.num_codebooks, input_ids.shape[-1])
    bsz, num_codebooks, seq_len = input_ids.shape

    max_length = max_length if max_length is not None else self.generation_config.max_length
    input_ids_shifted = torch.ones((bsz, num_codebooks, max_length), dtype=torch.long, device=input_ids.device) * -1

    channel_codebooks = num_codebooks // 2 if self.config.audio_channels == 2 else num_codebooks
    # we only apply the mask if we have a large enough seq len - otherwise we return as is
    if max_length < 2 * channel_codebooks - 1:
        raise NotImplementedError("Not supported in ONNX export. Please open an issue in Optimum repository.")

    # fill the shifted ids with the prompt entries, offset by the codebook idx
    for codebook in range(channel_codebooks):
        if self.config.audio_channels == 1:
            # mono channel - loop over the codebooks one-by-one
            input_ids_shifted[:, codebook, codebook : seq_len + codebook] = input_ids[:, codebook]
        else:
            # left/right channels are interleaved in the generated codebooks, so handle one then the other
            input_ids_shifted[:, 2 * codebook, codebook : seq_len + codebook] = input_ids[:, 2 * codebook]
            input_ids_shifted[:, 2 * codebook + 1, codebook : seq_len + codebook] = input_ids[:, 2 * codebook + 1]

    # construct a pattern mask that indicates the positions of padding tokens for each codebook
    # first fill the upper triangular part (the EOS padding)
    # NOTE: We could use torch.bool here, but PyTorch the complains with `The exported ONNX model failed ONNX shape inference.`
    # Using int8 leads to `Could not find an implementation for Where`
    delay_pattern = triu_onnx(
        torch.ones((channel_codebooks, max_length), dtype=torch.int32), diagonal=max_length - channel_codebooks + 1
    )

    # NOTE: We could use torch.bool here, but PyTorch the complains with `The exported ONNX model failed ONNX shape inference.`
    # Using int32 leads to `Could not find an implementation for Trilu`, hence int64 here

    # then fill the lower triangular part (the BOS padding)
    delay_pattern = delay_pattern + torch.tril(torch.ones((channel_codebooks, max_length), dtype=torch.int64))
    delay_pattern = delay_pattern.to(torch.bool)

    if self.config.audio_channels == 2:
        # for left/right channel we need to duplicate every row of the pattern mask in an interleaved fashion
        delay_pattern = delay_pattern.repeat_interleave(2, dim=0)

    mask = ~delay_pattern.to(input_ids.device)
    input_ids = mask * input_ids_shifted + ~mask * pad_token_id

    # find the first position to start generating - this is the first place we have the -1 token
    # and will always be in the first codebook (since it has no codebook offset)
    first_codebook_ids = input_ids[:, 0, :]
    start_ids = (first_codebook_ids == -1).nonzero()[:, 1]

    # TODO: Is this OK?
    first_start_id = start_ids.min()

    # (bsz * num_codebooks, seq_len) -> (bsz, num_codebooks, seq_len)
    pattern_mask = input_ids.reshape(bsz * num_codebooks, -1)
    input_ids_edited = input_ids[..., :first_start_id].reshape(bsz * num_codebooks, -1)
    return {"input_ids_edited": input_ids_edited, "delay_pattern_mask": pattern_mask}


class MusicgenModelPatcher(Seq2SeqModelPatcher):
    def __enter__(self):
        self.patch_ops()
        if self.real_config.model_part == "build_delay_pattern_mask":
            # For build_delay_pattern_mask, we need to override the signature too.
            self._model.forward = types.MethodType(patched_build_delay_pattern_mask, self._model)
        else:
            setattr(self._model, self.orig_forward_name, self.patched_forward)

    def __exit__(self, exc_type, exc_value, traceback):
        self.restore_ops()
        if self.real_config.model_part == "build_delay_pattern_mask":
            self._model.forward = self.original_decoder_forward
        else:
            setattr(self._model, self.orig_forward_name, self.orig_forward)

    def __init__(
        self,
        config: OnnxConfig,
        model: PreTrainedModel,
        model_kwargs: dict[str, Any] | None = None,
    ):
        super().__init__(config, model, model_kwargs)

        if config.model_part == "build_delay_pattern_mask":
            self.original_decoder_forward = self.orig_forward
        elif config.model_part == "encodec_decode":
            # EncodecModel.forward -> EncodecModel.decode
            @functools.wraps(self.orig_forward)
            def patched_forward(
                input_values: torch.Tensor | None = None,
                padding_mask: torch.Tensor | None = None,
                audio_codes: torch.Tensor | None = None,
                bandwidth: float | None = None,
                audio_scales: torch.Tensor | None = None,
                return_dict: bool | None = None,
            ):
                chunk_length = self.real_config._config.audio_encoder.chunk_length
                if chunk_length is None:
                    if audio_scales is not None:
                        audio_scales = audio_scales[0]

                    if len(audio_codes) != 1:
                        raise ValueError(f"Expected one frame, got {len(audio_codes)}")
                    audio_values = self._model._decode_frame(audio_codes[0], audio_scales)
                else:
                    raise ValueError("Not supported, a meaningful error should have been raised ahead.")
                    decoded_frames = []

                    for frame, scale in zip(audio_codes, audio_scales):
                        frames = self._model._decode_frame(frame, scale)
                        decoded_frames.append(frames)

                    audio_values = self._model._linear_overlap_add(decoded_frames, self.config.chunk_stride or 1)

                # truncate based on padding mask
                if padding_mask is not None and padding_mask.shape[-1] < audio_values.shape[-1]:
                    audio_values = audio_values[..., : padding_mask.shape[-1]]

                return {"audio_values": audio_values}

            self.patched_forward = patched_forward


class CLIPModelPatcher(ModelPatcher):
    def __enter__(self):
        super().__enter__()
        if is_transformers_version(">=", "4.43") and is_transformers_version("<", "4.48"):
            self.original_sdpa_forward = CLIPSdpaAttention.forward
            CLIPSdpaAttention.forward = CLIPAttention.forward

    def __exit__(self, exc_type, exc_value, traceback):
        super().__exit__(exc_type, exc_value, traceback)
        if is_transformers_version(">=", "4.43") and is_transformers_version("<", "4.48"):
            CLIPSdpaAttention.forward = self.original_sdpa_forward


class VitPoseModelPatcher(ModelPatcher):
    def __init__(
        self,
        config: OnnxConfig,
        model: PreTrainedModel,
        model_kwargs: dict[str, Any] | None = None,
    ):
        # Set dataset_index (defaulting to COCO=0), otherwise we will get an error like:
        # ValueError: dataset_index must be provided when using multiple experts (num_experts=6). Please provide dataset_index to the forward pass.
        if model.config.backbone_config.num_experts > 1:
            model_kwargs["dataset_index"] = torch.tensor(0, device=model.device)

        super().__init__(config, model, model_kwargs)


# https://github.com/huggingface/transformers/blob/v4.53.0/src/transformers/models/qwen3_moe/modeling_qwen3_moe.py#L228
def qwen3_moe_forward_patched(self, hidden_states: torch.Tensor) -> torch.Tensor:
    batch_size, sequence_length, hidden_dim = hidden_states.shape
    hidden_states = hidden_states.view(-1, hidden_dim)
    # router_logits: (batch * sequence_length, n_experts)
    router_logits = self.gate(hidden_states)

    routing_weights = torch.nn.functional.softmax(router_logits, dim=1, dtype=torch.float)
    routing_weights, selected_experts = torch.topk(routing_weights, self.top_k, dim=-1)
    if self.norm_topk_prob:  # only diff with mixtral sparse moe block!
        routing_weights /= routing_weights.sum(dim=-1, keepdim=True)
    # we cast back to the input dtype
    routing_weights = routing_weights.to(hidden_states.dtype)

    final_hidden_states = torch.zeros(
        (batch_size * sequence_length, hidden_dim), dtype=hidden_states.dtype, device=hidden_states.device
    )

    # One hot encode the selected experts to create an expert mask
    # this will be used to easily index which expert is going to be sollicitated
    expert_mask = torch.nn.functional.one_hot(selected_experts, num_classes=self.num_experts).permute(2, 1, 0)

    # TODO: we loop over all possible experts instead of hitted ones to avoid issues in graph execution.
    # expert_hitted = torch.greater(expert_mask.sum(dim=(-1, -2)), 0).nonzero()
    # Loop over all available experts in the model and perform the computation on each expert
    for expert_idx in range(self.num_experts):
        expert_layer = self.experts[expert_idx]
        idx, top_x = torch.where(expert_mask[expert_idx].squeeze(0))

        # Index the correct hidden states and compute the expert hidden state for
        # the current expert. We need to make sure to multiply the output hidden
        # states by `routing_weights` on the corresponding tokens (top-1 and top-2)
        current_state = hidden_states[None, top_x].reshape(-1, hidden_dim)
        current_hidden_states = expert_layer(current_state) * routing_weights[top_x, idx, None]

        # However `index_add_` only support torch tensors for indexing so we'll use
        # the `top_x` tensor here.
        final_hidden_states.index_add_(0, top_x, current_hidden_states.to(hidden_states.dtype))
    final_hidden_states = final_hidden_states.reshape(batch_size, sequence_length, hidden_dim)
    return final_hidden_states, router_logits


class Qwen3MoeModelPatcher(DecoderModelPatcher):
    def __enter__(self):
        super().__enter__()

        # This is a workaround for the Qwen3 Moe Sparse block that is not compatible with ONNX export.
        # The forward method of the Moe Sparse block is patched to avoid looping only on the experts that are selected
        # by the router, which fails during execution in ONNX Runtime.
        # TODO: investigate more on this issue.
        if is_transformers_version(">=", "4.53"):
            self.original_moe_forward = Qwen3MoeSparseMoeBlock.forward
            Qwen3MoeSparseMoeBlock.forward = qwen3_moe_forward_patched

    def __exit__(self, exc_type, exc_value, traceback):
        super().__exit__(exc_type, exc_value, traceback)

        if is_transformers_version(">=", "4.53"):
            Qwen3MoeSparseMoeBlock.forward = self.original_moe_forward


# This is a traceable version of the original function,
# the original results in a constant integer due to the use of int(expr)
def _get_feat_extract_output_lengths_patched(self, input_lengths: torch.LongTensor):
    output_conv1_length = (input_lengths - 127) // 64 + 1
    output_conv2_length = (output_conv1_length - 7) // 3 + 1
    output_conv3_length = (output_conv2_length - 3) // 2 + 1
    return output_conv3_length


class MoonshineModelPatcher(Seq2SeqModelPatcher):
    def __enter__(self):
        super().__enter__()

        if is_transformers_version(">=", "4.48"):
            self.original_feat_extract_output_lengths = MoonshinePreTrainedModel._get_feat_extract_output_lengths
            MoonshinePreTrainedModel._get_feat_extract_output_lengths = _get_feat_extract_output_lengths_patched

    def __exit__(self, exc_type, exc_value, traceback):
        super().__exit__(exc_type, exc_value, traceback)

        if is_transformers_version(">=", "4.48"):
            MoonshinePreTrainedModel._get_feat_extract_output_lengths = self.original_feat_extract_output_lengths
            del self.original_feat_extract_output_lengths


# This is a traceabe of the original function,
# the original results in a constant shape due to the use of *x.shape[:-1]
def patched_apply_rotary_emb(
    x: torch.Tensor,
    freqs_cis: torch.Tensor | tuple[torch.Tensor],
    use_real: bool = True,
    use_real_unbind_dim: int = -1,
    sequence_dim: int = 2,
):
    if use_real:
        cos, sin = freqs_cis  # [S, D]
        if sequence_dim == 2:
            cos = cos[None, None, :, :]
            sin = sin[None, None, :, :]
        elif sequence_dim == 1:
            cos = cos[None, :, None, :]
            sin = sin[None, :, None, :]
        else:
            raise ValueError(f"`sequence_dim={sequence_dim}` but should be 1 or 2.")

        cos, sin = cos.to(x.device), sin.to(x.device)

        if use_real_unbind_dim == -1:
            # Used for flux, cogvideox, hunyuan-dit
            # x_real, x_imag = x.reshape(*x.shape[:-1], -1, 2).unbind(-1)  # [B, H, S, D//2]
            # We avoid using reshape here because for some reason it gets exported with constant shape.
            x_real = x[..., 0::2]
            x_imag = x[..., 1::2]
            x_rotated = torch.stack([-x_imag, x_real], dim=-1).flatten(3)
        elif use_real_unbind_dim == -2:
            # Used for Stable Audio, OmniGen, CogView4 and Cosmos
            # x_real, x_imag = x.reshape(*x.shape[:-1], 2, -1).unbind(-2)  # [B, H, S, D//2]
            # We avoid using reshape here because for some reason it gets exported with constant shape.
            x_real = x[..., 0::2, :]
            x_imag = x[..., 1::2, :]
            x_rotated = torch.cat([-x_imag, x_real], dim=-1)
        else:
            raise ValueError(f"`use_real_unbind_dim={use_real_unbind_dim}` but should be -1 or -2.")

        out = (x.float() * cos + x_rotated.float() * sin).to(x.dtype)

        return out
    else:
        # used for lumina
        x_rotated = torch.view_as_complex(x.float().reshape(*x.shape[:-1], -1, 2))
        freqs_cis = freqs_cis.unsqueeze(2)
        x_out = torch.view_as_real(x_rotated * freqs_cis).flatten(3)

        return x_out.type_as(x)


class FluxTransformerModelPatcher(ModelPatcher):
    def __enter__(self):
        super().__enter__()

        if is_diffusers_version(">=", "0.35.0"):
            self.original_apply_rotary_emb = diffusers.models.transformers.transformer_flux.apply_rotary_emb
            diffusers.models.transformers.transformer_flux.apply_rotary_emb = patched_apply_rotary_emb

    def __exit__(self, exc_type, exc_value, traceback):
        super().__exit__(exc_type, exc_value, traceback)

        if is_diffusers_version(">=", "0.35.0"):
            diffusers.models.transformers.transformer_flux.apply_rotary_emb = self.original_apply_rotary_emb
            del self.original_apply_rotary_emb


def patched_cohere_rotary_forward(self, x, position_ids):
    # Get batch size and sequence length for manual expansion
    batch_size, seq_len = position_ids.shape[:2]

    # Instead of using expand, manually repeat the tensor.
    # Problem with expand: it creates a view with shared memory rather than copying data,
    # which causes ONNX export issues with dynamic shapes and view operations.
    # Using repeat() ensures actual memory allocation and data copying for ONNX compatibility.
    # original: inv_freq_expanded = self.inv_freq[None, :, None].float().expand(position_ids.shape[0], -1, 1)
    inv_freq_base = self.inv_freq[None, :, None].float()  # Shape: [1, freq_dim, 1]
    inv_freq_expanded = inv_freq_base.repeat(batch_size, 1, 1)  # Shape: [batch_size, freq_dim, 1]

    position_ids_expanded = position_ids[:, None, :].float()
    device_type = x.device.type if isinstance(x.device.type, str) and x.device.type != "mps" else "cpu"

    with torch.autocast(device_type=device_type, enabled=False):  # Force float32
        freqs = (inv_freq_expanded.float() @ position_ids_expanded.float()).transpose(1, 2)
        emb = freqs.repeat_interleave(2, dim=-1)  # diff from Llama: we interleave() instead of cat()
        cos = emb.cos() * self.attention_scaling
        sin = emb.sin() * self.attention_scaling

    return cos.to(dtype=x.dtype), sin.to(dtype=x.dtype)


class CohereModelPatcher(ModelPatcher):
    def __enter__(self):
        super().__enter__()

        if is_transformers_version(">=", "4.38.0"):
            from transformers.models.cohere.modeling_cohere import CohereRotaryEmbedding

            self.original_forward = CohereRotaryEmbedding.forward
            CohereRotaryEmbedding.forward = patched_cohere_rotary_forward

    def __exit__(self, exc_type, exc_value, traceback):
        super().__exit__(exc_type, exc_value, traceback)

        if is_transformers_version(">=", "4.38.0"):
            from transformers.models.cohere.modeling_cohere import CohereRotaryEmbedding

            CohereRotaryEmbedding.forward = self.original_forward<|MERGE_RESOLUTION|>--- conflicted
+++ resolved
@@ -474,10 +474,6 @@
         self.orig_forward_name = "forward" if hasattr(self._model, "forward") else "call"
         self.orig_forward = getattr(self._model, self.orig_forward_name)
 
-<<<<<<< HEAD
-        self.model_kwargs = model_kwargs if model_kwargs is not None else {}
-        self.real_config = config
-=======
         if is_transformers_version(">=", "4.54") and hasattr(self.orig_forward, "__wrapped__"):
             # the original check_model_inputs has some failing cases that we fix in traceable_check_model_inputs
             # we fix thoses issues in a PR in transformers https://github.com/huggingface/transformers/pull/40811
@@ -486,7 +482,6 @@
             self.orig_forward = types.MethodType(
                 traceable_check_model_inputs(self.orig_forward.__wrapped__), self._model
             )
->>>>>>> 5ab5bf3b
 
         self.real_config = config
         self.model_kwargs = model_kwargs if model_kwargs is not None else {}
