[build-system]
requires = ["setuptools>=61", "wheel"]
build-backend = "setuptools.build_meta"

[project]
name = "optimum-onnx"
dynamic = ["version"]
description = "Optimum ONNX is an interface between the Hugging Face libraries and ONNX / ONNX Runtime"
readme = "README.md"
requires-python = ">=3.9.0"
license = {text = "Apache-2.0"}
authors = [
    {name = "HuggingFace Inc. Special Ops Team", email = "hardware@huggingface.co"}
]
keywords = ["transformers", "quantization", "inference", "onnx", "onnxruntime"]
classifiers = [
    "Development Status :: 2 - Pre-Alpha",
    "License :: OSI Approved :: Apache Software License",
    "Intended Audience :: Developers",
    "Intended Audience :: Education",
    "Intended Audience :: Science/Research",
    "Operating System :: OS Independent",
    "Programming Language :: Python :: 3",
    "Programming Language :: Python :: 3.9",
    "Programming Language :: Python :: 3.10",
    "Programming Language :: Python :: 3.11",
    "Programming Language :: Python :: 3.12",
    "Programming Language :: Python :: 3.13",
    "Topic :: Scientific/Engineering :: Artificial Intelligence",
]
dependencies = [
<<<<<<< HEAD
    "optimum @ git+https://github.com/huggingface/optimum",
=======
    "optimum",
>>>>>>> dc4bc9cd
    "transformers>=4.36,<4.54.0",
    "onnx",
]

[project.urls]
Homepage = "https://github.com/huggingface/optimum-onnx"

[project.optional-dependencies]
onnxruntime = ["onnxruntime>=1.18.0"]
onnxruntime-gpu = ["onnxruntime-gpu>=1.18.0"]
tests = [
    "accelerate>=0.26.0",
    "datasets",
    "einops",
    "hf_xet",
    "parameterized",
    "Pillow",
    "pytest-xdist",
    "pytest",
    "safetensors",
    "scipy",
    "sentencepiece",
    "timm",
    # not sure they are necessary
    "rjieba",
    "sacremoses",
    "onnxslim>=0.1.60",
]
quality = ["ruff==0.12.3"]

[tool.setuptools]
include-package-data = true

[tool.setuptools.packages.find]
include = ["optimum*"]

[tool.setuptools.dynamic]
version = {attr = "optimum.onnx.version.__version__"}

[tool.ruff]
line-length = 119
target-version = "py39"

[tool.ruff.lint]
ignore = [
    "B9",  # Opinionated bugbear rules
    "C901",
    "D1",
    "D205",
    "D401",
    "D403",
    "E501",  # Never enforce line length violations
    "E741",
    "G004",  # FIXME: Re-enable when autofix is available
    "NPY002", # We may not always need a generator
    "PERF203", # try-except in loops sometimes necessary
    "PERF401", # List comprehension is not always readable
    "SIM102", # Collapible if statements are not always more readable
    "SIM108", # We don't always encourage ternary operators
    "SIM114", # Don't always combine if branches for debugability
    "SIM116", # Don't use dict lookup to replace if-else
    "TRY003", # Messages can be constructed in the exception
]
select = [
    "B", # flake8-bugbear
    "C", # flake8-comprehensions
    "D", # pydocstyle
    "E", # pycodestyle
    "F", # Pyflakes
    "G", # flake8-logging-format
    "I", # isort
    "ISC", # flake8-implicit-str-concat
    "LOG", # flake8-logging
    "N", # pep8-naming
    "NPY", # modern numpy
    "PERF", # Perflint
    "PIE", # flake8-pie
    "PYI", # flake8-pyi
    "RUF", # Ruff-specific rules
    "SIM", # flake8-simplify
    "SLOT", # flake8-slot
    "T10", # flake8-debugger
    "TID", # Disallow relative imports
    "TRY", # flake8-try-except-raise
    "UP", # pyupgrade
    "W", # pycodestyle
    "YTT", # flake8-2020
]

[tool.ruff.lint.isort]
lines-after-imports = 2
known-first-party = ["optimum"]

[tool.ruff.lint.pydocstyle]
convention = "google"

[tool.pytest.ini_options]
markers = [
    "gpu_test",
    "cuda_ep_test",
    "trt_ep_test",
    "rocm_ep_test",
    "run_in_series",
    "run_slow",
    "quantization",
]<|MERGE_RESOLUTION|>--- conflicted
+++ resolved
@@ -8,9 +8,9 @@
 description = "Optimum ONNX is an interface between the Hugging Face libraries and ONNX / ONNX Runtime"
 readme = "README.md"
 requires-python = ">=3.9.0"
-license = {text = "Apache-2.0"}
+license = { text = "Apache-2.0" }
 authors = [
-    {name = "HuggingFace Inc. Special Ops Team", email = "hardware@huggingface.co"}
+    { name = "HuggingFace Inc. Special Ops Team", email = "hardware@huggingface.co" },
 ]
 keywords = ["transformers", "quantization", "inference", "onnx", "onnxruntime"]
 classifiers = [
@@ -29,11 +29,7 @@
     "Topic :: Scientific/Engineering :: Artificial Intelligence",
 ]
 dependencies = [
-<<<<<<< HEAD
     "optimum @ git+https://github.com/huggingface/optimum",
-=======
-    "optimum",
->>>>>>> dc4bc9cd
     "transformers>=4.36,<4.54.0",
     "onnx",
 ]
@@ -71,7 +67,7 @@
 include = ["optimum*"]
 
 [tool.setuptools.dynamic]
-version = {attr = "optimum.onnx.version.__version__"}
+version = { attr = "optimum.onnx.version.__version__" }
 
 [tool.ruff]
 line-length = 119
@@ -79,48 +75,48 @@
 
 [tool.ruff.lint]
 ignore = [
-    "B9",  # Opinionated bugbear rules
+    "B9",      # Opinionated bugbear rules
     "C901",
     "D1",
     "D205",
     "D401",
     "D403",
-    "E501",  # Never enforce line length violations
+    "E501",    # Never enforce line length violations
     "E741",
-    "G004",  # FIXME: Re-enable when autofix is available
-    "NPY002", # We may not always need a generator
+    "G004",    # FIXME: Re-enable when autofix is available
+    "NPY002",  # We may not always need a generator
     "PERF203", # try-except in loops sometimes necessary
     "PERF401", # List comprehension is not always readable
-    "SIM102", # Collapible if statements are not always more readable
-    "SIM108", # We don't always encourage ternary operators
-    "SIM114", # Don't always combine if branches for debugability
-    "SIM116", # Don't use dict lookup to replace if-else
-    "TRY003", # Messages can be constructed in the exception
+    "SIM102",  # Collapible if statements are not always more readable
+    "SIM108",  # We don't always encourage ternary operators
+    "SIM114",  # Don't always combine if branches for debugability
+    "SIM116",  # Don't use dict lookup to replace if-else
+    "TRY003",  # Messages can be constructed in the exception
 ]
 select = [
-    "B", # flake8-bugbear
-    "C", # flake8-comprehensions
-    "D", # pydocstyle
-    "E", # pycodestyle
-    "F", # Pyflakes
-    "G", # flake8-logging-format
-    "I", # isort
-    "ISC", # flake8-implicit-str-concat
-    "LOG", # flake8-logging
-    "N", # pep8-naming
-    "NPY", # modern numpy
+    "B",    # flake8-bugbear
+    "C",    # flake8-comprehensions
+    "D",    # pydocstyle
+    "E",    # pycodestyle
+    "F",    # Pyflakes
+    "G",    # flake8-logging-format
+    "I",    # isort
+    "ISC",  # flake8-implicit-str-concat
+    "LOG",  # flake8-logging
+    "N",    # pep8-naming
+    "NPY",  # modern numpy
     "PERF", # Perflint
-    "PIE", # flake8-pie
-    "PYI", # flake8-pyi
-    "RUF", # Ruff-specific rules
-    "SIM", # flake8-simplify
+    "PIE",  # flake8-pie
+    "PYI",  # flake8-pyi
+    "RUF",  # Ruff-specific rules
+    "SIM",  # flake8-simplify
     "SLOT", # flake8-slot
-    "T10", # flake8-debugger
-    "TID", # Disallow relative imports
-    "TRY", # flake8-try-except-raise
-    "UP", # pyupgrade
-    "W", # pycodestyle
-    "YTT", # flake8-2020
+    "T10",  # flake8-debugger
+    "TID",  # Disallow relative imports
+    "TRY",  # flake8-try-except-raise
+    "UP",   # pyupgrade
+    "W",    # pycodestyle
+    "YTT",  # flake8-2020
 ]
 
 [tool.ruff.lint.isort]
