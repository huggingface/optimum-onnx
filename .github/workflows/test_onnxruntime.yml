--- conflicted
+++ resolved
@@ -28,11 +28,6 @@
         test_file:
           [
             test_decoder.py,
-<<<<<<< HEAD
-            test_seq2seq.py,
-            test_modeling.py,
-=======
->>>>>>> 5ab5bf3b
             test_diffusion.py,
             test_modeling.py,
             test_optimization.py,
