# Copyright 2022 The HuggingFace Team. All rights reserved.
#
# Licensed under the Apache License, Version 2.0 (the "License");
# you may not use this file except in compliance with the License.
# You may obtain a copy of the License at
#
#     http://www.apache.org/licenses/LICENSE-2.0
#
# Unless required by applicable law or agreed to in writing, software
# distributed under the License is distributed on an "AS IS" BASIS,
# WITHOUT WARRANTIES OR CONDITIONS OF ANY KIND, either express or implied.
# See the License for the specific language governing permissions and
# limitations under the License.
import gc
import os
import subprocess
import tempfile
import unittest
from pathlib import Path

import numpy as np
import onnxruntime
import pytest
import requests
import torch
from huggingface_hub import HfApi
from huggingface_hub.constants import default_cache_path
from parameterized import parameterized
from PIL import Image
from testing_utils import MODEL_NAMES, SEED, ORTModelTestMixin
from transformers import (
    AutoFeatureExtractor,
    AutoImageProcessor,
    AutoModel,
    AutoModelForAudioClassification,
    AutoModelForAudioFrameClassification,
    AutoModelForAudioXVector,
    AutoModelForCTC,
    AutoModelForImageClassification,
    AutoModelForImageToImage,
    AutoModelForMaskedLM,
    AutoModelForMultipleChoice,
    AutoModelForQuestionAnswering,
    AutoModelForSemanticSegmentation,
    AutoModelForSequenceClassification,
    AutoModelForTokenClassification,
    AutoModelForZeroShotImageClassification,
    AutoTokenizer,
    PretrainedConfig,
    set_seed,
)
from transformers.modeling_outputs import BaseModelOutput, ImageSuperResolutionOutput
from transformers.models.swin2sr.configuration_swin2sr import Swin2SRConfig
from transformers.onnx.utils import get_preprocessor
from transformers.testing_utils import get_gpu_count, require_torch_gpu
from transformers.utils import http_user_agent

from optimum.exporters.tasks import TasksManager
from optimum.onnxruntime import (
    ONNX_WEIGHTS_NAME,
    ORTModelForAudioClassification,
    ORTModelForAudioFrameClassification,
    ORTModelForAudioXVector,
    ORTModelForCTC,
    ORTModelForCustomTasks,
    ORTModelForFeatureExtraction,
    ORTModelForImageClassification,
    ORTModelForImageToImage,
    ORTModelForMaskedLM,
    ORTModelForMultipleChoice,
    ORTModelForQuestionAnswering,
    ORTModelForSemanticSegmentation,
    ORTModelForSequenceClassification,
    ORTModelForTokenClassification,
    pipeline,
)
<<<<<<< HEAD
from optimum.onnxruntime.modeling import ORTModel
=======
from optimum.onnxruntime.modeling_ort import ORTModel, ORTModelForZeroShotImageClassification
>>>>>>> 0ad63df5
from optimum.utils import CONFIG_NAME, logging
from optimum.utils.save_utils import maybe_load_preprocessors
from optimum.utils.testing_utils import grid_parameters, remove_directory, require_hf_token, require_ort_rocm


logger = logging.get_logger()


class ORTModelIntegrationTest(unittest.TestCase):
    ORTMODEL_CLASS = ORTModel
    AUTOMODEL_CLASS = AutoModel

    def __init__(self, *args, **kwargs):
        super().__init__(*args, **kwargs)
        self.LOCAL_MODEL_PATH = "tests/assets/onnx"
        self.ONNX_MODEL_ID = "philschmid/distilbert-onnx"
        self.TINY_ONNX_MODEL_ID = "fxmarty/resnet-tiny-beans"
        self.FAIL_ONNX_MODEL_ID = "sshleifer/tiny-distilbert-base-cased-distilled-squad"

    def test_load_model_from_hub_infer_onnx_model(self):
        model_id = "optimum-internal-testing/tiny-random-llama"
        file_name = "model_optimized.onnx"

        model = self.ORTMODEL_CLASS.from_pretrained(model_id)
        self.assertEqual(model.path.name, "model.onnx")

        model = self.ORTMODEL_CLASS.from_pretrained(model_id, revision="onnx")
        self.assertEqual(model.path.name, "model.onnx")

        model = self.ORTMODEL_CLASS.from_pretrained(model_id, revision="onnx", file_name=file_name)
        self.assertEqual(model.path.name, file_name)

        model = self.ORTMODEL_CLASS.from_pretrained(model_id, revision="merged-onnx", file_name=file_name)
        self.assertEqual(model.path.name, file_name)

        model = self.ORTMODEL_CLASS.from_pretrained(self.LOCAL_MODEL_PATH)
        self.assertEqual(model.path.name, "model.onnx")

        model = self.ORTMODEL_CLASS.from_pretrained(model_id, revision="merged-onnx", subfolder="subfolder")
        self.assertEqual(model.path.name, "model.onnx")

        model = self.ORTMODEL_CLASS.from_pretrained(
            model_id, revision="merged-onnx", subfolder="subfolder", file_name=file_name
        )
        self.assertEqual(model.path.name, file_name)

        model = self.ORTMODEL_CLASS.from_pretrained(
            model_id, revision="merged-onnx", file_name="decoder_with_past_model.onnx"
        )
        self.assertEqual(model.path.name, "decoder_with_past_model.onnx")

        model = self.ORTMODEL_CLASS.from_pretrained("hf-internal-testing/tiny-random-LlamaForCausalLM")
        self.assertEqual(model.path.name, "model.onnx")

        with self.assertRaises(FileNotFoundError):
            self.ORTMODEL_CLASS.from_pretrained(
                "hf-internal-testing/tiny-random-LlamaForCausalLM", file_name="test.onnx"
            )

    def test_load_model_from_local_path(self):
        model = ORTModel.from_pretrained(self.LOCAL_MODEL_PATH)
        self.assertIsInstance(model.model, onnxruntime.InferenceSession)
        self.assertIsInstance(model.config, PretrainedConfig)

    def test_load_model_from_hub(self):
        model = ORTModel.from_pretrained(self.ONNX_MODEL_ID)
        self.assertIsInstance(model.model, onnxruntime.InferenceSession)
        self.assertIsInstance(model.config, PretrainedConfig)

    def test_load_model_from_hub_subfolder(self):
        model = ORTModel.from_pretrained(
            "fxmarty/tiny-bert-sst2-distilled-subfolder",
            subfolder="my_subfolder",
        )
        self.assertIsInstance(model.model, onnxruntime.InferenceSession)
        self.assertIsInstance(model.config, PretrainedConfig)

        model = ORTModel.from_pretrained("fxmarty/tiny-bert-sst2-distilled-onnx-subfolder", subfolder="my_subfolder")
        self.assertIsInstance(model.model, onnxruntime.InferenceSession)
        self.assertIsInstance(model.config, PretrainedConfig)

    def test_load_model_from_cache(self):
        _ = ORTModel.from_pretrained(self.TINY_ONNX_MODEL_ID)  # caching

        model = ORTModel.from_pretrained(self.TINY_ONNX_MODEL_ID, local_files_only=True)

        self.assertIsInstance(model.model, onnxruntime.InferenceSession)
        self.assertIsInstance(model.config, PretrainedConfig)

    def test_load_model_from_empty_cache(self):
        dirpath = os.path.join(default_cache_path, "models--" + self.TINY_ONNX_MODEL_ID.replace("/", "--"))
        remove_directory(dirpath)

        with self.assertRaises(Exception):  # noqa: B017
            _ = ORTModel.from_pretrained(self.TINY_ONNX_MODEL_ID, local_files_only=True)

    @require_torch_gpu
    @pytest.mark.cuda_ep_test
    def test_load_model_cuda_provider(self):
        model = ORTModel.from_pretrained(self.ONNX_MODEL_ID, provider="CUDAExecutionProvider")
        self.assertListEqual(model.providers, ["CUDAExecutionProvider", "CPUExecutionProvider"])
        self.assertListEqual(model.model.get_providers(), model.providers)
        self.assertEqual(model.device, torch.device("cuda:0"))

    @require_torch_gpu
    @pytest.mark.trt_ep_test
    def test_load_model_tensorrt_provider(self):
        model = ORTModel.from_pretrained(self.ONNX_MODEL_ID, provider="TensorrtExecutionProvider")
        self.assertListEqual(
            model.providers, ["TensorrtExecutionProvider", "CUDAExecutionProvider", "CPUExecutionProvider"]
        )
        self.assertListEqual(model.model.get_providers(), model.providers)
        self.assertEqual(model.device, torch.device("cuda:0"))

    @require_torch_gpu
    @require_ort_rocm
    @pytest.mark.rocm_ep_test
    def test_load_model_rocm_provider(self):
        model = ORTModel.from_pretrained(self.ONNX_MODEL_ID, provider="ROCMExecutionProvider")
        self.assertListEqual(model.providers, ["ROCMExecutionProvider", "CPUExecutionProvider"])
        self.assertListEqual(model.model.get_providers(), model.providers)
        self.assertEqual(model.device, torch.device("cuda:0"))

    def test_load_model_cpu_provider(self):
        model = ORTModel.from_pretrained(self.ONNX_MODEL_ID, provider="CPUExecutionProvider")
        self.assertListEqual(model.providers, ["CPUExecutionProvider"])
        self.assertListEqual(model.model.get_providers(), model.providers)
        self.assertEqual(model.device, torch.device("cpu"))

    def test_load_model_unknown_provider(self):
        with self.assertRaises(ValueError):
            ORTModel.from_pretrained(self.ONNX_MODEL_ID, provider="FooExecutionProvider")

    def test_load_model_from_hub_without_onnx_model(self):
        ORTModel.from_pretrained(self.FAIL_ONNX_MODEL_ID)

    def test_model_on_cpu(self):
        model = ORTModel.from_pretrained(self.ONNX_MODEL_ID)
        cpu = torch.device("cpu")
        model.to(cpu)
        self.assertEqual(model.device, cpu)
        self.assertListEqual(model.providers, ["CPUExecutionProvider"])

    # test string device input for to()
    def test_model_on_cpu_str(self):
        model = ORTModel.from_pretrained(self.ONNX_MODEL_ID)
        cpu = torch.device("cpu")
        model.to("cpu")
        self.assertEqual(model.device, cpu)
        self.assertListEqual(model.providers, ["CPUExecutionProvider"])

    def test_missing_execution_provider(self):
        with self.assertRaises(ValueError) as cm:
            ORTModel.from_pretrained(self.ONNX_MODEL_ID, provider="ThisProviderDoesNotExist")

        self.assertTrue("but the available execution providers" in str(cm.exception))

        is_onnxruntime_gpu_installed = (
            subprocess.run("pip list | grep onnxruntime-gpu", shell=True, capture_output=True).stdout.decode("utf-8")
            != ""
        )
        is_onnxruntime_installed = "onnxruntime " in subprocess.run(
            "pip list | grep onnxruntime", shell=True, capture_output=True
        ).stdout.decode("utf-8")

        if not is_onnxruntime_gpu_installed:
            for provider in ["CUDAExecutionProvider", "TensorrtExecutionProvider"]:
                with self.assertRaises(ValueError) as cm:
                    _ = ORTModel.from_pretrained(self.ONNX_MODEL_ID, provider=provider)

            self.assertTrue("but the available execution providers" in str(cm.exception))

        else:
            logger.info("Skipping CUDAExecutionProvider/TensorrtExecutionProvider without `onnxruntime-gpu` test")

        # need to install first onnxruntime-gpu, then onnxruntime for this test to pass,
        # thus overwriting onnxruntime/capi/_ld_preload.py
        if is_onnxruntime_installed and is_onnxruntime_gpu_installed:
            for provider in ["CUDAExecutionProvider", "TensorrtExecutionProvider"]:
                with self.assertRaises(ValueError) as cm:
                    _ = ORTModel.from_pretrained(self.ONNX_MODEL_ID, provider=provider)

                self.assertTrue("but the available execution providers" in str(cm.exception))
        else:
            logger.info("Skipping double onnxruntime + onnxruntime-gpu install test")

        # despite passing CUDA_PATH='' LD_LIBRARY_PATH='', this test does not pass in nvcr.io/nvidia/tensorrt:22.08-py3
        # It does pass locally.
        """
        # LD_LIBRARY_PATH can't be set at runtime,
        # see https://stackoverflow.com/questions/856116/changing-ld-library-path-at-runtime-for-ctypes
        # testing only for TensorRT as having ORT_CUDA_UNAVAILABLE is hard
        if is_onnxruntime_gpu_installed:
            commands = [
                "from optimum.onnxruntime import ORTModel",
                "model = ORTModel.from_pretrained('philschmid/distilbert-onnx', provider='TensorrtExecutionProvider')",
            ]

            full_command = json.dumps(";".join(commands))

            out = subprocess.run(
                f"CUDA_PATH='' LD_LIBRARY_PATH='' python -c {full_command}", shell=True, capture_output=True
            )
            self.assertTrue("requirements could not be loaded" in out.stderr.decode("utf-8"))
        else:
            logger.info("Skipping broken CUDA/TensorRT install test")
        """

    @require_torch_gpu
    @pytest.mark.cuda_ep_test
    def test_model_on_gpu(self):
        model = ORTModel.from_pretrained(self.ONNX_MODEL_ID)
        gpu = torch.device("cuda")
        model.to(gpu)
        self.assertEqual(model.device, torch.device("cuda:0"))
        self.assertListEqual(model.providers, ["CUDAExecutionProvider", "CPUExecutionProvider"])

    @require_torch_gpu
    @require_ort_rocm
    @pytest.mark.rocm_ep_test
    def test_model_on_rocm_ep(self):
        model = ORTModel.from_pretrained(self.ONNX_MODEL_ID)
        gpu = torch.device("cuda")
        model.to(gpu)
        self.assertEqual(model.device, torch.device("cuda:0"))
        self.assertListEqual(model.providers, ["ROCMExecutionProvider", "CPUExecutionProvider"])

    # test string device input for to()
    @require_torch_gpu
    @pytest.mark.cuda_ep_test
    def test_model_on_gpu_str(self):
        model = ORTModel.from_pretrained(self.ONNX_MODEL_ID)
        model.to("cuda")
        self.assertEqual(model.device, torch.device("cuda:0"))
        self.assertListEqual(model.providers, ["CUDAExecutionProvider", "CPUExecutionProvider"])

    @require_torch_gpu
    @require_ort_rocm
    @pytest.mark.rocm_ep_test
    def test_model_on_rocm_ep_str(self):
        model = ORTModel.from_pretrained(self.ONNX_MODEL_ID)
        model.to("cuda")
        self.assertEqual(model.device, torch.device("cuda:0"))
        self.assertListEqual(model.providers, ["ROCMExecutionProvider", "CPUExecutionProvider"])

    def test_passing_session_options(self):
        options = onnxruntime.SessionOptions()
        options.intra_op_num_threads = 3
        model = ORTModel.from_pretrained(self.ONNX_MODEL_ID, session_options=options)
        self.assertEqual(model.model.get_session_options().intra_op_num_threads, 3)

    @require_torch_gpu
    @pytest.mark.cuda_ep_test
    @pytest.mark.trt_ep_test
    def test_passing_provider_options(self):
        model = ORTModel.from_pretrained(self.ONNX_MODEL_ID, provider="CUDAExecutionProvider")
        self.assertEqual(model.model.get_provider_options()["CUDAExecutionProvider"]["do_copy_in_default_stream"], "1")

        model = ORTModel.from_pretrained(
            self.ONNX_MODEL_ID,
            provider="CUDAExecutionProvider",
            provider_options={"do_copy_in_default_stream": 0},
        )
        self.assertEqual(model.model.get_provider_options()["CUDAExecutionProvider"]["do_copy_in_default_stream"], "0")

        # two providers case
        model = ORTModel.from_pretrained(self.ONNX_MODEL_ID, provider="TensorrtExecutionProvider")
        self.assertEqual(
            model.model.get_provider_options()["TensorrtExecutionProvider"]["trt_engine_cache_enable"], "0"
        )

        model = ORTModel.from_pretrained(
            self.ONNX_MODEL_ID,
            provider="TensorrtExecutionProvider",
            provider_options={"trt_engine_cache_enable": True},
        )
        self.assertEqual(
            model.model.get_provider_options()["TensorrtExecutionProvider"]["trt_engine_cache_enable"], "1"
        )

    @require_torch_gpu
    @require_ort_rocm
    @pytest.mark.rocm_ep_test
    def test_passing_provider_options_rocm_provider(self):
        model = ORTModel.from_pretrained(self.ONNX_MODEL_ID, provider="ROCMExecutionProvider")
        self.assertEqual(model.model.get_provider_options()["ROCMExecutionProvider"]["do_copy_in_default_stream"], "1")

        model = ORTModel.from_pretrained(
            self.ONNX_MODEL_ID,
            provider="ROCMExecutionProvider",
            provider_options={"do_copy_in_default_stream": 0},
        )
        self.assertEqual(model.model.get_provider_options()["ROCMExecutionProvider"]["do_copy_in_default_stream"], "0")

    @unittest.skipIf(get_gpu_count() <= 1, "this test requires multi-gpu")
    def test_model_on_gpu_id(self):
        model = ORTModel.from_pretrained(self.ONNX_MODEL_ID)
        model.to(torch.device("cuda:1"))
        self.assertEqual(model.model.get_provider_options()["CUDAExecutionProvider"]["device_id"], "1")

        model = ORTModel.from_pretrained(self.ONNX_MODEL_ID)
        model.to(1)
        self.assertEqual(model.model.get_provider_options()["CUDAExecutionProvider"]["device_id"], "1")

        model = ORTModel.from_pretrained(self.ONNX_MODEL_ID)
        model.to("cuda:1")
        self.assertEqual(model.model.get_provider_options()["CUDAExecutionProvider"]["device_id"], "1")

    def test_load_model_from_hub_private(self):
        token = os.environ.get("HF_TOKEN", None)

        if not token:
            self.skipTest(
                "Test requires a read access token for optimum-internal-testing in the environment variable `HF_TOKEN`."
            )

        model = ORTModelForCustomTasks.from_pretrained(
            "optimum-internal-testing/tiny-random-phi-private", revision="onnx", token=token
        )
        self.assertIsInstance(model.model, onnxruntime.InferenceSession)
        self.assertIsInstance(model.config, PretrainedConfig)

    def test_save_model(self):
        with tempfile.TemporaryDirectory() as tmpdirname:
            model = ORTModel.from_pretrained(self.LOCAL_MODEL_PATH)
            model.save_pretrained(tmpdirname)
            # folder contains all config files and ONNX exported model
            folder_contents = os.listdir(tmpdirname)
            self.assertTrue(ONNX_WEIGHTS_NAME in folder_contents)
            self.assertTrue(CONFIG_NAME in folder_contents)

    @unittest.mock.patch.dict(os.environ, {"FORCE_ONNX_EXTERNAL_DATA": "1"})
    def test_save_load_ort_model_with_external_data(self):
        with tempfile.TemporaryDirectory() as tmpdirname:
            model = ORTModelForSequenceClassification.from_pretrained(MODEL_NAMES["bert"], export=True)
            model.save_pretrained(tmpdirname)

            # verify external data is exported
            folder_contents = os.listdir(tmpdirname)
            self.assertIn(ONNX_WEIGHTS_NAME, folder_contents)
            self.assertIn(ONNX_WEIGHTS_NAME + "_data", folder_contents)

            # verify loading from local folder works
            model = ORTModelForSequenceClassification.from_pretrained(tmpdirname, export=False)
            remove_directory(tmpdirname)

    @require_hf_token
    def test_save_model_from_hub(self):
        with tempfile.TemporaryDirectory() as tmpdirname:
            model = ORTModel.from_pretrained(self.LOCAL_MODEL_PATH)
            model.save_pretrained(
                tmpdirname,
                token=os.environ.get("HF_AUTH_TOKEN", None),
                push_to_hub=True,
                repository_id=self.HUB_REPOSITORY,
                private=True,
            )

    @require_hf_token
    @unittest.mock.patch.dict(os.environ, {"FORCE_ONNX_EXTERNAL_DATA": "1"})
    def test_push_ort_model_with_external_data_to_hub(self):
        with tempfile.TemporaryDirectory() as tmpdirname:
            model = ORTModelForSequenceClassification.from_pretrained(MODEL_NAMES["bert"], export=True)
            model.save_pretrained(
                tmpdirname + "/onnx",
                token=os.environ.get("HF_AUTH_TOKEN", None),
                repository_id=MODEL_NAMES["bert"].split("/")[-1] + "-onnx",
                private=True,
                push_to_hub=True,
            )

            # verify loading from hub works
            model = ORTModelForSequenceClassification.from_pretrained(
                MODEL_NAMES["bert"] + "-onnx",
                export=False,
                token=os.environ.get("HF_AUTH_TOKEN", None),
            )

    @parameterized.expand(("", "onnx"))
    def test_loading_with_config_not_from_subfolder(self, subfolder):
        # config.json file in the root directory and not in the subfolder
        model_id = "sentence-transformers-testing/stsb-bert-tiny-onnx"
        # hub model
        ORTModelForFeatureExtraction.from_pretrained(model_id, subfolder=subfolder, export=subfolder == "")
        with tempfile.TemporaryDirectory() as tmpdirname:
            local_dir = Path(tmpdirname) / "model"
            HfApi(user_agent=http_user_agent()).snapshot_download(repo_id=model_id, local_dir=local_dir)
            ORTModelForFeatureExtraction.from_pretrained(local_dir, subfolder=subfolder, export=subfolder == "")
            remove_directory(tmpdirname)


class ORTModelForQuestionAnsweringIntegrationTest(ORTModelTestMixin):
    SUPPORTED_ARCHITECTURES = [  # noqa: RUF012
        "albert",
        "bart",
        "bert",
        "big_bird",
        "bigbird_pegasus",
        "camembert",
        "convbert",
        "data2vec-text",
        "deberta",
        "deberta-v2",
        "distilbert",
        "electra",
        # "flaubert", # currently fails for some reason (squad multiprocessing),
        # but also couldn't find any real qa checkpoints on the hub for this model
        "gptj",
        "ibert",
        # TODO: these two should be supported, but require image inputs not supported in ORTModel
        # "layoutlm"
        # "layoutlmv3",
        "mbart",
        "mobilebert",
        "nystromformer",
        "roberta",
        "roformer",
        "squeezebert",
        "xlm-qa",
        "xlm-roberta",
        "rembert",
    ]

    FULL_GRID = {"model_arch": SUPPORTED_ARCHITECTURES}  # noqa: RUF012
    ORTMODEL_CLASS = ORTModelForQuestionAnswering
    TASK = "question-answering"

    def test_load_vanilla_transformers_which_is_not_supported(self):
        with self.assertRaises(Exception) as context:
            _ = ORTModelForQuestionAnswering.from_pretrained(MODEL_NAMES["t5"])

        self.assertIn("only supports the tasks", str(context.exception))

    @parameterized.expand(SUPPORTED_ARCHITECTURES)
    def test_compare_to_transformers(self, model_arch):
        model_args = {"test_name": model_arch, "model_arch": model_arch}
        self._setup(model_args)

        model_id = MODEL_NAMES[model_arch]
        onnx_model = ORTModelForQuestionAnswering.from_pretrained(self.onnx_model_dirs[model_arch])

        self.assertIsInstance(onnx_model.model, onnxruntime.InferenceSession)
        self.assertIsInstance(onnx_model.config, PretrainedConfig)

        set_seed(SEED)
        transformers_model = AutoModelForQuestionAnswering.from_pretrained(model_id)
        tokenizer = get_preprocessor(model_id)

        tokens = tokenizer("This is a sample output", return_tensors="pt")
        with torch.no_grad():
            transformers_outputs = transformers_model(**tokens)

        for input_type in ["pt", "np"]:
            tokens = tokenizer("This is a sample output", return_tensors=input_type)
            onnx_outputs = onnx_model(**tokens)

            self.assertIn("start_logits", onnx_outputs)
            self.assertIn("end_logits", onnx_outputs)
            self.assertIsInstance(onnx_outputs.start_logits, self.TENSOR_ALIAS_TO_TYPE[input_type])
            self.assertIsInstance(onnx_outputs.end_logits, self.TENSOR_ALIAS_TO_TYPE[input_type])

            # Compare tensor outputs
            torch.testing.assert_close(
                torch.Tensor(onnx_outputs.start_logits),
                transformers_outputs.start_logits,
                atol=self.ATOL,
                rtol=self.RTOL,
            )
            torch.testing.assert_close(
                torch.Tensor(onnx_outputs.end_logits), transformers_outputs.end_logits, atol=self.ATOL, rtol=self.RTOL
            )

        gc.collect()

    @parameterized.expand(SUPPORTED_ARCHITECTURES)
    def test_pipeline_ort_model(self, model_arch):
        model_args = {"test_name": model_arch, "model_arch": model_arch}
        self._setup(model_args)

        model_id = MODEL_NAMES[model_arch]
        onnx_model = ORTModelForQuestionAnswering.from_pretrained(self.onnx_model_dirs[model_arch])
        tokenizer = get_preprocessor(model_id)
        pipe = pipeline("question-answering", model=onnx_model, tokenizer=tokenizer)
        question = "Whats my name?"
        context = "My Name is Philipp and I live in Nuremberg."
        outputs = pipe(question, context)

        self.assertEqual(pipe.device, pipe.model.device)
        self.assertGreaterEqual(outputs["score"], 0.0)
        self.assertIsInstance(outputs["answer"], str)

        gc.collect()

    @pytest.mark.run_in_series
    def test_pipeline_model_is_none(self):
        pipe = pipeline("question-answering")
        question = "Whats my name?"
        context = "My Name is Philipp and I live in Nuremberg."
        outputs = pipe(question, context)

        # compare model output class
        self.assertGreaterEqual(outputs["score"], 0.0)
        self.assertIsInstance(outputs["answer"], str)

    @parameterized.expand(
        grid_parameters(
            {"model_arch": SUPPORTED_ARCHITECTURES, "provider": ["CUDAExecutionProvider", "TensorrtExecutionProvider"]}
        )
    )
    @require_torch_gpu
    @pytest.mark.cuda_ep_test
    @pytest.mark.trt_ep_test
    def test_pipeline_on_gpu(self, test_name: str, model_arch: str, provider: str):
        if provider == "TensorrtExecutionProvider" and model_arch != self.__class__.SUPPORTED_ARCHITECTURES[0]:
            self.skipTest("testing a single arch for TensorrtExecutionProvider")

        model_args = {"test_name": model_arch, "model_arch": model_arch}
        self._setup(model_args)

        model_id = MODEL_NAMES[model_arch]
        onnx_model = ORTModelForQuestionAnswering.from_pretrained(self.onnx_model_dirs[model_arch], provider=provider)
        tokenizer = get_preprocessor(model_id)
        pipe = pipeline("question-answering", model=onnx_model, tokenizer=tokenizer, device=0)
        question = "Whats my name?"
        context = "My Name is Philipp and I live in Nuremberg."
        outputs = pipe(question, context)
        # check model device
        self.assertEqual(pipe.model.device.type.lower(), "cuda")
        # compare model output class
        self.assertGreaterEqual(outputs["score"], 0.0)
        self.assertTrue(isinstance(outputs["answer"], str))

        gc.collect()

    @parameterized.expand(
        grid_parameters({"model_arch": SUPPORTED_ARCHITECTURES, "provider": ["ROCMExecutionProvider"]})
    )
    @require_torch_gpu
    @require_ort_rocm
    @pytest.mark.rocm_ep_test
    def test_pipeline_on_rocm_ep(self, test_name: str, model_arch: str, provider: str):
        provider = "ROCMExecutionProvider"
        model_args = {"test_name": model_arch, "model_arch": model_arch}
        self._setup(model_args)

        model_id = MODEL_NAMES[model_arch]
        onnx_model = ORTModelForQuestionAnswering.from_pretrained(self.onnx_model_dirs[model_arch], provider=provider)
        tokenizer = get_preprocessor(model_id)
        pipe = pipeline("question-answering", model=onnx_model, tokenizer=tokenizer, device=0)
        question = "Whats my name?"
        context = "My Name is Philipp and I live in Nuremberg."
        outputs = pipe(question, context)
        # check model device
        self.assertEqual(pipe.model.device.type.lower(), "cuda")
        # compare model output class
        self.assertGreaterEqual(outputs["score"], 0.0)
        self.assertTrue(isinstance(outputs["answer"], str))

        gc.collect()

    @parameterized.expand(SUPPORTED_ARCHITECTURES)
    @require_torch_gpu
    @pytest.mark.cuda_ep_test
    def test_compare_to_io_binding(self, model_arch):
        model_args = {"test_name": model_arch, "model_arch": model_arch}
        self._setup(model_args)

        model_id = MODEL_NAMES[model_arch]
        onnx_model = ORTModelForQuestionAnswering.from_pretrained(
            self.onnx_model_dirs[model_arch], use_io_binding=False, provider="CUDAExecutionProvider"
        )
        io_model = ORTModelForQuestionAnswering.from_pretrained(
            self.onnx_model_dirs[model_arch], use_io_binding=True, provider="CUDAExecutionProvider"
        )

        self.assertFalse(onnx_model.use_io_binding)
        self.assertTrue(io_model.use_io_binding)

        tokenizer = get_preprocessor(model_id)
        tokens = tokenizer(["This is a sample output"] * 2, return_tensors="pt").to("cuda")

        onnx_outputs = onnx_model(**tokens)
        io_outputs = io_model(**tokens)

        self.assertTrue("start_logits" in io_outputs)
        self.assertTrue("end_logits" in io_outputs)
        self.assertIsInstance(io_outputs.start_logits, torch.Tensor)
        self.assertIsInstance(io_outputs.end_logits, torch.Tensor)

        # compare tensor outputs
        torch.testing.assert_close(
            torch.Tensor(io_outputs.start_logits), onnx_outputs.start_logits, atol=self.ATOL, rtol=self.RTOL
        )
        torch.testing.assert_close(
            torch.Tensor(io_outputs.end_logits), onnx_outputs.end_logits, atol=self.ATOL, rtol=self.RTOL
        )

        gc.collect()


class ORTModelForMaskedLMIntegrationTest(ORTModelTestMixin):
    SUPPORTED_ARCHITECTURES = [  # noqa: RUF012
        "albert",
        "bert",
        "big_bird",
        "camembert",
        "convbert",
        "data2vec-text",
        "deberta",
        "deberta-v2",
        "distilbert",
        "electra",
        "flaubert",
        "ibert",
        "mobilebert",
        "mpnet",
        "perceiver_text",
        "roberta",
        "roformer",
        "squeezebert",
        "xlm",
        "xlm-roberta",
        "rembert",
    ]

    FULL_GRID = {"model_arch": SUPPORTED_ARCHITECTURES}  # noqa: RUF012
    ORTMODEL_CLASS = ORTModelForMaskedLM
    TASK = "fill-mask"

    def test_load_vanilla_transformers_which_is_not_supported(self):
        with self.assertRaises(Exception) as context:
            _ = ORTModelForMaskedLM.from_pretrained(MODEL_NAMES["t5"])

        self.assertIn("only supports the tasks", str(context.exception))

    @parameterized.expand(SUPPORTED_ARCHITECTURES)
    def test_compare_to_transformers(self, model_arch):
        model_args = {"test_name": model_arch, "model_arch": model_arch}
        self._setup(model_args)

        model_id = MODEL_NAMES[model_arch]
        onnx_model = ORTModelForMaskedLM.from_pretrained(self.onnx_model_dirs[model_arch])

        self.assertIsInstance(onnx_model.model, onnxruntime.InferenceSession)
        self.assertIsInstance(onnx_model.config, PretrainedConfig)

        set_seed(SEED)
        transformers_model = AutoModelForMaskedLM.from_pretrained(model_id)
        tokenizer = get_preprocessor(model_id)

        text = f"The capital of France is {tokenizer.mask_token}."
        tokens = tokenizer(text, return_tensors="pt")
        with torch.no_grad():
            transformers_outputs = transformers_model(**tokens)

        for input_type in ["pt", "np"]:
            tokens = tokenizer(text, return_tensors=input_type)
            onnx_outputs = onnx_model(**tokens)

            self.assertIn("logits", onnx_outputs)
            self.assertIsInstance(onnx_outputs.logits, self.TENSOR_ALIAS_TO_TYPE[input_type])

            # compare tensor outputs
            torch.testing.assert_close(
                torch.Tensor(onnx_outputs.logits), transformers_outputs.logits, atol=self.ATOL, rtol=self.RTOL
            )

        gc.collect()

    @parameterized.expand(SUPPORTED_ARCHITECTURES)
    def test_pipeline_ort_model(self, model_arch):
        model_args = {"test_name": model_arch, "model_arch": model_arch}
        self._setup(model_args)

        model_id = MODEL_NAMES[model_arch]
        onnx_model = ORTModelForMaskedLM.from_pretrained(self.onnx_model_dirs[model_arch])
        tokenizer = get_preprocessor(model_id)
        pipe = pipeline("fill-mask", model=onnx_model, tokenizer=tokenizer)
        MASK_TOKEN = tokenizer.mask_token  # noqa: N806
        text = f"The capital of France is {MASK_TOKEN}."
        outputs = pipe(text)

        self.assertEqual(pipe.device, onnx_model.device)
        self.assertGreaterEqual(outputs[0]["score"], 0.0)
        self.assertIsInstance(outputs[0]["token_str"], str)

        gc.collect()

    @pytest.mark.run_in_series
    def test_pipeline_model_is_none(self):
        pipe = pipeline("fill-mask")
        text = f"The capital of France is {pipe.tokenizer.mask_token}."
        outputs = pipe(text)

        # compare model output class
        self.assertGreaterEqual(outputs[0]["score"], 0.0)
        self.assertIsInstance(outputs[0]["token_str"], str)

    @parameterized.expand(SUPPORTED_ARCHITECTURES)
    @require_torch_gpu
    @pytest.mark.cuda_ep_test
    def test_pipeline_on_gpu(self, model_arch):
        model_args = {"test_name": model_arch, "model_arch": model_arch}
        self._setup(model_args)

        model_id = MODEL_NAMES[model_arch]
        onnx_model = ORTModelForMaskedLM.from_pretrained(self.onnx_model_dirs[model_arch])
        tokenizer = get_preprocessor(model_id)
        MASK_TOKEN = tokenizer.mask_token  # noqa: N806
        pipe = pipeline("fill-mask", model=onnx_model, tokenizer=tokenizer, device=0)
        text = f"The capital of France is {MASK_TOKEN}."
        outputs = pipe(text)
        # check model device
        self.assertEqual(pipe.model.device.type.lower(), "cuda")
        # compare model output class
        self.assertGreaterEqual(outputs[0]["score"], 0.0)
        self.assertTrue(isinstance(outputs[0]["token_str"], str))

        gc.collect()

    @parameterized.expand(SUPPORTED_ARCHITECTURES)
    @require_torch_gpu
    @require_ort_rocm
    @pytest.mark.rocm_ep_test
    def test_pipeline_on_rocm_ep(self, model_arch):
        model_args = {"test_name": model_arch, "model_arch": model_arch}
        self._setup(model_args)

        model_id = MODEL_NAMES[model_arch]
        onnx_model = ORTModelForMaskedLM.from_pretrained(self.onnx_model_dirs[model_arch])
        tokenizer = get_preprocessor(model_id)
        MASK_TOKEN = tokenizer.mask_token  # noqa: N806
        pipe = pipeline("fill-mask", model=onnx_model, tokenizer=tokenizer, device=0)
        text = f"The capital of France is {MASK_TOKEN}."
        outputs = pipe(text)
        # check model device
        self.assertEqual(pipe.model.device.type.lower(), "cuda")
        # compare model output class
        self.assertGreaterEqual(outputs[0]["score"], 0.0)
        self.assertTrue(isinstance(outputs[0]["token_str"], str))

        gc.collect()

    @parameterized.expand(SUPPORTED_ARCHITECTURES)
    @require_torch_gpu
    @pytest.mark.cuda_ep_test
    def test_compare_to_io_binding(self, model_arch):
        model_args = {"test_name": model_arch, "model_arch": model_arch}
        self._setup(model_args)

        model_id = MODEL_NAMES[model_arch]
        onnx_model = ORTModelForMaskedLM.from_pretrained(
            self.onnx_model_dirs[model_arch], use_io_binding=False, provider="CUDAExecutionProvider"
        )
        io_model = ORTModelForMaskedLM.from_pretrained(
            self.onnx_model_dirs[model_arch], use_io_binding=True, provider="CUDAExecutionProvider"
        )

        self.assertFalse(onnx_model.use_io_binding)
        self.assertTrue(io_model.use_io_binding)

        tokenizer = get_preprocessor(model_id)
        tokens = tokenizer([f"The capital of France is {tokenizer.mask_token}."] * 2, return_tensors="pt").to("cuda")

        onnx_outputs = onnx_model(**tokens)
        io_outputs = io_model(**tokens)

        self.assertTrue("logits" in io_outputs)
        self.assertIsInstance(io_outputs.logits, torch.Tensor)

        # compare tensor outputs
        torch.testing.assert_close(io_outputs.logits, onnx_outputs.logits, atol=self.ATOL, rtol=self.RTOL)

        gc.collect()

    def test_load_sentence_transformers_model_as_fill_mask(self):
        model_id = "sparse-encoder-testing/splade-bert-tiny-nq"
        onnx_model = ORTModelForMaskedLM.from_pretrained(model_id)
        tokenizer = get_preprocessor(model_id)
        pipe = pipeline("fill-mask", model=onnx_model, tokenizer=tokenizer)
        text = f"The capital of France is {tokenizer.mask_token}."
        outputs = pipe(text)

        self.assertEqual(pipe.device, onnx_model.device)
        self.assertGreaterEqual(outputs[0]["score"], 0.0)
        self.assertIsInstance(outputs[0]["token_str"], str)

        gc.collect()


class ORTModelForSequenceClassificationIntegrationTest(ORTModelTestMixin):
    SUPPORTED_ARCHITECTURES = [  # noqa: RUF012
        "albert",
        "bart",
        "bert",
        "big_bird",
        "bigbird_pegasus",
        "bloom",
        "camembert",
        "convbert",
        "data2vec-text",
        "deberta",
        "deberta-v2",
        "distilbert",
        "electra",
        "flaubert",
        # "gpt2",  # see tasks.py
        # "gpt_neo",  # see tasks.py
        # "gptj",  # see tasks.py
        "ibert",
        # TODO: these two should be supported, but require image inputs not supported in ORTModel
        # "layoutlm"
        # "layoutlmv3",
        "mbart",
        "mobilebert",
        "nystromformer",
        "perceiver_text",
        "roberta",
        "roformer",
        "squeezebert",
        "xlm",
        "xlm-roberta",
        "rembert",
    ]

    FULL_GRID = {"model_arch": SUPPORTED_ARCHITECTURES}  # noqa: RUF012
    ORTMODEL_CLASS = ORTModelForSequenceClassification
    TASK = "text-classification"

    def test_load_vanilla_transformers_which_is_not_supported(self):
        with self.assertRaises(Exception) as context:
            _ = ORTModelForSequenceClassification.from_pretrained(MODEL_NAMES["t5"])

        self.assertIn("only supports the tasks", str(context.exception))

    @parameterized.expand(SUPPORTED_ARCHITECTURES)
    def test_compare_to_transformers(self, model_arch):
        model_args = {"test_name": model_arch, "model_arch": model_arch}
        self._setup(model_args)

        model_id = MODEL_NAMES[model_arch]
        onnx_model = ORTModelForSequenceClassification.from_pretrained(self.onnx_model_dirs[model_arch])

        self.assertIsInstance(onnx_model.model, onnxruntime.InferenceSession)
        self.assertIsInstance(onnx_model.config, PretrainedConfig)

        set_seed(SEED)
        transformers_model = AutoModelForSequenceClassification.from_pretrained(model_id)
        tokenizer = get_preprocessor(model_id)

        text = "This is a sample output"
        tokens = tokenizer(text, return_tensors="pt")
        with torch.no_grad():
            transformers_outputs = transformers_model(**tokens)

        for input_type in ["pt", "np"]:
            tokens = tokenizer(text, return_tensors=input_type)
            onnx_outputs = onnx_model(**tokens)

            self.assertIn("logits", onnx_outputs)
            self.assertIsInstance(onnx_outputs.logits, self.TENSOR_ALIAS_TO_TYPE[input_type])

            # compare tensor outputs
            torch.testing.assert_close(
                torch.Tensor(onnx_outputs.logits), transformers_outputs.logits, atol=self.ATOL, rtol=self.RTOL
            )

        gc.collect()

    @parameterized.expand(SUPPORTED_ARCHITECTURES)
    def test_pipeline_ort_model(self, model_arch):
        model_args = {"test_name": model_arch, "model_arch": model_arch}
        self._setup(model_args)

        model_id = MODEL_NAMES[model_arch]
        onnx_model = ORTModelForSequenceClassification.from_pretrained(self.onnx_model_dirs[model_arch])
        tokenizer = get_preprocessor(model_id)
        pipe = pipeline("text-classification", model=onnx_model, tokenizer=tokenizer)
        text = "My Name is Philipp and i live in Germany."
        outputs = pipe(text)

        self.assertEqual(pipe.device, onnx_model.device)
        self.assertGreaterEqual(outputs[0]["score"], 0.0)
        self.assertIsInstance(outputs[0]["label"], str)

        gc.collect()

    @pytest.mark.run_in_series
    def test_pipeline_model_is_none(self):
        pipe = pipeline("text-classification")
        text = "My Name is Philipp and i live in Germany."
        outputs = pipe(text)

        # compare model output class
        self.assertGreaterEqual(outputs[0]["score"], 0.0)
        self.assertIsInstance(outputs[0]["label"], str)

    @parameterized.expand(
        grid_parameters(
            {"model_arch": SUPPORTED_ARCHITECTURES, "provider": ["CUDAExecutionProvider", "TensorrtExecutionProvider"]}
        )
    )
    @require_torch_gpu
    @pytest.mark.cuda_ep_test
    @pytest.mark.trt_ep_test
    def test_pipeline_on_gpu(self, test_name: str, model_arch: str, provider: str):
        if provider == "TensorrtExecutionProvider" and model_arch != self.__class__.SUPPORTED_ARCHITECTURES[0]:
            self.skipTest("testing a single arch for TensorrtExecutionProvider")

        model_args = {"test_name": model_arch, "model_arch": model_arch}
        self._setup(model_args)

        model_id = MODEL_NAMES[model_arch]
        onnx_model = ORTModelForSequenceClassification.from_pretrained(
            self.onnx_model_dirs[model_arch], provider=provider
        )
        tokenizer = get_preprocessor(model_id)
        pipe = pipeline("text-classification", model=onnx_model, tokenizer=tokenizer, device=0)
        text = "My Name is Philipp and i live in Germany."
        outputs = pipe(text)
        # check model device
        self.assertEqual(pipe.model.device.type.lower(), "cuda")
        # compare model output class
        self.assertGreaterEqual(outputs[0]["score"], 0.0)
        self.assertTrue(isinstance(outputs[0]["label"], str))

        gc.collect()

    @parameterized.expand(
        grid_parameters({"model_arch": SUPPORTED_ARCHITECTURES, "provider": ["ROCMExecutionProvider"]})
    )
    @require_torch_gpu
    @require_ort_rocm
    @pytest.mark.rocm_ep_test
    def test_pipeline_on_rocm_ep(self, test_name: str, model_arch: str, provider: str):
        model_args = {"test_name": model_arch, "model_arch": model_arch}
        self._setup(model_args)

        model_id = MODEL_NAMES[model_arch]
        onnx_model = ORTModelForSequenceClassification.from_pretrained(
            self.onnx_model_dirs[model_arch], provider=provider
        )
        tokenizer = get_preprocessor(model_id)
        pipe = pipeline("text-classification", model=onnx_model, tokenizer=tokenizer, device=0)
        text = "My Name is Philipp and i live in Germany."
        outputs = pipe(text)
        # check model device
        self.assertEqual(pipe.model.device.type.lower(), "cuda")
        # compare model output class
        self.assertGreaterEqual(outputs[0]["score"], 0.0)
        self.assertTrue(isinstance(outputs[0]["label"], str))

        gc.collect()

    def test_pipeline_zero_shot_classification(self):
        onnx_model = ORTModelForSequenceClassification.from_pretrained(
            "typeform/distilbert-base-uncased-mnli", export=True
        )
        tokenizer = get_preprocessor("typeform/distilbert-base-uncased-mnli")
        pipe = pipeline("zero-shot-classification", model=onnx_model, tokenizer=tokenizer)
        sequence_to_classify = "Who are you voting for in 2020?"
        candidate_labels = ["Europe", "public health", "politics", "elections"]
        hypothesis_template = "This text is about {}."
        outputs = pipe(
            sequence_to_classify, candidate_labels, multi_class=True, hypothesis_template=hypothesis_template
        )

        # compare model output class
        self.assertTrue(all(score > 0.0 for score in outputs["scores"]))
        self.assertTrue(all(isinstance(label, str) for label in outputs["labels"]))

    @parameterized.expand(SUPPORTED_ARCHITECTURES)
    @require_torch_gpu
    @pytest.mark.cuda_ep_test
    def test_compare_to_io_binding(self, model_arch):
        model_args = {"test_name": model_arch, "model_arch": model_arch}
        self._setup(model_args)

        model_id = MODEL_NAMES[model_arch]
        onnx_model = ORTModelForSequenceClassification.from_pretrained(
            self.onnx_model_dirs[model_arch], use_io_binding=False, provider="CUDAExecutionProvider"
        )
        io_model = ORTModelForSequenceClassification.from_pretrained(
            self.onnx_model_dirs[model_arch], use_io_binding=True, provider="CUDAExecutionProvider"
        )

        self.assertFalse(onnx_model.use_io_binding)
        self.assertTrue(io_model.use_io_binding)

        tokenizer = get_preprocessor(model_id)
        tokens = tokenizer(["This is a sample output"] * 2, return_tensors="pt").to("cuda")

        onnx_outputs = onnx_model(**tokens)
        io_outputs = io_model(**tokens)

        self.assertTrue("logits" in io_outputs)
        self.assertIsInstance(io_outputs.logits, torch.Tensor)

        # compare tensor outputs
        torch.testing.assert_close(onnx_outputs.logits, io_outputs.logits, atol=self.ATOL, rtol=self.RTOL)

        gc.collect()


class ORTModelForTokenClassificationIntegrationTest(ORTModelTestMixin):
    SUPPORTED_ARCHITECTURES = [  # noqa: RUF012
        "albert",
        "bert",
        "big_bird",
        "bloom",
        "camembert",
        "convbert",
        "data2vec-text",
        "deberta",
        "deberta-v2",
        "distilbert",
        "electra",
        "flaubert",
        "gpt2",
        "ibert",
        # TODO: these two should be supported, but require image inputs not supported in ORTModel
        # "layoutlm"
        # "layoutlmv3",
        "mobilebert",
        "roberta",
        "roformer",
        "squeezebert",
        "xlm",
        "xlm-roberta",
        "rembert",
    ]

    FULL_GRID = {"model_arch": SUPPORTED_ARCHITECTURES}  # noqa: RUF012
    ORTMODEL_CLASS = ORTModelForTokenClassification
    TASK = "token-classification"

    def test_load_vanilla_transformers_which_is_not_supported(self):
        with self.assertRaises(Exception) as context:
            _ = ORTModelForTokenClassification.from_pretrained(MODEL_NAMES["t5"])

        self.assertIn("only supports the tasks", str(context.exception))

    @parameterized.expand(SUPPORTED_ARCHITECTURES)
    def test_compare_to_transformers(self, model_arch):
        model_args = {"test_name": model_arch, "model_arch": model_arch}
        self._setup(model_args)

        model_id = MODEL_NAMES[model_arch]
        onnx_model = ORTModelForTokenClassification.from_pretrained(self.onnx_model_dirs[model_arch])

        self.assertIsInstance(onnx_model.model, onnxruntime.InferenceSession)
        self.assertIsInstance(onnx_model.config, PretrainedConfig)

        set_seed(SEED)
        transformers_model = AutoModelForTokenClassification.from_pretrained(model_id)
        tokenizer = get_preprocessor(model_id)

        text = "This is a sample output"
        tokens = tokenizer(text, return_tensors="pt")
        with torch.no_grad():
            transformers_outputs = transformers_model(**tokens)

        for input_type in ["pt", "np"]:
            tokens = tokenizer(text, return_tensors=input_type)
            onnx_outputs = onnx_model(**tokens)

            self.assertIn("logits", onnx_outputs)
            self.assertIsInstance(onnx_outputs.logits, self.TENSOR_ALIAS_TO_TYPE[input_type])

            # compare tensor outputs
            torch.testing.assert_close(
                torch.Tensor(onnx_outputs.logits), transformers_outputs.logits, atol=self.ATOL, rtol=self.RTOL
            )

        gc.collect()

    @parameterized.expand(SUPPORTED_ARCHITECTURES)
    def test_pipeline_ort_model(self, model_arch):
        model_args = {"test_name": model_arch, "model_arch": model_arch}
        self._setup(model_args)

        model_id = MODEL_NAMES[model_arch]
        onnx_model = ORTModelForTokenClassification.from_pretrained(self.onnx_model_dirs[model_arch])
        tokenizer = get_preprocessor(model_id)
        pipe = pipeline("token-classification", model=onnx_model, tokenizer=tokenizer)
        text = "My Name is Philipp and i live in Germany."
        outputs = pipe(text)

        self.assertEqual(pipe.device, onnx_model.device)
        self.assertTrue(all(item["score"] > 0.0 for item in outputs))

        gc.collect()

    @pytest.mark.run_in_series
    def test_pipeline_model_is_none(self):
        pipe = pipeline("token-classification")
        text = "My Name is Philipp and i live in Germany."
        outputs = pipe(text)

        # compare model output class
        self.assertTrue(all(item["score"] > 0.0 for item in outputs))

    @parameterized.expand(
        grid_parameters(
            {"model_arch": SUPPORTED_ARCHITECTURES, "provider": ["CUDAExecutionProvider", "TensorrtExecutionProvider"]}
        )
    )
    @require_torch_gpu
    @pytest.mark.cuda_ep_test
    @pytest.mark.trt_ep_test
    def test_pipeline_on_gpu(self, test_name: str, model_arch: str, provider: str):
        if provider == "TensorrtExecutionProvider" and model_arch != self.__class__.SUPPORTED_ARCHITECTURES[0]:
            self.skipTest("testing a single arch for TensorrtExecutionProvider")

        model_args = {"test_name": model_arch, "model_arch": model_arch}
        self._setup(model_args)

        model_id = MODEL_NAMES[model_arch]
        onnx_model = ORTModelForTokenClassification.from_pretrained(
            self.onnx_model_dirs[model_arch], provider=provider
        )
        tokenizer = get_preprocessor(model_id)
        pipe = pipeline("token-classification", model=onnx_model, tokenizer=tokenizer, device=0)
        text = "My Name is Philipp and i live in Germany."
        outputs = pipe(text)
        # check model device
        self.assertEqual(pipe.model.device.type.lower(), "cuda")
        # compare model output class
        self.assertTrue(all(item["score"] > 0.0 for item in outputs))

        gc.collect()

    @parameterized.expand(
        grid_parameters({"model_arch": SUPPORTED_ARCHITECTURES, "provider": ["ROCMExecutionProvider"]})
    )
    @require_torch_gpu
    @require_ort_rocm
    @pytest.mark.rocm_ep_test
    def test_pipeline_on_rocm_ep(self, test_name: str, model_arch: str, provider: str):
        model_args = {"test_name": model_arch, "model_arch": model_arch}
        self._setup(model_args)

        model_id = MODEL_NAMES[model_arch]
        onnx_model = ORTModelForTokenClassification.from_pretrained(
            self.onnx_model_dirs[model_arch], provider=provider
        )
        tokenizer = get_preprocessor(model_id)
        pipe = pipeline("token-classification", model=onnx_model, tokenizer=tokenizer, device=0)
        text = "My Name is Philipp and i live in Germany."
        outputs = pipe(text)
        # check model device
        self.assertEqual(pipe.model.device.type.lower(), "cuda")
        # compare model output class
        self.assertTrue(all(item["score"] > 0.0 for item in outputs))

        gc.collect()

    @parameterized.expand(SUPPORTED_ARCHITECTURES)
    @require_torch_gpu
    @pytest.mark.cuda_ep_test
    def test_compare_to_io_binding(self, model_arch):
        model_args = {"test_name": model_arch, "model_arch": model_arch}
        self._setup(model_args)

        model_id = MODEL_NAMES[model_arch]
        onnx_model = ORTModelForTokenClassification.from_pretrained(
            self.onnx_model_dirs[model_arch], use_io_binding=False, provider="CUDAExecutionProvider"
        )
        io_model = ORTModelForTokenClassification.from_pretrained(
            self.onnx_model_dirs[model_arch], use_io_binding=True, provider="CUDAExecutionProvider"
        )

        self.assertFalse(onnx_model.use_io_binding)
        self.assertTrue(io_model.use_io_binding)

        tokenizer = get_preprocessor(model_id)
        tokens = tokenizer(["This is a sample output"] * 2, return_tensors="pt").to("cuda")

        onnx_outputs = onnx_model(**tokens)
        io_outputs = io_model(**tokens)

        self.assertTrue("logits" in io_outputs)
        self.assertIsInstance(io_outputs.logits, torch.Tensor)

        # compare tensor outputs
        torch.testing.assert_close(onnx_outputs.logits, io_outputs.logits, atol=self.ATOL, rtol=self.RTOL)

        gc.collect()


class ORTModelForFeatureExtractionIntegrationTest(ORTModelTestMixin):
    SUPPORTED_ARCHITECTURES = [  # noqa: RUF012
        "albert",
        "bert",
        "camembert",
        "distilbert",
        "electra",
        "mpnet",
        "roberta",
        "xlm-roberta",
    ]

    FULL_GRID = {"model_arch": SUPPORTED_ARCHITECTURES}  # noqa: RUF012
    ORTMODEL_CLASS = ORTModelForFeatureExtraction
    TASK = "feature-extraction"

    @parameterized.expand(SUPPORTED_ARCHITECTURES)
    def test_compare_to_transformers(self, model_arch):
        model_args = {"test_name": model_arch, "model_arch": model_arch}
        self._setup(model_args)

        model_id = MODEL_NAMES[model_arch]
        onnx_model = ORTModelForFeatureExtraction.from_pretrained(self.onnx_model_dirs[model_arch])

        self.assertIsInstance(onnx_model.model, onnxruntime.InferenceSession)
        self.assertIsInstance(onnx_model.config, PretrainedConfig)

        set_seed(SEED)
        transformers_model = AutoModel.from_pretrained(model_id)
        tokenizer = get_preprocessor(model_id)
        text = "This is a sample output"
        tokens = tokenizer(text, return_tensors="pt")
        with torch.no_grad():
            transformers_outputs = transformers_model(**tokens)

        for input_type in ["pt", "np"]:
            tokens = tokenizer(text, return_tensors=input_type)
            # Test default behavior (return_dict=True)
            onnx_outputs = onnx_model(**tokens)
            self.assertIsInstance(onnx_outputs, BaseModelOutput)
            self.assertIn("last_hidden_state", onnx_outputs)
            self.assertIsInstance(onnx_outputs.last_hidden_state, self.TENSOR_ALIAS_TO_TYPE[input_type])

            # Test return_dict=False
            onnx_outputs_dict = onnx_model(**tokens, return_dict=False)
            self.assertIsInstance(onnx_outputs_dict, tuple)
            self.assertIsInstance(onnx_outputs_dict[0], self.TENSOR_ALIAS_TO_TYPE[input_type])

            # compare tensor outputs
            torch.testing.assert_close(
                torch.Tensor(onnx_outputs.last_hidden_state),
                transformers_outputs.last_hidden_state,
                atol=self.ATOL,
                rtol=self.RTOL,
            )

        gc.collect()

    @parameterized.expand(SUPPORTED_ARCHITECTURES)
    def test_pipeline_ort_model(self, model_arch):
        model_args = {"test_name": model_arch, "model_arch": model_arch}
        self._setup(model_args)

        model_id = MODEL_NAMES[model_arch]
        onnx_model = ORTModelForFeatureExtraction.from_pretrained(self.onnx_model_dirs[model_arch])
        tokenizer = get_preprocessor(model_id)
        pipe = pipeline("feature-extraction", model=onnx_model, tokenizer=tokenizer)
        text = "My Name is Philipp and i live in Germany."
        outputs = pipe(text)

        # compare model output class
        self.assertEqual(pipe.device, onnx_model.device)
        self.assertTrue(all(all(isinstance(item, float) for item in row) for row in outputs[0]))

        gc.collect()

    @pytest.mark.run_in_series
    def test_pipeline_model_is_none(self):
        pipe = pipeline("feature-extraction")
        text = "My Name is Philipp and i live in Germany."
        outputs = pipe(text)

        # compare model output class
        self.assertTrue(all(all(isinstance(item, float) for item in row) for row in outputs[0]))

    @parameterized.expand(
        grid_parameters(
            {"model_arch": SUPPORTED_ARCHITECTURES, "provider": ["CUDAExecutionProvider", "TensorrtExecutionProvider"]}
        )
    )
    @require_torch_gpu
    @pytest.mark.cuda_ep_test
    @pytest.mark.trt_ep_test
    def test_pipeline_on_gpu(self, test_name: str, model_arch: str, provider: str):
        if provider == "TensorrtExecutionProvider" and model_arch != self.__class__.SUPPORTED_ARCHITECTURES[0]:
            self.skipTest("testing a single arch for TensorrtExecutionProvider")

        model_args = {"test_name": model_arch, "model_arch": model_arch}
        self._setup(model_args)

        model_id = MODEL_NAMES[model_arch]
        onnx_model = ORTModelForFeatureExtraction.from_pretrained(self.onnx_model_dirs[model_arch], provider=provider)
        tokenizer = get_preprocessor(model_id)
        pipe = pipeline("feature-extraction", model=onnx_model, tokenizer=tokenizer, device=0)
        text = "My Name is Philipp and i live in Germany."
        outputs = pipe(text)
        # check model device
        self.assertEqual(pipe.model.device.type.lower(), "cuda")
        # compare model output class
        self.assertTrue(all(all(isinstance(item, float) for item in row) for row in outputs[0]))

        gc.collect()

    @parameterized.expand(
        grid_parameters({"model_arch": SUPPORTED_ARCHITECTURES, "provider": ["ROCMExecutionProvider"]})
    )
    @require_torch_gpu
    @require_ort_rocm
    @pytest.mark.rocm_ep_test
    def test_pipeline_on_rocm_ep(self, test_name: str, model_arch: str, provider: str):
        model_args = {"test_name": model_arch, "model_arch": model_arch}
        self._setup(model_args)

        model_id = MODEL_NAMES[model_arch]
        onnx_model = ORTModelForFeatureExtraction.from_pretrained(self.onnx_model_dirs[model_arch], provider=provider)
        tokenizer = get_preprocessor(model_id)
        pipe = pipeline("feature-extraction", model=onnx_model, tokenizer=tokenizer, device=0)
        text = "My Name is Philipp and i live in Germany."
        outputs = pipe(text)
        # check model device
        self.assertEqual(pipe.model.device.type.lower(), "cuda")
        # compare model output class
        self.assertTrue(all(all(isinstance(item, float) for item in row) for row in outputs[0]))

        gc.collect()

    @parameterized.expand(SUPPORTED_ARCHITECTURES)
    @require_torch_gpu
    @pytest.mark.cuda_ep_test
    def test_compare_to_io_binding(self, model_arch):
        model_args = {"test_name": model_arch, "model_arch": model_arch}
        self._setup(model_args)

        model_id = MODEL_NAMES[model_arch]
        onnx_model = ORTModelForFeatureExtraction.from_pretrained(
            self.onnx_model_dirs[model_arch], use_io_binding=False, provider="CUDAExecutionProvider"
        )
        io_model = ORTModelForFeatureExtraction.from_pretrained(
            self.onnx_model_dirs[model_arch], use_io_binding=True, provider="CUDAExecutionProvider"
        )

        self.assertFalse(onnx_model.use_io_binding)
        self.assertTrue(io_model.use_io_binding)

        tokenizer = get_preprocessor(model_id)
        tokens = tokenizer(["This is a sample output"] * 2, return_tensors="pt").to("cuda")

        onnx_outputs = onnx_model(**tokens)
        io_outputs = io_model(**tokens)

        self.assertTrue("last_hidden_state" in io_outputs)
        self.assertIsInstance(io_outputs.last_hidden_state, torch.Tensor)

        # compare tensor outputs
        torch.testing.assert_close(
            onnx_outputs.last_hidden_state, io_outputs.last_hidden_state, atol=self.ATOL, rtol=self.RTOL
        )

        gc.collect()

    def test_default_token_type_ids(self):
        model_id = MODEL_NAMES["bert"]
        model = ORTModelForFeatureExtraction.from_pretrained(model_id, export=True)
        tokenizer = AutoTokenizer.from_pretrained(model_id)
        tokens = tokenizer("this is a simple input", return_tensors="np")
        self.assertTrue("token_type_ids" in model.input_names)
        token_type_ids = tokens.pop("token_type_ids")
        outs = model(token_type_ids=token_type_ids, **tokens)
        outs_without_token_type_ids = model(**tokens)
        torch.testing.assert_close(
            outs.last_hidden_state, outs_without_token_type_ids.last_hidden_state, atol=self.ATOL, rtol=self.RTOL
        )
        gc.collect()


class ORTModelForFeatureExtractionFromImageModelsIntegrationTest(ORTModelTestMixin):
    SUPPORTED_ARCHITECTURES = ["vit", "dinov2", "visual_bert"]  # noqa: RUF012

    FULL_GRID = {"model_arch": SUPPORTED_ARCHITECTURES}  # noqa: RUF012
    ORTMODEL_CLASS = ORTModelForFeatureExtraction
    TASK = "feature-extraction"

    def get_raw_image(self):
        # Create a simple 200x300 RGB image with random colors
        np.random.seed(42)  # For reproducibility
        image_array = np.random.randint(0, 256, (300, 200, 3), dtype=np.uint8)
        return Image.fromarray(image_array)

    def get_input(self, model_arch, return_tensors="pt"):
        model_id = MODEL_NAMES[model_arch]
        processor = get_preprocessor(model_id)
        text = "This is a sample output"

        if model_arch == "visual_bert":
            tokens = processor(text, return_tensors=return_tensors)

            np.random.seed(SEED)
            shared_visual_embeds = np.random.randn(1, 10, 20).astype(np.float32)

            if return_tensors == "pt":
                visual_embeds = torch.from_numpy(shared_visual_embeds)
                visual_token_type_ids = torch.ones(visual_embeds.shape[:-1], dtype=torch.long)
                visual_attention_mask = torch.ones(visual_embeds.shape[:-1], dtype=torch.float)
            elif return_tensors == "np":
                visual_embeds = shared_visual_embeds
                visual_token_type_ids = np.ones(visual_embeds.shape[:-1], dtype=np.int64)
                visual_attention_mask = np.ones(visual_embeds.shape[:-1], dtype=np.float32)

            tokens.update(
                {
                    "visual_embeds": visual_embeds,
                    "visual_token_type_ids": visual_token_type_ids,
                    "visual_attention_mask": visual_attention_mask,
                }
            )
            return tokens

        raw_input = self.get_raw_image()
        return processor(images=raw_input, return_tensors=return_tensors)

    @parameterized.expand(SUPPORTED_ARCHITECTURES)
    def test_compare_to_transformers(self, model_arch):
        model_args = {"test_name": model_arch, "model_arch": model_arch}
        self._setup(model_args)

        model_id = MODEL_NAMES[model_arch]
        onnx_model = ORTModelForFeatureExtraction.from_pretrained(self.onnx_model_dirs[model_arch])

        self.assertIsInstance(onnx_model.model, onnxruntime.InferenceSession)
        self.assertIsInstance(onnx_model.config, PretrainedConfig)

        set_seed(SEED)
        transformers_model = AutoModel.from_pretrained(model_id)
        inputs = self.get_input(model_arch, return_tensors="pt")
        with torch.no_grad():
            transformers_outputs = transformers_model(**inputs)

        for input_type in ["pt", "np"]:
            inputs = self.get_input(model_arch, return_tensors=input_type)
            onnx_outputs = onnx_model(**inputs)

            self.assertIn("last_hidden_state", onnx_outputs)
            self.assertIsInstance(onnx_outputs.last_hidden_state, self.TENSOR_ALIAS_TO_TYPE[input_type])

            # compare tensor outputs
            torch.testing.assert_close(
                torch.Tensor(onnx_outputs.last_hidden_state),
                transformers_outputs.last_hidden_state,
                atol=self.ATOL,
                rtol=self.RTOL,
            )

        gc.collect()

    @parameterized.expand(SUPPORTED_ARCHITECTURES)
    def test_ort_model_inference(self, model_arch):
        model_args = {"test_name": model_arch, "model_arch": model_arch}
        self._setup(model_args)

        onnx_model = ORTModelForFeatureExtraction.from_pretrained(self.onnx_model_dirs[model_arch])
        processed_inputs = self.get_input(model_arch, return_tensors="pt")
        outputs = onnx_model(**processed_inputs)

        # Check device and output format
        assert onnx_model.device.type == "cpu"
        assert isinstance(outputs.last_hidden_state, torch.Tensor)
        features = outputs.last_hidden_state.detach().cpu().numpy().tolist()
        assert all(isinstance(item, float) for row in features for inner in row for item in inner)
        gc.collect()

    @parameterized.expand(
        grid_parameters(
            {"model_arch": SUPPORTED_ARCHITECTURES, "provider": ["CUDAExecutionProvider", "TensorrtExecutionProvider"]}
        )
    )
    @require_torch_gpu
    @pytest.mark.cuda_ep_test
    @pytest.mark.trt_ep_test
    def test_inference_on_gpu(self, test_name: str, model_arch: str, provider: str):
        if provider == "TensorrtExecutionProvider" and model_arch != self.__class__.SUPPORTED_ARCHITECTURES[0]:
            self.skipTest("testing a single arch for TensorrtExecutionProvider")

        model_args = {"test_name": model_arch, "model_arch": model_arch}
        self._setup(model_args)

        onnx_model = ORTModelForFeatureExtraction.from_pretrained(
            self.onnx_model_dirs[model_arch], provider=provider
        ).to("cuda")
        processed_inputs = self.get_input(model_arch, return_tensors="pt").to("cuda")
        outputs = onnx_model(**processed_inputs)

        # Check device and output format
        assert onnx_model.device.type == "cuda"
        assert isinstance(outputs.last_hidden_state, torch.Tensor)
        features = outputs.last_hidden_state.detach().cpu().numpy().tolist()
        assert all(isinstance(item, float) for row in features for inner in row for item in inner)

        gc.collect()

    @parameterized.expand(SUPPORTED_ARCHITECTURES)
    @require_torch_gpu
    @pytest.mark.cuda_ep_test
    def test_compare_to_io_binding(self, model_arch):
        model_args = {"test_name": model_arch, "model_arch": model_arch}
        self._setup(model_args)

        onnx_model = ORTModelForFeatureExtraction.from_pretrained(
            self.onnx_model_dirs[model_arch], use_io_binding=False, provider="CUDAExecutionProvider"
        )
        io_model = ORTModelForFeatureExtraction.from_pretrained(
            self.onnx_model_dirs[model_arch], use_io_binding=True, provider="CUDAExecutionProvider"
        )

        self.assertFalse(onnx_model.use_io_binding)
        self.assertTrue(io_model.use_io_binding)

        tokens = self.get_input(model_arch, return_tensors="pt").to("cuda")

        onnx_outputs = onnx_model(**tokens)
        io_outputs = io_model(**tokens)

        self.assertTrue("last_hidden_state" in io_outputs)
        self.assertIsInstance(io_outputs.last_hidden_state, torch.Tensor)

        # compare tensor outputs
        torch.testing.assert_close(
            onnx_outputs.last_hidden_state, io_outputs.last_hidden_state, atol=self.ATOL, rtol=self.RTOL
        )

        gc.collect()


class ORTModelForMultipleChoiceIntegrationTest(ORTModelTestMixin):
    # Multiple Choice tests are conducted on different models due to mismatch size in model's classifier
    SUPPORTED_ARCHITECTURES = [  # noqa: RUF012
        "albert",
        "bert",
        "big_bird",
        "camembert",
        "convbert",
        "data2vec-text",
        "deberta-v2",
        "distilbert",
        "electra",
        "flaubert",
        "ibert",
        "mobilebert",
        "nystromformer",
        "roberta",
        "roformer",
        "squeezebert",
        "xlm",
        "xlm-roberta",
        "rembert",
    ]

    FULL_GRID = {"model_arch": SUPPORTED_ARCHITECTURES}  # noqa: RUF012
    ORTMODEL_CLASS = ORTModelForMultipleChoice
    TASK = "multiple-choice"

    @parameterized.expand(SUPPORTED_ARCHITECTURES)
    def test_compare_to_transformers(self, model_arch):
        model_args = {"test_name": model_arch, "model_arch": model_arch}
        self._setup(model_args)

        model_id = MODEL_NAMES[model_arch]
        onnx_model = ORTModelForMultipleChoice.from_pretrained(self.onnx_model_dirs[model_arch])

        self.assertIsInstance(onnx_model.model, onnxruntime.InferenceSession)
        self.assertIsInstance(onnx_model.config, PretrainedConfig)

        set_seed(SEED)
        transformers_model = AutoModelForMultipleChoice.from_pretrained(model_id)
        tokenizer = get_preprocessor(model_id)
        num_choices = 4
        first_sentence = ["The sky is blue due to the shorter wavelength of blue light."] * num_choices
        start = "The color of the sky is"
        second_sentence = [start + "blue", start + "green", start + "red", start + "yellow"]
        inputs = tokenizer(first_sentence, second_sentence, truncation=True, padding=True)

        # Unflatten the tokenized inputs values expanding it to the shape [batch_size, num_choices, seq_length]
        for k, v in inputs.items():
            inputs[k] = [v[i : i + num_choices] for i in range(0, len(v), num_choices)]

        pt_inputs = dict(inputs.convert_to_tensors(tensor_type="pt"))
        with torch.no_grad():
            transformers_outputs = transformers_model(**pt_inputs)

        for input_type in ["pt", "np"]:
            inps = dict(inputs.convert_to_tensors(tensor_type=input_type))
            onnx_outputs = onnx_model(**inps)

            self.assertTrue("logits" in onnx_outputs)
            self.assertIsInstance(onnx_outputs.logits, self.TENSOR_ALIAS_TO_TYPE[input_type])

            # Compare tensor outputs
            torch.testing.assert_close(
                torch.Tensor(onnx_outputs.logits), transformers_outputs.logits, atol=self.ATOL, rtol=self.RTOL
            )

        gc.collect()

    @parameterized.expand(SUPPORTED_ARCHITECTURES)
    @require_torch_gpu
    @pytest.mark.cuda_ep_test
    def test_compare_to_io_binding(self, model_arch):
        model_args = {"test_name": model_arch, "model_arch": model_arch}
        self._setup(model_args)

        model_id = MODEL_NAMES[model_arch]
        onnx_model = ORTModelForMultipleChoice.from_pretrained(
            self.onnx_model_dirs[model_arch], use_io_binding=False, provider="CUDAExecutionProvider"
        )
        io_model = ORTModelForMultipleChoice.from_pretrained(
            self.onnx_model_dirs[model_arch], use_io_binding=True, provider="CUDAExecutionProvider"
        )

        self.assertFalse(onnx_model.use_io_binding)
        self.assertTrue(io_model.use_io_binding)

        num_choices = 4
        start = "The color of the sky is"
        tokenizer = get_preprocessor(model_id)
        first_sentence = ["The sky is blue due to the shorter wavelength of blue light."] * num_choices
        second_sentence = [start + "blue", start + "green", start + "red", start + "yellow"]
        inputs = tokenizer(first_sentence, second_sentence, truncation=True, padding=True)
        # Unflatten the tokenized inputs values expanding it to the shape [batch_size, num_choices, seq_length]
        for k, v in inputs.items():
            inputs[k] = [v[i : i + num_choices] for i in range(0, len(v), num_choices)]
        inputs = dict(inputs.convert_to_tensors(tensor_type="pt").to("cuda"))

        onnx_outputs = onnx_model(**inputs)
        io_outputs = io_model(**inputs)

        self.assertTrue("logits" in io_outputs)
        self.assertIsInstance(io_outputs.logits, torch.Tensor)

        # compare tensor outputs
        torch.testing.assert_close(io_outputs.logits, onnx_outputs.logits, atol=self.ATOL, rtol=self.RTOL)

        gc.collect()


class ORTModelForImageClassificationIntegrationTest(ORTModelTestMixin):
    SUPPORTED_ARCHITECTURES = [  # noqa: RUF012
        "beit",
        "convnext",
        "convnextv2",
        "data2vec-vision",
        "deit",
        "dinov2",
        "efficientnet",
        "levit",
        "mobilenet_v1",
        "mobilenet_v2",
        "mobilevit",
        "perceiver_vision",
        "poolformer",
        "resnet",
        "segformer",
        "swin",
        "swin-window",
        "vit",
    ]

    FULL_GRID = {"model_arch": SUPPORTED_ARCHITECTURES}  # noqa: RUF012
    ORTMODEL_CLASS = ORTModelForImageClassification
    TASK = "image-classification"

    def _get_model_ids(self, model_arch):
        model_ids = MODEL_NAMES[model_arch]
        if isinstance(model_ids, dict):
            model_ids = list(model_ids.keys())
        else:
            model_ids = [model_ids]
        return model_ids

    def _get_onnx_model_dir(self, model_id, model_arch, test_name):
        onnx_model_dir = self.onnx_model_dirs[test_name]
        if isinstance(MODEL_NAMES[model_arch], dict):
            onnx_model_dir = onnx_model_dir[model_id]

        return onnx_model_dir

    def test_load_vanilla_transformers_which_is_not_supported(self):
        with self.assertRaises(Exception) as context:
            _ = ORTModelForImageClassification.from_pretrained(MODEL_NAMES["t5"])
        self.assertIn("only supports the tasks", str(context.exception))

    @parameterized.expand(SUPPORTED_ARCHITECTURES)
    def test_compare_to_transformers(self, model_arch):
        model_args = {"test_name": model_arch, "model_arch": model_arch}
        self._setup(model_args)

        model_id = MODEL_NAMES[model_arch]
        onnx_model = ORTModelForImageClassification.from_pretrained(self.onnx_model_dirs[model_arch])

        self.assertIsInstance(onnx_model.model, onnxruntime.InferenceSession)
        self.assertIsInstance(onnx_model.config, PretrainedConfig)

        set_seed(SEED)
        trfs_model = AutoModelForImageClassification.from_pretrained(model_id)
        preprocessor = maybe_load_preprocessors(model_id)[-1]
        url = "http://images.cocodataset.org/val2017/000000039769.jpg"
        image = Image.open(requests.get(url, stream=True).raw)
        inputs = preprocessor(images=image, return_tensors="pt")

        with torch.no_grad():
            trtfs_outputs = trfs_model(**inputs)

        for input_type in ["pt", "np"]:
            inputs = preprocessor(images=image, return_tensors=input_type)

            onnx_outputs = onnx_model(**inputs)

            self.assertIn("logits", onnx_outputs)
            self.assertIsInstance(onnx_outputs.logits, self.TENSOR_ALIAS_TO_TYPE[input_type])

            # compare tensor outputs
            torch.testing.assert_close(
                torch.Tensor(onnx_outputs.logits), trtfs_outputs.logits, atol=self.ATOL, rtol=self.RTOL
            )

        gc.collect()

    @parameterized.expand(SUPPORTED_ARCHITECTURES)
    def test_pipeline_ort_model(self, model_arch):
        model_args = {"test_name": model_arch, "model_arch": model_arch}
        self._setup(model_args)

        model_id = MODEL_NAMES[model_arch]
        onnx_model = ORTModelForImageClassification.from_pretrained(self.onnx_model_dirs[model_arch])
        preprocessor = maybe_load_preprocessors(model_id)[-1]
        pipe = pipeline("image-classification", model=onnx_model, image_processor=preprocessor)
        url = "http://images.cocodataset.org/val2017/000000039769.jpg"
        outputs = pipe(url)

        self.assertEqual(pipe.device, onnx_model.device)
        self.assertGreaterEqual(outputs[0]["score"], 0.0)
        self.assertTrue(isinstance(outputs[0]["label"], str))

        gc.collect()

    @pytest.mark.run_in_series
    def test_pipeline_model_is_none(self):
        pipe = pipeline("image-classification")
        url = "http://images.cocodataset.org/val2017/000000039769.jpg"
        outputs = pipe(url)

        # compare model output class
        self.assertGreaterEqual(outputs[0]["score"], 0.0)
        self.assertTrue(isinstance(outputs[0]["label"], str))

    @parameterized.expand(
        grid_parameters(
            {"model_arch": SUPPORTED_ARCHITECTURES, "provider": ["CUDAExecutionProvider", "TensorrtExecutionProvider"]}
        )
    )
    @require_torch_gpu
    @pytest.mark.cuda_ep_test
    @pytest.mark.trt_ep_test
    def test_pipeline_on_gpu(self, test_name: str, model_arch: str, provider: str):
        if provider == "TensorrtExecutionProvider" and model_arch != self.__class__.SUPPORTED_ARCHITECTURES[0]:
            self.skipTest("testing a single arch for TensorrtExecutionProvider")

        model_args = {"test_name": model_arch, "model_arch": model_arch}
        self._setup(model_args)

        model_id = MODEL_NAMES[model_arch]
        onnx_model = ORTModelForImageClassification.from_pretrained(
            self.onnx_model_dirs[model_arch], provider=provider
        )
        preprocessor = get_preprocessor(model_id)
        pipe = pipeline("image-classification", model=onnx_model, feature_extractor=preprocessor, device=0)
        url = "http://images.cocodataset.org/val2017/000000039769.jpg"
        outputs = pipe(url)
        # check model device
        self.assertEqual(pipe.model.device.type.lower(), "cuda")

        # compare model output class
        self.assertGreaterEqual(outputs[0]["score"], 0.0)
        self.assertTrue(isinstance(outputs[0]["label"], str))

        gc.collect()

    @parameterized.expand(
        grid_parameters({"model_arch": SUPPORTED_ARCHITECTURES, "provider": ["ROCMExecutionProvider"]})
    )
    @require_torch_gpu
    @require_ort_rocm
    @pytest.mark.rocm_ep_test
    def test_pipeline_on_rocm_ep(self, test_name: str, model_arch: str, provider: str):
        model_args = {"test_name": model_arch, "model_arch": model_arch}
        self._setup(model_args)

        model_id = MODEL_NAMES[model_arch]
        onnx_model = ORTModelForImageClassification.from_pretrained(
            self.onnx_model_dirs[model_arch], provider=provider
        )
        preprocessor = get_preprocessor(model_id)
        pipe = pipeline("image-classification", model=onnx_model, feature_extractor=preprocessor, device=0)
        url = "http://images.cocodataset.org/val2017/000000039769.jpg"
        outputs = pipe(url)
        # check model device
        self.assertEqual(pipe.model.device.type.lower(), "cuda")

        # compare model output class
        self.assertGreaterEqual(outputs[0]["score"], 0.0)
        self.assertTrue(isinstance(outputs[0]["label"], str))

        gc.collect()

    @parameterized.expand(SUPPORTED_ARCHITECTURES)
    @require_torch_gpu
    @pytest.mark.cuda_ep_test
    def test_compare_to_io_binding(self, model_arch):
        model_args = {"test_name": model_arch, "model_arch": model_arch}
        self._setup(model_args)

        model_id = MODEL_NAMES[model_arch]
        onnx_model = ORTModelForImageClassification.from_pretrained(
            self.onnx_model_dirs[model_arch],
            use_io_binding=False,
            provider="CUDAExecutionProvider",
            provider_options={"cudnn_conv_algo_search": "DEFAULT"},
        )
        io_model = ORTModelForImageClassification.from_pretrained(
            self.onnx_model_dirs[model_arch],
            use_io_binding=True,
            provider="CUDAExecutionProvider",
            provider_options={"cudnn_conv_algo_search": "DEFAULT"},
        )

        self.assertFalse(onnx_model.use_io_binding)
        self.assertTrue(io_model.use_io_binding)

        preprocessor = get_preprocessor(model_id)
        url = "http://images.cocodataset.org/val2017/000000039769.jpg"
        image = Image.open(requests.get(url, stream=True).raw)
        inputs = preprocessor(images=[image] * 2, return_tensors="pt").to("cuda")

        onnx_outputs = onnx_model(**inputs)
        io_outputs = io_model(**inputs)

        self.assertTrue("logits" in io_outputs)
        self.assertIsInstance(io_outputs.logits, torch.Tensor)

        # compare tensor outputs
        torch.testing.assert_close(onnx_outputs.logits, io_outputs.logits, atol=self.ATOL, rtol=self.RTOL)

        gc.collect()


class ORTModelForZeroShotImageClassificationIntegrationTest(ORTModelTestMixin):
    SUPPORTED_ARCHITECTURES = [  # noqa: RUF012
        "clip",
        "metaclip_2",
    ]

    FULL_GRID = {"model_arch": SUPPORTED_ARCHITECTURES}  # noqa: RUF012
    ORTMODEL_CLASS = ORTModelForZeroShotImageClassification
    TASK = "zero-shot-image-classification"

    def _get_model_ids(self, model_arch):
        model_ids = MODEL_NAMES[model_arch]
        if isinstance(model_ids, dict):
            model_ids = list(model_ids.keys())
        else:
            model_ids = [model_ids]
        return model_ids

    def _get_onnx_model_dir(self, model_id, model_arch, test_name):
        onnx_model_dir = self.onnx_model_dirs[test_name]
        if isinstance(MODEL_NAMES[model_arch], dict):
            onnx_model_dir = onnx_model_dir[model_id]

        return onnx_model_dir

    def test_load_vanilla_transformers_which_is_not_supported(self):
        with self.assertRaises(Exception) as context:
            _ = ORTModelForZeroShotImageClassification.from_pretrained(MODEL_NAMES["t5"])
        self.assertIn("only supports the tasks", str(context.exception))

    @parameterized.expand(SUPPORTED_ARCHITECTURES)
    def test_compare_to_transformers(self, model_arch):
        model_args = {"test_name": model_arch, "model_arch": model_arch}
        self._setup(model_args)

        model_id = MODEL_NAMES[model_arch]
        onnx_model = ORTModelForZeroShotImageClassification.from_pretrained(self.onnx_model_dirs[model_arch])

        self.assertIsInstance(onnx_model.model, onnxruntime.InferenceSession)
        self.assertIsInstance(onnx_model.config, PretrainedConfig)

        set_seed(SEED)
        trfs_model = AutoModelForZeroShotImageClassification.from_pretrained(model_id)
        preprocessor = maybe_load_preprocessors(model_id)[1]
        url = "http://images.cocodataset.org/val2017/000000039769.jpg"
        labels = ["a photo of a cat", "a photo of a dog", "a photo of a car"]
        image = Image.open(requests.get(url, stream=True).raw)
        inputs = preprocessor(text=labels, images=image, return_tensors="pt", padding=True)

        with torch.no_grad():
            trtfs_outputs = trfs_model(**inputs)

        for input_type in ["pt", "np"]:
            inputs = preprocessor(text=labels, images=image, return_tensors=input_type, padding=True)

            onnx_outputs = onnx_model(**inputs)

            self.assertIn("logits_per_image", onnx_outputs)
            self.assertIn("logits_per_text", onnx_outputs)
            self.assertIn("image_embeds", onnx_outputs)
            self.assertIn("text_embeds", onnx_outputs)
            self.assertIsInstance(onnx_outputs.logits_per_image, self.TENSOR_ALIAS_TO_TYPE[input_type])
            self.assertIsInstance(onnx_outputs.logits_per_text, self.TENSOR_ALIAS_TO_TYPE[input_type])
            self.assertIsInstance(onnx_outputs.image_embeds, self.TENSOR_ALIAS_TO_TYPE[input_type])
            self.assertIsInstance(onnx_outputs.text_embeds, self.TENSOR_ALIAS_TO_TYPE[input_type])

            # compare tensor outputs
            torch.testing.assert_close(
                torch.Tensor(onnx_outputs.logits_per_image),
                trtfs_outputs.logits_per_image,
                atol=self.ATOL,
                rtol=self.RTOL,
            )
            torch.testing.assert_close(
                torch.Tensor(onnx_outputs.logits_per_text),
                trtfs_outputs.logits_per_text,
                atol=self.ATOL,
                rtol=self.RTOL,
            )
            torch.testing.assert_close(
                torch.Tensor(onnx_outputs.image_embeds), trtfs_outputs.image_embeds, atol=self.ATOL, rtol=self.RTOL
            )
            torch.testing.assert_close(
                torch.Tensor(onnx_outputs.text_embeds), trtfs_outputs.text_embeds, atol=self.ATOL, rtol=self.RTOL
            )

        gc.collect()

    @parameterized.expand(SUPPORTED_ARCHITECTURES)
    def test_pipeline_ort_model(self, model_arch):
        model_args = {"test_name": model_arch, "model_arch": model_arch}
        self._setup(model_args)

        model_id = MODEL_NAMES[model_arch]
        onnx_model = AutoModelForZeroShotImageClassification.from_pretrained(self.onnx_model_dirs[model_arch])
        preprocessor = maybe_load_preprocessors(model_id)[1]
        pipe = pipeline("zero-shot-image-classification", model=onnx_model, image_processor=preprocessor)
        url = "http://images.cocodataset.org/val2017/000000039769.jpg"
        labels = ["a photo of a cat", "a photo of a dog", "a photo of a car"]
        outputs = pipe(url, candidate_labels=labels)

        self.assertEqual(pipe.device, onnx_model.device)
        self.assertGreaterEqual(outputs[0]["score"], 0.0)
        self.assertTrue(isinstance(outputs[0]["label"], str))

        gc.collect()

    @pytest.mark.run_in_series
    def test_pipeline_model_is_none(self):
        pipe = pipeline("zero-shot-image-classification")
        url = "http://images.cocodataset.org/val2017/000000039769.jpg"
        labels = ["a photo of a cat", "a photo of a dog", "a photo of a car"]
        outputs = pipe(url, candidate_labels=labels)

        # compare model output class
        self.assertGreaterEqual(outputs[0]["score"], 0.0)
        self.assertTrue(isinstance(outputs[0]["label"], str))

    @parameterized.expand(
        grid_parameters(
            {"model_arch": SUPPORTED_ARCHITECTURES, "provider": ["CUDAExecutionProvider", "TensorrtExecutionProvider"]}
        )
    )
    @require_torch_gpu
    @pytest.mark.cuda_ep_test
    @pytest.mark.trt_ep_test
    def test_pipeline_on_gpu(self, test_name: str, model_arch: str, provider: str):
        if provider == "TensorrtExecutionProvider" and model_arch != self.__class__.SUPPORTED_ARCHITECTURES[0]:
            self.skipTest("testing a single arch for TensorrtExecutionProvider")

        model_args = {"test_name": model_arch, "model_arch": model_arch}
        self._setup(model_args)

        model_id = MODEL_NAMES[model_arch]
        onnx_model = ORTModelForZeroShotImageClassification.from_pretrained(
            self.onnx_model_dirs[model_arch], provider=provider
        )
        preprocessor = get_preprocessor(model_id)
        pipe = pipeline("zero-shot-image-classification", model=onnx_model, feature_extractor=preprocessor, device=0)
        url = "http://images.cocodataset.org/val2017/000000039769.jpg"
        labels = ["a photo of a cat", "a photo of a dog", "a photo of a car"]
        outputs = pipe(url, candidate_labels=labels)
        # check model device
        self.assertEqual(pipe.model.device.type.lower(), "cuda")

        # compare model output class
        self.assertGreaterEqual(outputs[0]["score"], 0.0)
        self.assertTrue(isinstance(outputs[0]["label"], str))

        gc.collect()

    @parameterized.expand(
        grid_parameters({"model_arch": SUPPORTED_ARCHITECTURES, "provider": ["ROCMExecutionProvider"]})
    )
    @require_torch_gpu
    @require_ort_rocm
    @pytest.mark.rocm_ep_test
    def test_pipeline_on_rocm_ep(self, test_name: str, model_arch: str, provider: str):
        model_args = {"test_name": model_arch, "model_arch": model_arch}
        self._setup(model_args)

        model_id = MODEL_NAMES[model_arch]
        onnx_model = ORTModelForZeroShotImageClassification.from_pretrained(
            self.onnx_model_dirs[model_arch], provider=provider
        )
        preprocessor = get_preprocessor(model_id)
        pipe = pipeline("zero-shot-image-classification", model=onnx_model, feature_extractor=preprocessor, device=0)
        url = "http://images.cocodataset.org/val2017/000000039769.jpg"
        labels = ["a photo of a cat", "a photo of a dog", "a photo of a car"]
        outputs = pipe(url, candidate_labels=labels)
        # check model device
        self.assertEqual(pipe.model.device.type.lower(), "cuda")

        # compare model output class
        self.assertGreaterEqual(outputs[0]["score"], 0.0)
        self.assertTrue(isinstance(outputs[0]["label"], str))

        gc.collect()

    @parameterized.expand(SUPPORTED_ARCHITECTURES)
    @require_torch_gpu
    @pytest.mark.cuda_ep_test
    def test_compare_to_io_binding(self, model_arch):
        model_args = {"test_name": model_arch, "model_arch": model_arch}
        self._setup(model_args)

        model_id = MODEL_NAMES[model_arch]
        onnx_model = ORTModelForZeroShotImageClassification.from_pretrained(
            self.onnx_model_dirs[model_arch],
            use_io_binding=False,
            provider="CUDAExecutionProvider",
            provider_options={"cudnn_conv_algo_search": "DEFAULT"},
        )
        io_model = ORTModelForZeroShotImageClassification.from_pretrained(
            self.onnx_model_dirs[model_arch],
            use_io_binding=True,
            provider="CUDAExecutionProvider",
            provider_options={"cudnn_conv_algo_search": "DEFAULT"},
        )

        self.assertFalse(onnx_model.use_io_binding)
        self.assertTrue(io_model.use_io_binding)

        preprocessor = get_preprocessor(model_id)
        url = "http://images.cocodataset.org/val2017/000000039769.jpg"
        labels = ["a photo of a cat", "a photo of a dog", "a photo of a car"]
        image = Image.open(requests.get(url, stream=True).raw)
        inputs = preprocessor(images=[image] * 2, text=labels, return_tensors="pt").to("cuda")
        inputs["attention_mask"] = (inputs["inputs_ids"] != 0).to(torch.int64)

        onnx_outputs = onnx_model(**inputs)
        io_outputs = io_model(**inputs)

        self.assertTrue("logits_per_image" in onnx_outputs)
        self.assertTrue("logits_per_text" in onnx_outputs)
        self.assertTrue("image_embeds" in onnx_outputs)
        self.assertTrue("text_embeds" in onnx_outputs)
        self.assertIsInstance(io_outputs.logits_per_image, torch.Tensor)
        self.assertIsInstance(io_outputs.logits_per_text, torch.Tensor)
        self.assertIsInstance(io_outputs.image_embeds, torch.Tensor)
        self.assertIsInstance(io_outputs.text_embeds, torch.Tensor)

        # compare tensor outputs
        torch.testing.assert_close(onnx_outputs.logits, io_outputs.logits, atol=self.ATOL, rtol=self.RTOL)

        gc.collect()


class ORTModelForSemanticSegmentationIntegrationTest(ORTModelTestMixin):
    SUPPORTED_ARCHITECTURES = ("segformer", "dpt")

    FULL_GRID = {"model_arch": SUPPORTED_ARCHITECTURES}  # noqa: RUF012
    ORTMODEL_CLASS = ORTModelForSemanticSegmentation
    TASK = "semantic-segmentation"

    def test_load_vanilla_transformers_which_is_not_supported(self):
        with self.assertRaises(Exception) as context:
            _ = ORTModelForSemanticSegmentation.from_pretrained(MODEL_NAMES["t5"])

        self.assertIn("only supports the tasks", str(context.exception))

    @parameterized.expand(SUPPORTED_ARCHITECTURES)
    def test_compare_to_transformers(self, model_arch):
        model_args = {"test_name": model_arch, "model_arch": model_arch}
        self._setup(model_args)

        model_id = MODEL_NAMES[model_arch]
        onnx_model = ORTModelForSemanticSegmentation.from_pretrained(self.onnx_model_dirs[model_arch])

        self.assertIsInstance(onnx_model.model, onnxruntime.InferenceSession)
        self.assertIsInstance(onnx_model.config, PretrainedConfig)

        set_seed(SEED)
        trfs_model = AutoModelForSemanticSegmentation.from_pretrained(model_id)
        preprocessor = get_preprocessor(model_id)
        url = "http://images.cocodataset.org/val2017/000000039769.jpg"
        image = Image.open(requests.get(url, stream=True).raw)
        inputs = preprocessor(images=image, return_tensors="pt")
        with torch.no_grad():
            trtfs_outputs = trfs_model(**inputs)

        for input_type in ["pt", "np"]:
            inputs = preprocessor(images=image, return_tensors=input_type)

            onnx_outputs = onnx_model(**inputs)

            self.assertIn("logits", onnx_outputs)
            self.assertIsInstance(onnx_outputs.logits, self.TENSOR_ALIAS_TO_TYPE[input_type])

            # compare tensor outputs
            torch.testing.assert_close(
                torch.Tensor(onnx_outputs.logits), trtfs_outputs.logits, atol=self.ATOL, rtol=self.RTOL
            )

        gc.collect()

    @parameterized.expand(SUPPORTED_ARCHITECTURES)
    def test_pipeline_ort_model(self, model_arch):
        model_args = {"test_name": model_arch, "model_arch": model_arch}
        self._setup(model_args)

        model_id = MODEL_NAMES[model_arch]
        onnx_model = ORTModelForSemanticSegmentation.from_pretrained(self.onnx_model_dirs[model_arch])
        preprocessor = maybe_load_preprocessors(model_id)[-1]
        pipe = pipeline("image-segmentation", model=onnx_model, image_processor=preprocessor)
        url = "http://images.cocodataset.org/val2017/000000039769.jpg"
        outputs = pipe(url)

        self.assertEqual(pipe.device, onnx_model.device)
        self.assertTrue(outputs[0]["mask"] is not None)
        self.assertTrue(isinstance(outputs[0]["label"], str))

        gc.collect()

    @pytest.mark.run_in_series
    def test_pipeline_model_is_none(self):
        pipe = pipeline("image-segmentation")
        url = "http://images.cocodataset.org/val2017/000000039769.jpg"
        outputs = pipe(url)
        # compare model output class
        self.assertTrue(outputs[0]["mask"] is not None)
        self.assertTrue(isinstance(outputs[0]["label"], str))

    # TODO: enable TensorrtExecutionProvider test once https://github.com/huggingface/optimum/issues/798 is fixed
    @parameterized.expand(
        grid_parameters({"model_arch": SUPPORTED_ARCHITECTURES, "provider": ["CUDAExecutionProvider"]})
    )
    @require_torch_gpu
    @pytest.mark.cuda_ep_test
    @pytest.mark.trt_ep_test
    def test_pipeline_on_gpu(self, test_name: str, model_arch: str, provider: str):
        if provider == "TensorrtExecutionProvider" and model_arch != self.__class__.SUPPORTED_ARCHITECTURES[0]:
            self.skipTest("testing a single arch for TensorrtExecutionProvider")

        model_args = {"test_name": model_arch, "model_arch": model_arch}
        self._setup(model_args)

        model_id = MODEL_NAMES[model_arch]
        onnx_model = ORTModelForSemanticSegmentation.from_pretrained(
            self.onnx_model_dirs[model_arch], provider=provider
        )
        preprocessor = get_preprocessor(model_id)
        pipe = pipeline("image-segmentation", model=onnx_model, feature_extractor=preprocessor, device=0)
        url = "http://images.cocodataset.org/val2017/000000039769.jpg"
        outputs = pipe(url)
        # check model device
        self.assertEqual(pipe.model.device.type.lower(), "cuda")

        # compare model output class
        self.assertTrue(outputs[0]["mask"] is not None)
        self.assertTrue(isinstance(outputs[0]["label"], str))

        gc.collect()

    @parameterized.expand(
        grid_parameters({"model_arch": SUPPORTED_ARCHITECTURES, "provider": ["ROCMExecutionProvider"]})
    )
    @require_torch_gpu
    @require_ort_rocm
    @pytest.mark.rocm_ep_test
    def test_pipeline_on_rocm_ep(self, test_name: str, model_arch: str, provider: str):
        model_args = {"test_name": model_arch, "model_arch": model_arch}
        self._setup(model_args)

        model_id = MODEL_NAMES[model_arch]
        onnx_model = ORTModelForSemanticSegmentation.from_pretrained(
            self.onnx_model_dirs[model_arch], provider=provider
        )
        preprocessor = get_preprocessor(model_id)
        pipe = pipeline("image-segmentation", model=onnx_model, feature_extractor=preprocessor, device=0)
        url = "http://images.cocodataset.org/val2017/000000039769.jpg"
        outputs = pipe(url)
        # check model device
        self.assertEqual(pipe.model.device.type.lower(), "cuda")

        # compare model output class
        self.assertTrue(outputs[0]["mask"] is not None)
        self.assertTrue(isinstance(outputs[0]["label"], str))

        gc.collect()

    @parameterized.expand(SUPPORTED_ARCHITECTURES)
    @require_torch_gpu
    @pytest.mark.cuda_ep_test
    def test_compare_to_io_binding(self, model_arch):
        model_args = {"test_name": model_arch, "model_arch": model_arch}
        self._setup(model_args)

        model_id = MODEL_NAMES[model_arch]
        onnx_model = ORTModelForSemanticSegmentation.from_pretrained(
            self.onnx_model_dirs[model_arch], use_io_binding=False, provider="CUDAExecutionProvider"
        )
        io_model = ORTModelForSemanticSegmentation.from_pretrained(
            self.onnx_model_dirs[model_arch], use_io_binding=True, provider="CUDAExecutionProvider"
        )

        self.assertFalse(onnx_model.use_io_binding)
        self.assertTrue(io_model.use_io_binding)

        preprocessor = get_preprocessor(model_id)
        url = "http://images.cocodataset.org/val2017/000000039769.jpg"
        image = Image.open(requests.get(url, stream=True).raw)
        inputs = preprocessor(images=[image] * 2, return_tensors="pt").to("cuda")

        onnx_outputs = onnx_model(**inputs)
        io_outputs = io_model(**inputs)

        self.assertTrue("logits" in io_outputs)
        self.assertIsInstance(io_outputs.logits, torch.Tensor)

        # compare tensor outputs
        torch.testing.assert_close(onnx_outputs.logits, io_outputs.logits, atol=self.ATOL, rtol=self.RTOL)

        gc.collect()


class ORTModelForAudioClassificationIntegrationTest(ORTModelTestMixin):
    SUPPORTED_ARCHITECTURES = [  # noqa: RUF012
        "audio-spectrogram-transformer",
        "data2vec-audio",
        "hubert",
        "sew",
        "sew-d",
        "unispeech",
        "unispeech-sat",
        "wavlm",
        "wav2vec2",
        "wav2vec2-conformer",
        "whisper",
    ]

    FULL_GRID = {"model_arch": SUPPORTED_ARCHITECTURES}  # noqa: RUF012
    ORTMODEL_CLASS = ORTModelForAudioClassification
    TASK = "audio-classification"

    def _generate_random_audio_data(self):
        np.random.seed(10)
        t = np.linspace(0, 5.0, int(5.0 * 22050), endpoint=False)
        # generate pure sine wave at 220 Hz
        audio_data = 0.5 * np.sin(2 * np.pi * 220 * t)
        return audio_data

    def test_load_vanilla_transformers_which_is_not_supported(self):
        with self.assertRaises(Exception) as context:
            _ = ORTModelForAudioClassification.from_pretrained(MODEL_NAMES["t5"])

        self.assertIn("only supports the tasks", str(context.exception))

    @parameterized.expand(SUPPORTED_ARCHITECTURES)
    def test_compare_to_transformers(self, model_arch):
        model_args = {"test_name": model_arch, "model_arch": model_arch}
        self._setup(model_args)

        model_id = MODEL_NAMES[model_arch]
        onnx_model = ORTModelForAudioClassification.from_pretrained(self.onnx_model_dirs[model_arch])

        self.assertIsInstance(onnx_model.model, onnxruntime.InferenceSession)
        self.assertIsInstance(onnx_model.config, PretrainedConfig)

        set_seed(SEED)
        transformers_model = AutoModelForAudioClassification.from_pretrained(model_id)
        processor = AutoFeatureExtractor.from_pretrained(model_id)

        input_values = processor(self._generate_random_audio_data(), return_tensors="pt")

        with torch.no_grad():
            transformers_outputs = transformers_model(**input_values)

        for input_type in ["pt", "np"]:
            input_values = processor(self._generate_random_audio_data(), return_tensors=input_type)
            onnx_outputs = onnx_model(**input_values)

            self.assertTrue("logits" in onnx_outputs)
            self.assertIsInstance(onnx_outputs.logits, self.TENSOR_ALIAS_TO_TYPE[input_type])

            # compare tensor outputs
            torch.testing.assert_close(
                torch.Tensor(onnx_outputs.logits), transformers_outputs.logits, atol=self.ATOL, rtol=self.RTOL
            )

        gc.collect()

    @parameterized.expand(SUPPORTED_ARCHITECTURES)
    def test_pipeline_ort_model(self, model_arch):
        model_args = {"test_name": model_arch, "model_arch": model_arch}
        self._setup(model_args)

        model_id = MODEL_NAMES[model_arch]
        onnx_model = ORTModelForAudioClassification.from_pretrained(self.onnx_model_dirs[model_arch])
        processor = AutoFeatureExtractor.from_pretrained(model_id)
        pipe = pipeline("audio-classification", model=onnx_model, feature_extractor=processor, sampling_rate=220)
        data = self._generate_random_audio_data()
        outputs = pipe(data)

        self.assertEqual(pipe.device, onnx_model.device)

        self.assertGreaterEqual(outputs[0]["score"], 0.0)
        self.assertIsInstance(outputs[0]["label"], str)

        gc.collect()

    @pytest.mark.run_in_series
    def test_pipeline_model_is_none(self):
        pipe = pipeline("audio-classification")
        data = self._generate_random_audio_data()
        outputs = pipe(data)

        # compare model output class
        self.assertGreaterEqual(outputs[0]["score"], 0.0)
        self.assertIsInstance(outputs[0]["label"], str)

    @parameterized.expand(
        grid_parameters(
            {"model_arch": SUPPORTED_ARCHITECTURES, "provider": ["CUDAExecutionProvider", "TensorrtExecutionProvider"]}
        )
    )
    @require_torch_gpu
    @pytest.mark.cuda_ep_test
    @pytest.mark.trt_ep_test
    def test_pipeline_on_gpu(self, test_name: str, model_arch: str, provider: str):
        if provider == "TensorrtExecutionProvider" and model_arch != self.__class__.SUPPORTED_ARCHITECTURES[0]:
            self.skipTest("testing a single arch for TensorrtExecutionProvider")

        model_args = {"test_name": model_arch, "model_arch": model_arch}
        self._setup(model_args)

        model_id = MODEL_NAMES[model_arch]
        onnx_model = ORTModelForAudioClassification.from_pretrained(
            self.onnx_model_dirs[model_arch], provider=provider
        )
        processor = AutoFeatureExtractor.from_pretrained(model_id)
        pipe = pipeline("audio-classification", model=onnx_model, feature_extractor=processor, device=0)
        data = self._generate_random_audio_data()
        outputs = pipe(data)
        # check model device
        self.assertEqual(pipe.model.device.type.lower(), "cuda")
        # compare model output class
        self.assertGreaterEqual(outputs[0]["score"], 0.0)
        self.assertTrue(isinstance(outputs[0]["label"], str))

        gc.collect()

    @parameterized.expand(
        grid_parameters({"model_arch": SUPPORTED_ARCHITECTURES, "provider": ["ROCMExecutionProvider"]})
    )
    @require_torch_gpu
    @require_ort_rocm
    @pytest.mark.rocm_ep_test
    def test_pipeline_on_rocm_ep(self, test_name: str, model_arch: str, provider: str):
        model_args = {"test_name": model_arch, "model_arch": model_arch}
        self._setup(model_args)

        model_id = MODEL_NAMES[model_arch]
        onnx_model = ORTModelForAudioClassification.from_pretrained(
            self.onnx_model_dirs[model_arch], provider=provider
        )
        processor = AutoFeatureExtractor.from_pretrained(model_id)
        pipe = pipeline("audio-classification", model=onnx_model, feature_extractor=processor, device=0)
        data = self._generate_random_audio_data()
        outputs = pipe(data)
        # check model device
        self.assertEqual(pipe.model.device.type.lower(), "cuda")
        # compare model output class
        self.assertGreaterEqual(outputs[0]["score"], 0.0)
        self.assertTrue(isinstance(outputs[0]["label"], str))

        gc.collect()

    @parameterized.expand(SUPPORTED_ARCHITECTURES)
    @require_torch_gpu
    @pytest.mark.cuda_ep_test
    def test_compare_to_io_binding(self, model_arch):
        model_args = {"test_name": model_arch, "model_arch": model_arch}
        self._setup(model_args)

        model_id = MODEL_NAMES[model_arch]
        onnx_model = ORTModelForAudioClassification.from_pretrained(
            self.onnx_model_dirs[model_arch], use_io_binding=False, provider="CUDAExecutionProvider"
        )
        io_model = ORTModelForAudioClassification.from_pretrained(
            self.onnx_model_dirs[model_arch], use_io_binding=True, provider="CUDAExecutionProvider"
        )

        self.assertFalse(onnx_model.use_io_binding)
        self.assertTrue(io_model.use_io_binding)

        data = self._generate_random_audio_data()
        processor = AutoFeatureExtractor.from_pretrained(model_id)
        input_values = processor(data, return_tensors="pt").to("cuda")

        onnx_outputs = onnx_model(**input_values)
        io_outputs = io_model(**input_values)

        self.assertTrue("logits" in io_outputs)
        self.assertIsInstance(io_outputs.logits, torch.Tensor)

        # compare tensor outputs
        torch.testing.assert_close(onnx_outputs.logits, io_outputs.logits, atol=self.ATOL, rtol=self.RTOL)

        gc.collect()


class ORTModelForCTCIntegrationTest(ORTModelTestMixin):
    SUPPORTED_ARCHITECTURES = [  # noqa: RUF012
        "data2vec-audio",
        "hubert",
        "mctct",
        "sew",
        "sew-d",
        "unispeech",
        "unispeech-sat",
        "wavlm",
        "wav2vec2",
        "wav2vec2-conformer",
    ]

    FULL_GRID = {"model_arch": SUPPORTED_ARCHITECTURES}  # noqa: RUF012
    ORTMODEL_CLASS = ORTModelForCTC
    TASK = "ctc"

    def _generate_random_audio_data(self):
        np.random.seed(10)
        t = np.linspace(0, 5.0, int(5.0 * 22050), endpoint=False)
        # generate pure sine wave at 220 Hz
        audio_data = 0.5 * np.sin(2 * np.pi * 220 * t)
        return audio_data

    def test_load_vanilla_transformers_which_is_not_supported(self):
        with self.assertRaises(Exception) as context:
            _ = ORTModelForCTC.from_pretrained(MODEL_NAMES["t5"])

        self.assertIn("only supports the tasks", str(context.exception))

    @parameterized.expand(SUPPORTED_ARCHITECTURES)
    def test_compare_to_transformers(self, model_arch):
        model_args = {"test_name": model_arch, "model_arch": model_arch}
        self._setup(model_args)

        model_id = MODEL_NAMES[model_arch]
        onnx_model = ORTModelForCTC.from_pretrained(self.onnx_model_dirs[model_arch])

        self.assertIsInstance(onnx_model.model, onnxruntime.InferenceSession)
        self.assertIsInstance(onnx_model.config, PretrainedConfig)

        set_seed(SEED)
        transformers_model = AutoModelForCTC.from_pretrained(model_id)
        processor = AutoFeatureExtractor.from_pretrained(model_id)

        input_values = processor(self._generate_random_audio_data(), return_tensors="pt")

        with torch.no_grad():
            transformers_outputs = transformers_model(**input_values)

        for input_type in ["pt", "np"]:
            input_values = processor(self._generate_random_audio_data(), return_tensors=input_type)
            onnx_outputs = onnx_model(**input_values)

            self.assertTrue("logits" in onnx_outputs)
            self.assertIsInstance(onnx_outputs.logits, self.TENSOR_ALIAS_TO_TYPE[input_type])

            # compare tensor outputs
            torch.testing.assert_close(
                torch.Tensor(onnx_outputs.logits), transformers_outputs.logits, atol=self.ATOL, rtol=self.RTOL
            )

        gc.collect()

    @parameterized.expand(SUPPORTED_ARCHITECTURES)
    @require_torch_gpu
    @pytest.mark.cuda_ep_test
    def test_compare_to_io_binding(self, model_arch):
        model_args = {"test_name": model_arch, "model_arch": model_arch}
        self._setup(model_args)

        model_id = MODEL_NAMES[model_arch]
        onnx_model = ORTModelForCTC.from_pretrained(
            self.onnx_model_dirs[model_arch],
            use_io_binding=False,
            provider="CUDAExecutionProvider",
            provider_options={"cudnn_conv_algo_search": "DEFAULT"},
        )
        io_model = ORTModelForCTC.from_pretrained(
            self.onnx_model_dirs[model_arch],
            use_io_binding=True,
            provider="CUDAExecutionProvider",
            provider_options={"cudnn_conv_algo_search": "DEFAULT"},
        )

        self.assertFalse(onnx_model.use_io_binding)
        self.assertTrue(io_model.use_io_binding)

        data = self._generate_random_audio_data()
        processor = AutoFeatureExtractor.from_pretrained(model_id)
        input_values = processor(data, return_tensors="pt").to("cuda")

        onnx_outputs = onnx_model(**input_values)
        io_outputs = io_model(**input_values)

        self.assertTrue("logits" in io_outputs)
        self.assertIsInstance(io_outputs.logits, torch.Tensor)

        # compare tensor outputs
        torch.testing.assert_close(
            torch.Tensor(onnx_outputs.logits), io_outputs.logits, atol=self.ATOL, rtol=self.RTOL
        )

        gc.collect()


class ORTModelForAudioXVectorIntegrationTest(ORTModelTestMixin):
    SUPPORTED_ARCHITECTURES = [  # noqa: RUF012
        "data2vec-audio",
        "unispeech-sat",
        "wavlm",
        "wav2vec2",
        "wav2vec2-conformer",
    ]

    FULL_GRID = {"model_arch": SUPPORTED_ARCHITECTURES}  # noqa: RUF012
    ORTMODEL_CLASS = ORTModelForAudioXVector
    TASK = "audio-xvector"

    def _generate_random_audio_data(self):
        np.random.seed(10)
        t = np.linspace(0, 5.0, int(5.0 * 22050), endpoint=False)
        # generate pure sine wave at 220 Hz
        audio_data = 0.5 * np.sin(2 * np.pi * 220 * t)
        return audio_data

    def test_load_vanilla_transformers_which_is_not_supported(self):
        with self.assertRaises(Exception) as context:
            _ = ORTModelForAudioXVector.from_pretrained(MODEL_NAMES["t5"])

        self.assertIn("only supports the tasks", str(context.exception))

    @parameterized.expand(SUPPORTED_ARCHITECTURES)
    def test_compare_to_transformers(self, model_arch):
        model_args = {"test_name": model_arch, "model_arch": model_arch}
        self._setup(model_args)

        model_id = MODEL_NAMES[model_arch]
        onnx_model = ORTModelForAudioXVector.from_pretrained(self.onnx_model_dirs[model_arch])

        self.assertIsInstance(onnx_model.model, onnxruntime.InferenceSession)
        self.assertIsInstance(onnx_model.config, PretrainedConfig)

        set_seed(SEED)
        transformers_model = AutoModelForAudioXVector.from_pretrained(model_id)
        processor = AutoFeatureExtractor.from_pretrained(model_id)
        input_values = processor(self._generate_random_audio_data(), return_tensors="pt")

        with torch.no_grad():
            transformers_outputs = transformers_model(**input_values)
        for input_type in ["pt", "np"]:
            input_values = processor(self._generate_random_audio_data(), return_tensors=input_type)
            onnx_outputs = onnx_model(**input_values)

            self.assertTrue("logits" in onnx_outputs)
            self.assertIsInstance(onnx_outputs.logits, self.TENSOR_ALIAS_TO_TYPE[input_type])
            self.assertIsInstance(onnx_outputs.embeddings, self.TENSOR_ALIAS_TO_TYPE[input_type])

            # compare tensor outputs
            torch.testing.assert_close(
                torch.Tensor(onnx_outputs.logits), transformers_outputs.logits, atol=self.ATOL, rtol=self.RTOL
            )
            torch.testing.assert_close(
                torch.Tensor(onnx_outputs.embeddings), transformers_outputs.embeddings, atol=self.ATOL, rtol=self.RTOL
            )

        gc.collect()

    @parameterized.expand(SUPPORTED_ARCHITECTURES)
    @require_torch_gpu
    @pytest.mark.cuda_ep_test
    def test_compare_to_io_binding(self, model_arch):
        model_args = {"test_name": model_arch, "model_arch": model_arch}
        self._setup(model_args)

        model_id = MODEL_NAMES[model_arch]
        onnx_model = ORTModelForAudioXVector.from_pretrained(
            self.onnx_model_dirs[model_arch], use_io_binding=False, provider="CUDAExecutionProvider"
        )
        io_model = ORTModelForAudioXVector.from_pretrained(
            self.onnx_model_dirs[model_arch], use_io_binding=True, provider="CUDAExecutionProvider"
        )

        self.assertFalse(onnx_model.use_io_binding)
        self.assertTrue(io_model.use_io_binding)

        data = self._generate_random_audio_data()
        processor = AutoFeatureExtractor.from_pretrained(model_id)
        input_values = processor(data, return_tensors="pt").to("cuda")

        onnx_outputs = onnx_model(**input_values)
        io_outputs = io_model(**input_values)

        self.assertTrue("logits" in io_outputs)
        self.assertIsInstance(io_outputs.logits, torch.Tensor)
        self.assertIsInstance(io_outputs.embeddings, torch.Tensor)

        # compare tensor outputs
        torch.testing.assert_close(onnx_outputs.logits, io_outputs.logits, atol=self.ATOL, rtol=self.RTOL)
        torch.testing.assert_close(onnx_outputs.embeddings, io_outputs.embeddings, atol=self.ATOL, rtol=self.RTOL)
        gc.collect()


class ORTModelForAudioFrameClassificationIntegrationTest(ORTModelTestMixin):
    SUPPORTED_ARCHITECTURES = [  # noqa: RUF012
        "data2vec-audio",
        "unispeech-sat",
        "wavlm",
        "wav2vec2",
        "wav2vec2-conformer",
    ]

    FULL_GRID = {"model_arch": SUPPORTED_ARCHITECTURES}  # noqa: RUF012
    ORTMODEL_CLASS = ORTModelForAudioFrameClassification
    TASK = "audio-frame-classification"

    def _generate_random_audio_data(self):
        np.random.seed(10)
        t = np.linspace(0, 5.0, int(5.0 * 22050), endpoint=False)
        # generate pure sine wave at 220 Hz
        audio_data = 0.5 * np.sin(2 * np.pi * 220 * t)
        return audio_data

    def test_load_vanilla_transformers_which_is_not_supported(self):
        with self.assertRaises(Exception) as context:
            _ = ORTModelForAudioFrameClassification.from_pretrained(MODEL_NAMES["t5"])

        self.assertIn("only supports the tasks", str(context.exception))

    @parameterized.expand(SUPPORTED_ARCHITECTURES)
    def test_compare_to_transformers(self, model_arch):
        model_args = {"test_name": model_arch, "model_arch": model_arch}
        self._setup(model_args)

        model_id = MODEL_NAMES[model_arch]
        onnx_model = ORTModelForAudioFrameClassification.from_pretrained(self.onnx_model_dirs[model_arch])

        self.assertIsInstance(onnx_model.model, onnxruntime.InferenceSession)
        self.assertIsInstance(onnx_model.config, PretrainedConfig)

        set_seed(SEED)
        transformers_model = AutoModelForAudioFrameClassification.from_pretrained(model_id)
        processor = AutoFeatureExtractor.from_pretrained(model_id)
        input_values = processor(self._generate_random_audio_data(), return_tensors="pt")

        with torch.no_grad():
            transformers_outputs = transformers_model(**input_values)

        for input_type in ["pt", "np"]:
            input_values = processor(self._generate_random_audio_data(), return_tensors=input_type)
            onnx_outputs = onnx_model(**input_values)

            self.assertTrue("logits" in onnx_outputs)
            self.assertIsInstance(onnx_outputs.logits, self.TENSOR_ALIAS_TO_TYPE[input_type])

            # compare tensor outputs
            torch.testing.assert_close(
                torch.Tensor(onnx_outputs.logits), transformers_outputs.logits, atol=self.ATOL, rtol=self.RTOL
            )

        gc.collect()


class ORTModelForImageToImageIntegrationTest(ORTModelTestMixin):
    SUPPORTED_ARCHITECTURES = ["swin2sr"]  # noqa: RUF012

    ORTMODEL_CLASS = ORTModelForImageToImage

    TASK = "image-to-image"

    def _get_sample_image(self):
        url = "http://images.cocodataset.org/val2017/000000039769.jpg"
        image = Image.open(requests.get(url, stream=True).raw)
        return image

    def _get_preprocessors(self, model_id):
        image_processor = AutoImageProcessor.from_pretrained(model_id)

        return image_processor

    def test_load_vanilla_transformers_which_is_not_supported(self):
        with self.assertRaises(Exception) as context:
            _ = ORTModelForImageToImage.from_pretrained(MODEL_NAMES["bert"], export=True)
        self.assertIn("only supports the tasks", str(context.exception))

    @parameterized.expand(SUPPORTED_ARCHITECTURES)
    def test_compare_to_transformers(self, model_arch: str):
        model_args = {"test_name": model_arch, "model_arch": model_arch}
        self._setup(model_args)
        model_id = MODEL_NAMES[model_arch]
        onnx_model = ORTModelForImageToImage.from_pretrained(self.onnx_model_dirs[model_arch])
        self.assertIsInstance(onnx_model.config, Swin2SRConfig)
        set_seed(SEED)

        transformers_model = AutoModelForImageToImage.from_pretrained(model_id)
        image_processor = self._get_preprocessors(model_id)

        data = self._get_sample_image()
        features = image_processor(data, return_tensors="pt")

        with torch.no_grad():
            transformers_outputs = transformers_model(**features)

        onnx_outputs = onnx_model(**features)
        self.assertIsInstance(onnx_outputs, ImageSuperResolutionOutput)
        self.assertTrue("reconstruction" in onnx_outputs)
        self.assertIsInstance(onnx_outputs.reconstruction, torch.Tensor)
        torch.testing.assert_close(
            onnx_outputs.reconstruction, transformers_outputs.reconstruction, atol=self.ATOL, rtol=self.RTOL
        )

        gc.collect()

    @parameterized.expand(SUPPORTED_ARCHITECTURES)
    def test_generate_utils(self, model_arch: str):
        model_args = {"test_name": model_arch, "model_arch": model_arch}
        self._setup(model_args)
        model_id = MODEL_NAMES[model_arch]
        onnx_model = ORTModelForImageToImage.from_pretrained(self.onnx_model_dirs[model_arch])
        image_processor = self._get_preprocessors(model_id)

        data = self._get_sample_image()
        features = image_processor(data, return_tensors="pt")

        outputs = onnx_model(**features)
        self.assertIsInstance(outputs, ImageSuperResolutionOutput)

        gc.collect()

    @parameterized.expand(SUPPORTED_ARCHITECTURES)
    def test_pipeline_image_to_image(self, model_arch: str):
        model_args = {"test_name": model_arch, "model_arch": model_arch}
        self._setup(model_args)
        model_id = MODEL_NAMES[model_arch]
        onnx_model = ORTModelForImageToImage.from_pretrained(self.onnx_model_dirs[model_arch])
        image_processor = self._get_preprocessors(model_id)
        pipe = pipeline(
            "image-to-image",
            model=onnx_model,
            image_processor=image_processor,
        )
        data = self._get_sample_image()
        outputs = pipe(data)
        self.assertEqual(pipe.device, onnx_model.device)
        self.assertIsInstance(outputs, Image.Image)

        gc.collect()

    @parameterized.expand(SUPPORTED_ARCHITECTURES)
    @require_torch_gpu
    @pytest.mark.cuda_ep_test
    def test_pipeline_on_gpu(self, model_arch: str):
        model_args = {"test_name": model_arch, "model_arch": model_arch}
        self._setup(model_args)
        model_id = MODEL_NAMES[model_arch]
        onnx_model = ORTModelForImageToImage.from_pretrained(self.onnx_model_dirs[model_arch])
        image_processor = self._get_preprocessors(model_id)
        pipe = pipeline(
            "image-to-image",
            model=onnx_model,
            image_processor=image_processor,
            device=0,
        )

        data = self._get_sample_image()
        outputs = pipe(data)

        self.assertEqual(pipe.model.device.type.lower(), "cuda")
        self.assertIsInstance(outputs, Image.Image)

    @parameterized.expand(SUPPORTED_ARCHITECTURES)
    @require_torch_gpu
    @require_ort_rocm
    @pytest.mark.rocm_ep_test
    def test_pipeline_on_rocm(self, model_arch: str):
        model_args = {"test_name": model_arch, "model_arch": model_arch}
        self._setup(model_args)
        model_id = MODEL_NAMES[model_arch]
        onnx_model = ORTModelForImageToImage.from_pretrained(self.onnx_model_dirs[model_arch])
        image_processor = self._get_preprocessors(model_id)
        pipe = pipeline(
            "image-to-image",
            model=onnx_model,
            image_processor=image_processor,
            device=0,
        )

        data = self._get_sample_image()
        outputs = pipe(data)

        self.assertEqual(pipe.model.device.type.lower(), "cuda")
        self.assertIsInstance(outputs, Image.Image)


class ORTModelForCustomTasksIntegrationTest(ORTModelTestMixin):
    SUPPORTED_ARCHITECTURES_WITH_MODEL_ID = {  # noqa: RUF012
        "sbert": "optimum/sbert-all-MiniLM-L6-with-pooler",
    }

    @parameterized.expand(SUPPORTED_ARCHITECTURES_WITH_MODEL_ID.items())
    def test_model_call(self, *args, **kwargs):
        _, model_id = args
        model = ORTModelForCustomTasks.from_pretrained(model_id)
        tokenizer = get_preprocessor(model_id)

        for input_type in ["pt", "np"]:
            tokens = tokenizer("This is a sample output", return_tensors=input_type)
            outputs = model(**tokens)
            self.assertIsInstance(outputs.pooler_output, self.TENSOR_ALIAS_TO_TYPE[input_type])

    @parameterized.expand(SUPPORTED_ARCHITECTURES_WITH_MODEL_ID.items())
    def test_pipeline_ort_model(self, *args, **kwargs):
        _, model_id = args
        onnx_model = ORTModelForCustomTasks.from_pretrained(model_id)
        tokenizer = get_preprocessor(model_id)
        pipe = pipeline("feature-extraction", model=onnx_model, tokenizer=tokenizer)
        text = "My Name is Philipp and i live in Germany."
        outputs = pipe(text)

        # compare model output class
        self.assertTrue(any(any(isinstance(item, float) for item in row) for row in outputs[0]))

    @parameterized.expand(SUPPORTED_ARCHITECTURES_WITH_MODEL_ID.items())
    @require_torch_gpu
    @pytest.mark.cuda_ep_test
    def test_pipeline_on_gpu(self, *args, **kwargs):
        _, model_id = args
        onnx_model = ORTModelForCustomTasks.from_pretrained(model_id)
        tokenizer = get_preprocessor(model_id)
        pipe = pipeline("feature-extraction", model=onnx_model, tokenizer=tokenizer, device=0)
        text = "My Name is Philipp and i live in Germany."
        outputs = pipe(text)
        # check model device
        self.assertEqual(pipe.model.device.type.lower(), "cuda")
        # compare model output class
        self.assertTrue(any(any(isinstance(item, float) for item in row) for row in outputs[0]))

    @parameterized.expand(SUPPORTED_ARCHITECTURES_WITH_MODEL_ID.items())
    @require_torch_gpu
    @require_ort_rocm
    @pytest.mark.rocm_ep_test
    def test_pipeline_on_rocm_ep(self, *args, **kwargs):
        _, model_id = args
        onnx_model = ORTModelForCustomTasks.from_pretrained(model_id)
        tokenizer = get_preprocessor(model_id)
        pipe = pipeline("feature-extraction", model=onnx_model, tokenizer=tokenizer, device=0)
        text = "My Name is Philipp and i live in Germany."
        outputs = pipe(text)
        # check model device
        self.assertEqual(pipe.model.device.type.lower(), "cuda")
        # compare model output class
        self.assertTrue(any(any(isinstance(item, float) for item in row) for row in outputs[0]))

    @parameterized.expand(SUPPORTED_ARCHITECTURES_WITH_MODEL_ID.items())
    def test_default_pipeline_and_model_device(self, *args, **kwargs):
        _, model_id = args
        onnx_model = ORTModelForCustomTasks.from_pretrained(model_id)
        tokenizer = get_preprocessor(model_id)
        pipe = pipeline("feature-extraction", model=onnx_model, tokenizer=tokenizer)
        self.assertEqual(pipe.device, onnx_model.device)

    @parameterized.expand(SUPPORTED_ARCHITECTURES_WITH_MODEL_ID.items())
    @require_torch_gpu
    @pytest.mark.cuda_ep_test
    def test_compare_to_io_binding(self, *args, **kwargs):
        _, model_id = args

        set_seed(SEED)
        onnx_model = ORTModelForCustomTasks.from_pretrained(
            model_id, use_io_binding=False, provider="CUDAExecutionProvider"
        )
        set_seed(SEED)
        io_model = ORTModelForCustomTasks.from_pretrained(
            model_id, use_io_binding=True, provider="CUDAExecutionProvider"
        )

        self.assertFalse(onnx_model.use_io_binding)
        self.assertTrue(io_model.use_io_binding)

        tokenizer = get_preprocessor(model_id)
        tokens = tokenizer("This is a sample output", return_tensors="pt").to("cuda")

        onnx_outputs = onnx_model(**tokens)
        io_outputs = io_model(**tokens)

        self.assertTrue("pooler_output" in io_outputs)
        self.assertIsInstance(io_outputs.pooler_output, torch.Tensor)

        # compare tensor outputs
        torch.testing.assert_close(
            onnx_outputs.pooler_output, io_outputs.pooler_output, atol=self.ATOL, rtol=self.RTOL
        )

        gc.collect()


class TestBothExportersORTModel(unittest.TestCase):
    @parameterized.expand(
        [
            ["question-answering", ORTModelForQuestionAnsweringIntegrationTest],
            ["text-classification", ORTModelForSequenceClassificationIntegrationTest],
            ["token-classification", ORTModelForTokenClassificationIntegrationTest],
            ["feature-extraction", ORTModelForFeatureExtractionIntegrationTest],
            ["multiple-choice", ORTModelForMultipleChoiceIntegrationTest],
            ["image-classification", ORTModelForImageClassificationIntegrationTest],
            ["semantic-segmentation", ORTModelForSemanticSegmentationIntegrationTest],
            ["audio-classification", ORTModelForAudioClassificationIntegrationTest],
            ["automatic-speech-recognition", ORTModelForCTCIntegrationTest],
            ["audio-xvector", ORTModelForAudioXVectorIntegrationTest],
            ["audio-frame-classification", ORTModelForAudioFrameClassificationIntegrationTest],
            ["image-to-image", ORTModelForImageToImageIntegrationTest],
        ]
    )
    def test_find_untested_architectures(self, task: str, test_class):
        supported_export_models = TasksManager.get_supported_model_type_for_task(task=task, exporter="onnx")
        tested_architectures = set(test_class.SUPPORTED_ARCHITECTURES)

        untested_architectures = set(supported_export_models) - tested_architectures
        if len(untested_architectures) > 0:
            logger.warning(
                f"For the task `{task}`, the ONNX export supports {supported_export_models}, but only {tested_architectures} are tested.\n"
                f"    Missing {untested_architectures}."
            )<|MERGE_RESOLUTION|>--- conflicted
+++ resolved
@@ -58,6 +58,7 @@
 from optimum.exporters.tasks import TasksManager
 from optimum.onnxruntime import (
     ONNX_WEIGHTS_NAME,
+    ORTModel,
     ORTModelForAudioClassification,
     ORTModelForAudioFrameClassification,
     ORTModelForAudioXVector,
@@ -72,13 +73,9 @@
     ORTModelForSemanticSegmentation,
     ORTModelForSequenceClassification,
     ORTModelForTokenClassification,
+    ORTModelForZeroShotImageClassification,
     pipeline,
 )
-<<<<<<< HEAD
-from optimum.onnxruntime.modeling import ORTModel
-=======
-from optimum.onnxruntime.modeling_ort import ORTModel, ORTModelForZeroShotImageClassification
->>>>>>> 0ad63df5
 from optimum.utils import CONFIG_NAME, logging
 from optimum.utils.save_utils import maybe_load_preprocessors
 from optimum.utils.testing_utils import grid_parameters, remove_directory, require_hf_token, require_ort_rocm
