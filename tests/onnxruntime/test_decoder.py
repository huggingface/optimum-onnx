--- conflicted
+++ resolved
@@ -33,11 +33,8 @@
     CohereOnnxConfig,
     DeepSeekV3OnnxConfig,
     GemmaOnnxConfig,
-<<<<<<< HEAD
     GLMOnnxConfig,
-=======
     GPTOssOnnxConfig,
->>>>>>> 5ab5bf3b
     GraniteOnnxConfig,
     HeliumOnnxConfig,
     InternLM2OnnxConfig,
