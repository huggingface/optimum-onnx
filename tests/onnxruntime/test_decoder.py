--- conflicted
+++ resolved
@@ -114,13 +114,10 @@
         SUPPORTED_ARCHITECTURES.append("qwen2")
     if is_transformers_version(">=", str(GemmaOnnxConfig.MIN_TRANSFORMERS_VERSION)):
         SUPPORTED_ARCHITECTURES.append("gemma")
-<<<<<<< HEAD
     if is_transformers_version(">=", str(Gemma2OnnxConfig.MIN_TRANSFORMERS_VERSION)):
         SUPPORTED_ARCHITECTURES.append("gemma2")
-=======
     if is_transformers_version(">=", str(GLMOnnxConfig.MIN_TRANSFORMERS_VERSION)):
         SUPPORTED_ARCHITECTURES.append("glm")
->>>>>>> 2ba7502c
     if is_transformers_version(">=", str(MPTOnnxConfig.MIN_TRANSFORMERS_VERSION)):
         SUPPORTED_ARCHITECTURES.append("mpt")
     if is_transformers_version(">=", str(NemotronOnnxConfig.MIN_TRANSFORMERS_VERSION)):
