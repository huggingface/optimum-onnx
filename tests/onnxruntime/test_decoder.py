--- conflicted
+++ resolved
@@ -54,10 +54,6 @@
     ORTModelForCausalLM,
     pipeline,
 )
-<<<<<<< HEAD
-from optimum.pipelines import pipeline as optimum_pipeline
-=======
->>>>>>> 8c923fdf
 from optimum.utils.import_utils import is_transformers_version
 from optimum.utils.logging import get_logger
 from optimum.utils.testing_utils import grid_parameters, remove_directory, require_hf_token
@@ -597,7 +593,7 @@
     @parameterized.expand(grid_parameters({"use_cache": [True, False]}))
     def test_pipeline_with_default_model(self, test_name: str, use_cache: bool):
         texts = self.get_inputs("llama", for_pipeline=True)
-        pipe = optimum_pipeline("text-generation", model_kwargs={"use_cache": use_cache})
+        pipe = pipeline("text-generation", model_kwargs={"use_cache": use_cache})
         self.check_onnx_model_attributes(pipe.model, use_cache=use_cache)
 
         set_seed(SEED)
@@ -610,7 +606,7 @@
 
         with tempfile.TemporaryDirectory() as tmpdir:
             pipe.save_pretrained(tmpdir)
-            pipe = optimum_pipeline("text-generation", model=tmpdir, model_kwargs={"use_cache": use_cache})
+            pipe = pipeline("text-generation", model=tmpdir, model_kwargs={"use_cache": use_cache})
             set_seed(SEED)
             outputs_local_model = pipe(texts, **self.GEN_KWARGS)
             self.assertEqual(outputs, outputs_local_model)
@@ -625,7 +621,7 @@
         onnx_model = self.ORTMODEL_CLASS.from_pretrained(self.onnx_model_dirs[test_name], use_cache=use_cache)
         self.check_onnx_model_attributes(onnx_model, use_cache=use_cache)
 
-        pipe = optimum_pipeline("text-generation", model=onnx_model, tokenizer=tokenizer)
+        pipe = pipeline("text-generation", model=onnx_model, tokenizer=tokenizer)
         set_seed(SEED)
         outputs = pipe(texts, **self.GEN_KWARGS)
         self.assertIsInstance(outputs, list)
@@ -636,7 +632,7 @@
 
         with tempfile.TemporaryDirectory() as tmpdir:
             pipe.save_pretrained(tmpdir)
-            pipe = optimum_pipeline("text-generation", model=tmpdir, model_kwargs={"use_cache": use_cache})
+            pipe = pipeline("text-generation", model=tmpdir, model_kwargs={"use_cache": use_cache})
             set_seed(SEED)
             local_pipe_outputs = pipe(texts, **self.GEN_KWARGS)
             self.assertEqual(outputs, local_pipe_outputs)
@@ -644,9 +640,7 @@
     @parameterized.expand(grid_parameters({"model_arch": ["llama"], "use_cache": [True, False]}, add_test_name=False))
     def test_pipeline_with_hub_model_id(self, model_arch: str, use_cache: bool):
         texts = self.get_inputs(model_arch, for_pipeline=True)
-        pipe = optimum_pipeline(
-            "text-generation", model=MODEL_NAMES[model_arch], model_kwargs={"use_cache": use_cache}
-        )
+        pipe = pipeline("text-generation", model=MODEL_NAMES[model_arch], model_kwargs={"use_cache": use_cache})
 
         set_seed(SEED)
         outputs = pipe(texts, **self.GEN_KWARGS)
@@ -658,7 +652,7 @@
 
         with tempfile.TemporaryDirectory() as tmpdir:
             pipe.save_pretrained(tmpdir)
-            pipe = optimum_pipeline("text-generation", model=tmpdir, model_kwargs={"use_cache": use_cache})
+            pipe = pipeline("text-generation", model=tmpdir, model_kwargs={"use_cache": use_cache})
             set_seed(SEED)
             outputs_local_model = pipe(texts, **self.GEN_KWARGS)
             self.assertEqual(outputs, outputs_local_model)
