# Copyright 2025 The HuggingFace Team. All rights reserved.
#
# Licensed under the Apache License, Version 2.0 (the "License");
# you may not use this file except in compliance with the License.
# You may obtain a copy of the License at
#
#     http://www.apache.org/licenses/LICENSE-2.0
#
# Unless required by applicable law or agreed to in writing, software
# distributed under the License is distributed on an "AS IS" BASIS,
# WITHOUT WARRANTIES OR CONDITIONS OF ANY KIND, either express or implied.
# See the License for the specific language governing permissions and
# limitations under the License.
import os
import tempfile
import unittest
from typing import Optional

import torch
from onnxruntime import InferenceSession
from parameterized import parameterized
from testing_utils import MODEL_NAMES, SEED, ORTModelTestMixin
<<<<<<< HEAD
from transformers import AutoModelForCausalLM, AutoTokenizer, PretrainedConfig, set_seed
from transformers.cache_utils import Cache
=======
from transformers import AutoModelForCausalLM, AutoTokenizer, set_seed
from transformers.cache_utils import Cache, DynamicCache
>>>>>>> 5ab5bf3b
from transformers.generation import GenerationConfig
from transformers.models.auto.configuration_auto import CONFIG_MAPPING_NAMES

from optimum.exporters.onnx import main_export
from optimum.exporters.onnx.config import TextDecoderWithPositionIdsOnnxConfig
from optimum.exporters.onnx.model_configs import (
    ArceeOnnxConfig,
    BloomOnnxConfig,
    CohereOnnxConfig,
    DeepSeekV3OnnxConfig,
    GemmaOnnxConfig,
    GPTOssOnnxConfig,
    GraniteOnnxConfig,
    HeliumOnnxConfig,
    InternLM2OnnxConfig,
    MPTOnnxConfig,
    NemotronOnnxConfig,
    Olmo2OnnxConfig,
    OlmoOnnxConfig,
    OPTOnnxConfig,
    Phi3OnnxConfig,
    PhiOnnxConfig,
    Qwen2OnnxConfig,
    Qwen3MoeOnnxConfig,
    Qwen3OnnxConfig,
    SmolLM3OnnxConfig,
    StableLMOnnxConfig,
)
from optimum.exporters.onnx.utils import MODEL_TYPES_REQUIRING_POSITION_IDS
from optimum.exporters.tasks import TasksManager
from optimum.onnxruntime import (
    ONNX_DECODER_MERGED_NAME,
    ONNX_DECODER_NAME,
    ONNX_DECODER_WITH_PAST_NAME,
    ONNX_WEIGHTS_NAME,
    ORTModelForCausalLM,
)
from optimum.onnxruntime import (
    pipeline as ort_pipeline,
)
from optimum.utils.import_utils import is_transformers_version
from optimum.utils.logging import get_logger
from optimum.utils.testing_utils import grid_parameters, remove_directory, require_hf_token


if is_transformers_version(">=", "4.54"):
    from transformers.cache_utils import EncoderDecoderCache

logger = get_logger(__name__)


class ORTModelForCausalLMIntegrationTest(ORTModelTestMixin):
    SUPPORTED_ARCHITECTURES = [  # noqa: RUF012
        "bart",
        "bigbird_pegasus",
        "blenderbot-small",
        "blenderbot",
        "codegen",
        "falcon",
        "falcon-alibi-True",
        "gpt2",
        "gpt_bigcode",
        "gpt_bigcode-multi_query-False",
        "gpt_neo",
        "gpt_neox",
        "gptj",
        "llama",
        "marian",
        "mbart",
        "mistral",
        "pegasus",
    ]

    if is_transformers_version(">=", str(ArceeOnnxConfig.MIN_TRANSFORMERS_VERSION)):
        SUPPORTED_ARCHITECTURES.append("arcee")
    if is_transformers_version(">=", str(CohereOnnxConfig.MIN_TRANSFORMERS_VERSION)):
        SUPPORTED_ARCHITECTURES.append("cohere")
    if is_transformers_version(">=", str(OPTOnnxConfig.MIN_TRANSFORMERS_VERSION)):
        SUPPORTED_ARCHITECTURES.append("opt")
    if is_transformers_version(">=", str(PhiOnnxConfig.MIN_TRANSFORMERS_VERSION)):
        SUPPORTED_ARCHITECTURES.append("phi")
    if is_transformers_version(">=", str(BloomOnnxConfig.MIN_TRANSFORMERS_VERSION)):
        SUPPORTED_ARCHITECTURES.append("bloom")
    if is_transformers_version(">=", str(OlmoOnnxConfig.MIN_TRANSFORMERS_VERSION)):
        SUPPORTED_ARCHITECTURES.append("olmo")
    if is_transformers_version(">=", str(Olmo2OnnxConfig.MIN_TRANSFORMERS_VERSION)):
        SUPPORTED_ARCHITECTURES.append("olmo2")
    if is_transformers_version(">=", str(Qwen2OnnxConfig.MIN_TRANSFORMERS_VERSION)):
        SUPPORTED_ARCHITECTURES.append("qwen2")
    if is_transformers_version(">=", str(GemmaOnnxConfig.MIN_TRANSFORMERS_VERSION)):
        SUPPORTED_ARCHITECTURES.append("gemma")
    if is_transformers_version(">=", str(MPTOnnxConfig.MIN_TRANSFORMERS_VERSION)):
        SUPPORTED_ARCHITECTURES.append("mpt")
    if is_transformers_version(">=", str(NemotronOnnxConfig.MIN_TRANSFORMERS_VERSION)):
        SUPPORTED_ARCHITECTURES.append("nemotron")
    if is_transformers_version(">=", str(GraniteOnnxConfig.MIN_TRANSFORMERS_VERSION)):
        SUPPORTED_ARCHITECTURES.append("granite")
    if is_transformers_version(">=", str(HeliumOnnxConfig.MIN_TRANSFORMERS_VERSION)):
        SUPPORTED_ARCHITECTURES.append("helium")
    if is_transformers_version(">=", str(Phi3OnnxConfig.MIN_TRANSFORMERS_VERSION)):
        SUPPORTED_ARCHITECTURES.append("phi3")
    if is_transformers_version(">=", str(Qwen3OnnxConfig.MIN_TRANSFORMERS_VERSION)):
        SUPPORTED_ARCHITECTURES.append("qwen3")
    if is_transformers_version(">=", str(Qwen3MoeOnnxConfig.MIN_TRANSFORMERS_VERSION)):
        SUPPORTED_ARCHITECTURES.append("qwen3_moe")
    if is_transformers_version(">=", str(InternLM2OnnxConfig.MIN_TRANSFORMERS_VERSION)):
        SUPPORTED_ARCHITECTURES.append("internlm2")
    if is_transformers_version(">=", str(SmolLM3OnnxConfig.MIN_TRANSFORMERS_VERSION)):
        SUPPORTED_ARCHITECTURES.append("smollm3")
    if is_transformers_version(">=", str(DeepSeekV3OnnxConfig.MIN_TRANSFORMERS_VERSION)):
        SUPPORTED_ARCHITECTURES.append("deepseek_v3")
    if is_transformers_version(">=", str(StableLMOnnxConfig.MIN_TRANSFORMERS_VERSION)):
        SUPPORTED_ARCHITECTURES.append("stablelm")
    if is_transformers_version(">=", str(GPTOssOnnxConfig.MIN_TRANSFORMERS_VERSION)):
        SUPPORTED_ARCHITECTURES.append("gpt_oss")

    TRUST_REMOTE_CODE_MODELS = {"internlm2"}  # noqa: RUF012

    # base generation kwargs
    GEN_KWARGS = {  # noqa: RUF012
        "num_beams": 1,  # we test beam search in a separate test
        "do_sample": True,  # to avoid the model returning the same id repeatedly
        "max_new_tokens": 10,
        "min_new_tokens": 10,
    }

    TASK = "text-generation"
    ORTMODEL_CLASS = ORTModelForCausalLM
    AUTOMODEL_CLASS = AutoModelForCausalLM

    # UTILITIES
    def get_tokenizer(self, model_arch: str):
        model_id = MODEL_NAMES[model_arch]
        trust_remote_code = model_arch in self.TRUST_REMOTE_CODE_MODELS
        tokenizer = AutoTokenizer.from_pretrained(model_id, trust_remote_code=trust_remote_code)
        if tokenizer.pad_token is None:
            if tokenizer.eos_token is not None:
                tokenizer.pad_token = tokenizer.eos_token
            elif tokenizer.bos_token is not None:
                tokenizer.pad_token = tokenizer.bos_token
            else:
                raise ValueError(
                    f"Tokenizer for model {model_id} does not have a defined `pad_token`, `eos_token`, or `bos_token`."
                )
        tokenizer.padding_side = "left"
        return tokenizer

    def get_inputs(
        self, model_arch: str, for_generation: bool = False, for_pipeline: bool = False, batched: bool = True
    ):
        if batched:
            texts = ["This is me", "Today is a nice day and I am longer"]
        else:
            texts = "Today is a nice day"

        if for_pipeline:
            return texts

        tokenizer = self.get_tokenizer(model_arch)
        inputs = tokenizer(texts, return_tensors="pt", padding=True)
        if for_generation and is_transformers_version(">=", "4.51.0"):
            inputs["use_model_defaults"] = False

        return inputs

    def mask_logits(self, logits, attention_mask):
        """Mask the logits based on the attention mask."""
        mask = attention_mask.unsqueeze(-1)
        logits.masked_fill_(mask == 0, 0)
        return logits

    def mask_past_key_values(self, onnx_model, past_key_values, attention_mask):
        """Mask the past key values based on the attention mask."""
        if onnx_model.config.model_type == "gpt_bigcode":
            if onnx_model.config.multi_query:
                mask = attention_mask.unsqueeze(-1)
            else:
                mask = attention_mask.unsqueeze(1).unsqueeze(-1)
            for i in range(len(past_key_values)):
                past_key_values[i].masked_fill_(mask == 0, 0)
        elif onnx_model.config.model_type == "bloom" and onnx_model.old_bloom_modeling:
            num_key_value_heads = onnx_model.num_key_value_heads
            key_mask = attention_mask.repeat_interleave(num_key_value_heads, dim=0).unsqueeze(1)
            value_mask = attention_mask.repeat_interleave(num_key_value_heads, dim=0).unsqueeze(-1)
            for i in range(len(past_key_values)):
                past_key_values[i][0].masked_fill_(key_mask == 0, 0)
                past_key_values[i][1].masked_fill_(value_mask == 0, 0)
        else:
            mask = attention_mask.unsqueeze(1).unsqueeze(-1)
            for i in range(len(past_key_values)):
                past_key_values[i][0].masked_fill_(mask == 0, 0)
                past_key_values[i][1].masked_fill_(mask == 0, 0)

    def check_onnx_model_attributes(
        self,
        onnx_model,
        use_cache: bool = True,
        use_merged: Optional[bool] = None,
        use_io_binding: Optional[bool] = None,
    ):
        self.assertIsInstance(onnx_model, self.ORTMODEL_CLASS)
        self.assertIsInstance(onnx_model.config, PretrainedConfig)
        self.assertIsInstance(onnx_model.session, InferenceSession)
        self.assertIsInstance(onnx_model.generation_config, GenerationConfig)

        self.assertEqual(onnx_model.generation_config.use_cache, use_cache)
        self.assertEqual(onnx_model.config.use_cache, use_cache)

        if use_cache or use_merged:
            self.assertTrue(onnx_model.can_use_cache)
        else:
            self.assertFalse(onnx_model.can_use_cache)

        if use_merged is not None:
            self.assertEqual(onnx_model.is_merged, use_merged)
        else:
            self.assertFalse(onnx_model.is_merged)

        if use_io_binding is not None:
            self.assertEqual(onnx_model.use_io_binding, use_io_binding)

    def compare_logits(
        self,
        inputs,
        outputs1,
        outputs2,
        onnx_model: ORTModelForCausalLM,
        use_cache: Optional[bool] = None,
    ):
        self.assertTrue("logits" in outputs1)
        self.assertTrue("logits" in outputs2)
        self.assertIsInstance(outputs1.logits, torch.Tensor)
        self.assertIsInstance(outputs2.logits, torch.Tensor)

        if is_transformers_version("<", "4.39.0") and "attention_mask" in inputs:
            self.mask_logits(outputs1.logits, inputs["attention_mask"])
            self.mask_logits(outputs2.logits, inputs["attention_mask"])

        torch.testing.assert_close(outputs1.logits, outputs2.logits, atol=self.ATOL, rtol=self.RTOL)

        if use_cache:
            self.assertTrue("past_key_values" in outputs1)
            self.assertTrue("past_key_values" in outputs2)
            self.assertIsInstance(outputs1.past_key_values, (tuple, list, Cache))
            self.assertIsInstance(outputs2.past_key_values, (tuple, list, Cache))

            if isinstance(outputs1.past_key_values, Cache):
                outputs1.past_key_values = outputs1.past_key_values.to_legacy_cache()
            if isinstance(outputs2.past_key_values, Cache):
                outputs2.past_key_values = outputs2.past_key_values.to_legacy_cache()

            if is_transformers_version("<", "4.39.0") and "attention_mask" in inputs:
                self.mask_past_key_values(onnx_model, outputs1.past_key_values, inputs["attention_mask"])
                self.mask_past_key_values(onnx_model, outputs2.past_key_values, inputs["attention_mask"])

            torch.testing.assert_close(
                outputs1.past_key_values, outputs2.past_key_values, atol=self.ATOL, rtol=self.RTOL
            )

    # INTEGRATION TESTS
    def test_find_untested_architectures(self):
        if len(self.SUPPORTED_ARCHITECTURES) != len(set(self.SUPPORTED_ARCHITECTURES)):
            raise ValueError(
                f"For the task `{self.TASK}`, some architectures are duplicated in the list of tested architectures: "
                f"{self.SUPPORTED_ARCHITECTURES}.\n"
            )

        tested_architectures = set(self.SUPPORTED_ARCHITECTURES)
        transformers_architectures = set(CONFIG_MAPPING_NAMES.keys())
        onnx_architectures = set(TasksManager.get_supported_model_type_for_task(task=self.TASK, exporter="onnx"))
        supported_architectures = onnx_architectures & transformers_architectures

        if "nemotron" in supported_architectures and is_transformers_version(
            "<=", str(NemotronOnnxConfig.MIN_TRANSFORMERS_VERSION)
        ):
            # Nemotron was introduced in Transformers 4.44.0, but it had some cache issues.
            # Specifically, it did not properly handle legacy cache formats (Lists/Cache),
            # and it also did not return past_key_values when use_cache=True.
            # We are using its 4.48.0 version, which is more stable.
            supported_architectures.remove("nemotron")

        untested_architectures = supported_architectures - tested_architectures

        if len(untested_architectures) > 0:
            raise ValueError(
                f"For the task `{self.TASK}`, the ONNX exporter supports {supported_architectures} but some of them are not "
                f"tested: {untested_architectures}.\n"
            )

    def test_all_models_requiring_position_ids(self):
        for model_type in TasksManager.get_supported_model_type_for_task(task=self.TASK, exporter="onnx"):
            model_type_requires_position_ids = model_type in MODEL_TYPES_REQUIRING_POSITION_IDS
            onnx_config_class = TasksManager._SUPPORTED_MODEL_TYPE[model_type]["onnx"][self.TASK].func
            onnx_config_class_with_position_ids = issubclass(onnx_config_class, TextDecoderWithPositionIdsOnnxConfig)

            if model_type_requires_position_ids ^ onnx_config_class_with_position_ids:
                raise ValueError(
                    f"Model type {model_type} {'requires' if model_type_requires_position_ids else 'does not require'} position ids, "
                    f"but the ONNX config class {onnx_config_class} {'is' if onnx_config_class_with_position_ids else 'is not'} "
                    f"subclassed from TextDecoderWithPositionIdsOnnxConfig.\n"
                )

    def test_load_model_which_is_not_supported(self):
        with self.assertRaises(Exception) as context:
            _ = self.ORTMODEL_CLASS.from_pretrained(MODEL_NAMES["vit"], export=True)
        self.assertIn("only supports the tasks", str(context.exception))

    def test_load_model_from_hub(self):
        model = self.ORTMODEL_CLASS.from_pretrained("fxmarty/onnx-tiny-random-gpt2-without-merge")
        self.check_onnx_model_attributes(model, use_cache=True, use_merged=False)

        model = self.ORTMODEL_CLASS.from_pretrained("fxmarty/onnx-tiny-random-gpt2-with-merge")
        self.check_onnx_model_attributes(model, use_cache=True, use_merged=True)

        model = self.ORTMODEL_CLASS.from_pretrained("hf-internal-testing/tiny-random-gpt2")
        self.check_onnx_model_attributes(model, use_cache=True)

    @parameterized.expand(grid_parameters({"use_cache": [False, True], "use_merged": [False, True]}))
    @unittest.mock.patch.dict(os.environ, {"FORCE_ONNX_EXTERNAL_DATA": "1"})
    def test_save_load_model_with_external_data(self, test_name: str, use_cache: bool, use_merged: bool):
        with tempfile.TemporaryDirectory() as tmpdirname:
            model_id = MODEL_NAMES["gpt2"]
            # export=True because there's a folder with onnx model in hf-internal-testing/tiny-random-GPT2LMHeadModel
            model = self.ORTMODEL_CLASS.from_pretrained(
                model_id, use_cache=use_cache, use_merged=use_merged, export=True
            )
            model.save_pretrained(tmpdirname)
            # verify external data is exported
            folder_contents = os.listdir(tmpdirname)
            self.assertTrue(ONNX_WEIGHTS_NAME in folder_contents)
            self.assertTrue(ONNX_WEIGHTS_NAME + "_data" in folder_contents)
            # verify loading from local folder works
            model = self.ORTMODEL_CLASS.from_pretrained(tmpdirname, use_cache=use_cache, use_merged=use_merged)
            model.generate(**self.GEN_KWARGS)
            remove_directory(tmpdirname)

    @require_hf_token
    @unittest.mock.patch.dict(os.environ, {"FORCE_ONNX_EXTERNAL_DATA": "1"})
    def test_push_model_with_external_data_to_hub(self):
        with tempfile.TemporaryDirectory() as tmpdirname:
            model_id = MODEL_NAMES["gpt2"]
            repo_dir = model_id.split("/")[-1] + "-onnx"
            token = os.environ.get("HF_AUTH_TOKEN", None)
            model = self.ORTMODEL_CLASS.from_pretrained(model_id, export=True)
            # verify the model can be pushed to the hub
            model.save_pretrained(tmpdirname, token=token, repository_id=repo_dir, push_to_hub=True)
            # verify pulling from hub works
            model = self.ORTMODEL_CLASS.from_pretrained(repo_dir, token=token, export=False)
            model.generate(**self.GEN_KWARGS)
            remove_directory(tmpdirname)

    def test_trust_remote_code(self):
        model_id = "optimum-internal-testing/tiny-testing-gpt2-remote-code"

        inputs = self.get_inputs("gpt2")
        model = self.AUTOMODEL_CLASS.from_pretrained(model_id, trust_remote_code=True).eval()
        onnx_model = self.ORTMODEL_CLASS.from_pretrained(model_id, export=True, trust_remote_code=True)

        outputs = model(**inputs)
        onnx_outputs = onnx_model(**inputs)
        self.compare_logits(inputs, outputs, onnx_outputs, onnx_model=onnx_model)

    def test_load_model_from_hub_infer_onnx_model(self):
        model_id = "optimum-internal-testing/tiny-random-llama"
        # export from hub
        model = self.ORTMODEL_CLASS.from_pretrained(model_id)
        self.assertEqual(model.path.name, "model.onnx")
        # load from hub
        model = self.ORTMODEL_CLASS.from_pretrained(model_id, revision="onnx")
        self.assertEqual(model.path.name, "model.onnx")
        # load from hub with revision
        model = self.ORTMODEL_CLASS.from_pretrained(model_id, revision="merged-onnx")
        self.assertEqual(model.path.name, "decoder_model_merged.onnx")
        # load from hub with revision and subfolder
        model = self.ORTMODEL_CLASS.from_pretrained(model_id, revision="merged-onnx", subfolder="subfolder")
        self.assertEqual(model.path.name, "model.onnx")
        # load from hub with revision and file_name
        model = self.ORTMODEL_CLASS.from_pretrained(model_id, revision="onnx", file_name="model_optimized.onnx")
        self.assertEqual(model.path.name, "model_optimized.onnx")
        # revision + file_name (decoder with past)
        model = self.ORTMODEL_CLASS.from_pretrained(
            model_id, revision="merged-onnx", file_name="decoder_with_past_model.onnx"
        )
        self.assertEqual(model.path.name, "decoder_with_past_model.onnx")

        # TODO: something went wrong here
        # revision + subfolder + file_name (target file exists but it loaded a different one)
        model = self.ORTMODEL_CLASS.from_pretrained(
            model_id, revision="merged-onnx", subfolder="subfolder", file_name="optimized_model.onnx"
        )
        self.assertEqual(model.path.name, "model.onnx")

        with self.assertRaises(FileNotFoundError):
            self.ORTMODEL_CLASS.from_pretrained(
                "hf-internal-testing/tiny-random-LlamaForCausalLM", file_name="doesnt_exist.onnx"
            )

    # NUMERICAL CONSISTENCY WITH TRANSFORMERS
    @parameterized.expand(grid_parameters({"model_arch": SUPPORTED_ARCHITECTURES, "use_cache": [True, False]}))
    def test_compare_logits_to_transformers(self, test_name: str, model_arch: str, use_cache: bool):
        trust_remote_code = model_arch in self.TRUST_REMOTE_CODE_MODELS
        model_args = {
            "test_name": test_name,
            "use_cache": use_cache,
            "model_arch": model_arch,
            "trust_remote_code": trust_remote_code,
        }
        self._setup(model_args)

        inputs = self.get_inputs(model_arch)

        set_seed(SEED)
        model = self.AUTOMODEL_CLASS.from_pretrained(
            MODEL_NAMES[model_arch], use_cache=use_cache, trust_remote_code=trust_remote_code
        ).eval()
        onnx_model = self.ORTMODEL_CLASS.from_pretrained(
            self.onnx_model_dirs[test_name], use_cache=use_cache, trust_remote_code=trust_remote_code
        )
        self.check_onnx_model_attributes(onnx_model, use_cache=use_cache)

        with torch.no_grad():
            outputs = model(**inputs, use_cache=use_cache)
        onnx_outputs = onnx_model(**inputs, use_cache=use_cache)
        self.compare_logits(inputs, outputs, onnx_outputs, onnx_model=onnx_model, use_cache=use_cache)

<<<<<<< HEAD
    # Generation is slow without pkv, and we do compare with/without pkv in a different test, so we only test use_cache=True
=======
        torch.testing.assert_close(onnx_outputs.logits, outputs.logits, atol=self.ATOL, rtol=self.RTOL)

        if use_cache:
            self.assertTrue("past_key_values" in onnx_outputs)
            self.assertIsInstance(onnx_outputs.past_key_values, tuple)

            if isinstance(outputs.past_key_values, DynamicCache):
                outputs.past_key_values = outputs.past_key_values.to_legacy_cache()
            elif is_transformers_version(">=", "4.54") and isinstance(outputs.past_key_values, EncoderDecoderCache):
                outputs.past_key_values = outputs.past_key_values.self_attention_cache.to_legacy_cache()

            if is_transformers_version("<", "4.39.0"):
                # before 4.39.0, transformers used different masking strategies depending on whether
                # torch.jit.is_tracing() is True or False, resulting in different past key values
                # for the masked tokens.
                self.mask_past_key_values(onnx_model, outputs.past_key_values, inputs.attention_mask)
                self.mask_past_key_values(onnx_model, onnx_outputs.past_key_values, inputs.attention_mask)

            torch.testing.assert_close(
                onnx_outputs.past_key_values, outputs.past_key_values, atol=self.ATOL, rtol=self.RTOL
            )

    # generation is slow without pkv, and we do compare with/without pkv in a different test, so we only use_cache=True
>>>>>>> 5ab5bf3b
    @parameterized.expand(grid_parameters({"model_arch": SUPPORTED_ARCHITECTURES, "use_cache": [True]}))
    def test_compare_generation_to_transformers(self, test_name: str, model_arch: str, use_cache: bool):
        trust_remote_code = model_arch in self.TRUST_REMOTE_CODE_MODELS
        model_args = {
            "test_name": test_name,
            "use_cache": use_cache,
            "model_arch": model_arch,
            "trust_remote_code": trust_remote_code,
        }
        self._setup(model_args)

        inputs = self.get_inputs(model_arch, for_generation=True)
        set_seed(SEED)
        model = self.AUTOMODEL_CLASS.from_pretrained(
            MODEL_NAMES[model_arch], use_cache=use_cache, trust_remote_code=trust_remote_code
        ).eval()
        onnx_model = self.ORTMODEL_CLASS.from_pretrained(
            self.onnx_model_dirs[test_name], use_cache=use_cache, trust_remote_code=trust_remote_code
        )
        self.check_onnx_model_attributes(onnx_model, use_cache=use_cache)

        set_seed(SEED)
        outputs = model.generate(**inputs, **self.GEN_KWARGS, use_cache=use_cache)
        set_seed(SEED)
        onnx_outputs = onnx_model.generate(**inputs, **self.GEN_KWARGS, use_cache=use_cache)
        torch.testing.assert_close(outputs, onnx_outputs, atol=self.ATOL, rtol=self.RTOL)

    # Generation is slow without pkv, and we do compare with/without pkv in a different test, so we only test use_cache=True
    @parameterized.expand(grid_parameters({"model_arch": SUPPORTED_ARCHITECTURES, "use_cache": [True]}))
    def test_compare_beam_search_to_transformers(self, test_name: str, model_arch: str, use_cache: bool):
        trust_remote_code = model_arch in self.TRUST_REMOTE_CODE_MODELS
        model_args = {
            "test_name": test_name,
            "model_arch": model_arch,
            "use_cache": use_cache,
            "trust_remote_code": trust_remote_code,
        }
        self._setup(model_args)

        inputs = self.get_inputs(model_arch, for_generation=True)

        set_seed(SEED)
        model = self.AUTOMODEL_CLASS.from_pretrained(
            MODEL_NAMES[model_arch], use_cache=use_cache, trust_remote_code=trust_remote_code
        ).eval()
        onnx_model = self.ORTMODEL_CLASS.from_pretrained(
            self.onnx_model_dirs[test_name], use_cache=use_cache, trust_remote_code=trust_remote_code
        )
        self.check_onnx_model_attributes(onnx_model, use_cache=use_cache)

        # beam search with random sampling
        gen_config = GenerationConfig(num_beams=4, max_new_tokens=10, min_new_tokens=10, do_sample=True)
        set_seed(SEED)
        outputs = model.generate(**inputs, generation_config=gen_config)
        set_seed(SEED)
        onnx_outputs = onnx_model.generate(**inputs, generation_config=gen_config)
        torch.testing.assert_close(onnx_outputs, outputs, atol=self.ATOL, rtol=self.RTOL)

        # group beam search with diversity penalty
        gen_config = GenerationConfig(
            num_beams=4,
            max_new_tokens=10,
            min_new_tokens=10,
            diversity_penalty=0.0001,
            num_beam_groups=2,
            do_sample=False,
        )
        outputs = model.generate(**inputs, generation_config=gen_config)
        onnx_outputs = onnx_model.generate(**inputs, generation_config=gen_config)
        torch.testing.assert_close(onnx_outputs, outputs, atol=self.ATOL, rtol=self.RTOL)

    @parameterized.expand(SUPPORTED_ARCHITECTURES)
    def test_compare_generation_with_and_without_past_key_values(self, model_arch):
        trust_remote_code = model_arch in self.TRUST_REMOTE_CODE_MODELS
        model_args = {
            "test_name": model_arch + "_False",
            "model_arch": model_arch,
            "use_cache": False,
            "trust_remote_code": trust_remote_code,
        }
        self._setup(model_args)
        model_args = {
            "test_name": model_arch + "_True",
            "model_arch": model_arch,
            "use_cache": True,
            "trust_remote_code": trust_remote_code,
        }
        self._setup(model_args)

        model_with_pkv = self.ORTMODEL_CLASS.from_pretrained(
            self.onnx_model_dirs[model_arch + "_True"], use_cache=True, trust_remote_code=trust_remote_code
        )
        self.check_onnx_model_attributes(model_with_pkv, use_cache=True)
        model_without_pkv = self.ORTMODEL_CLASS.from_pretrained(
            self.onnx_model_dirs[model_arch + "_False"], use_cache=False, trust_remote_code=trust_remote_code
        )
        self.check_onnx_model_attributes(model_without_pkv, use_cache=False)

        inputs = self.get_inputs(model_arch, for_generation=True)
        set_seed(SEED)
        outputs_model_with_pkv = model_with_pkv.generate(**inputs, **self.GEN_KWARGS, use_cache=True)
        set_seed(SEED)
        outputs_model_without_pkv = model_without_pkv.generate(**inputs, **self.GEN_KWARGS, use_cache=False)
        torch.testing.assert_close(outputs_model_with_pkv, outputs_model_without_pkv, atol=self.ATOL, rtol=self.RTOL)

    @parameterized.expand(grid_parameters({"model_arch": SUPPORTED_ARCHITECTURES, "use_cache": [True, False]}))
    def test_compare_logits_with_and_without_io_binding(self, test_name: str, model_arch: str, use_cache: bool):
        trust_remote_code = model_arch in self.TRUST_REMOTE_CODE_MODELS
        model_args = {
            "test_name": test_name,
            "model_arch": model_arch,
            "use_cache": use_cache,
            "trust_remote_code": trust_remote_code,
        }
        self._setup(model_args)

        onnx_model = self.ORTMODEL_CLASS.from_pretrained(
            self.onnx_model_dirs[test_name],
            use_cache=use_cache,
            use_io_binding=False,
            trust_remote_code=trust_remote_code,
        )
        self.check_onnx_model_attributes(onnx_model, use_cache=use_cache, use_io_binding=False)
        io_model = self.ORTMODEL_CLASS.from_pretrained(
            self.onnx_model_dirs[test_name],
            use_cache=use_cache,
            use_io_binding=True,
            trust_remote_code=trust_remote_code,
        )
        self.check_onnx_model_attributes(io_model, use_cache=use_cache, use_io_binding=True)

        inputs = self.get_inputs(model_arch)
        set_seed(SEED)
        io_outputs = io_model(**inputs, **self.GEN_KWARGS, use_cache=use_cache)
        set_seed(SEED)
        onnx_outputs = onnx_model(**inputs, **self.GEN_KWARGS, use_cache=use_cache)
        self.compare_logits(inputs, io_outputs, onnx_outputs, onnx_model=onnx_model, use_cache=use_cache)

    # Generation is slow without pkv, and we do compare with/without pkv in a different test, so we only test use_cache=True
    @parameterized.expand(grid_parameters({"model_arch": SUPPORTED_ARCHITECTURES, "use_cache": [True]}))
    def test_compare_generation_with_and_without_io_binding(self, test_name: str, model_arch: str, use_cache: bool):
        trust_remote_code = model_arch in self.TRUST_REMOTE_CODE_MODELS
        model_args = {
            "test_name": test_name,
            "use_cache": use_cache,
            "model_arch": model_arch,
            "trust_remote_code": trust_remote_code,
        }
        self._setup(model_args)

        onnx_model = self.ORTMODEL_CLASS.from_pretrained(
            self.onnx_model_dirs[test_name],
            trust_remote_code=trust_remote_code,
            use_io_binding=False,
            use_cache=use_cache,
        )
        self.check_onnx_model_attributes(onnx_model, use_cache=use_cache, use_io_binding=False)
        io_model = self.ORTMODEL_CLASS.from_pretrained(
            self.onnx_model_dirs[test_name],
            trust_remote_code=trust_remote_code,
            use_io_binding=True,
            use_cache=use_cache,
        )
        self.check_onnx_model_attributes(io_model, use_cache=use_cache, use_io_binding=True)

        inputs = self.get_inputs(model_arch, for_generation=True)
        set_seed(SEED)
        io_outputs = io_model.generate(**inputs, **self.GEN_KWARGS, use_cache=use_cache)
        set_seed(SEED)
        onnx_outputs = onnx_model.generate(**inputs, **self.GEN_KWARGS, use_cache=use_cache)
        torch.testing.assert_close(io_outputs, onnx_outputs, atol=self.ATOL, rtol=self.RTOL)

    # PIPELINE TESTS
    @parameterized.expand(grid_parameters({"use_cache": [True, False]}))
    def test_ort_pipeline_with_default_model(self, test_name: str, use_cache: bool):
        texts = self.get_inputs("gpt2", for_pipeline=True)
        pipe = ort_pipeline("text-generation", model_kwargs={"use_cache": use_cache})
        self.check_onnx_model_attributes(pipe.model, use_cache=use_cache, use_merged=True)
        # default model is gpt2 which has an exported merged onnx model on the same hub repo

        set_seed(SEED)
        outputs = pipe(texts, **self.GEN_KWARGS)
        self.assertIsInstance(outputs, list)
        self.assertIsInstance(outputs[0][0], dict)
        self.assertIn("generated_text", outputs[0][0])
        self.assertIsInstance(outputs[0][0]["generated_text"], str)
        self.assertGreater(len(outputs[0][0]["generated_text"]), 0)

        with tempfile.TemporaryDirectory() as tmpdir:
            pipe.save_pretrained(tmpdir)
            pipe = ort_pipeline("text-generation", model=tmpdir, model_kwargs={"use_cache": use_cache})
            set_seed(SEED)
            outputs_local_model = pipe(texts, **self.GEN_KWARGS)
            self.assertEqual(outputs, outputs_local_model)

    @parameterized.expand(grid_parameters({"model_arch": ["llama"], "use_cache": [True, False]}))
    def test_ort_pipeline_with_hub_model_id(self, test_name: str, model_arch: str, use_cache: bool):
        texts = self.get_inputs(model_arch, for_pipeline=True)
        pipe = ort_pipeline("text-generation", model=MODEL_NAMES[model_arch], model_kwargs={"use_cache": use_cache})

        set_seed(SEED)
        outputs = pipe(texts, **self.GEN_KWARGS)
        self.assertIsInstance(outputs, list)
        self.assertIsInstance(outputs[0][0], dict)
        self.assertIn("generated_text", outputs[0][0])
        self.assertIsInstance(outputs[0][0]["generated_text"], str)
        self.assertGreater(len(outputs[0][0]["generated_text"]), 0)

        with tempfile.TemporaryDirectory() as tmpdir:
            pipe.save_pretrained(tmpdir)
            pipe = ort_pipeline("text-generation", model=tmpdir, model_kwargs={"use_cache": use_cache})
            set_seed(SEED)
            outputs_local_model = pipe(texts, **self.GEN_KWARGS)
            self.assertEqual(outputs, outputs_local_model)

    @parameterized.expand(grid_parameters({"model_arch": ["llama"], "use_cache": [True, False]}))
    def test_ort_pipeline_with_onnx_model(self, test_name: str, model_arch: str, use_cache: bool):
        model_args = {"test_name": test_name, "model_arch": model_arch, "use_cache": use_cache}
        self._setup(model_args)

        tokenizer = self.get_tokenizer(model_arch)
        texts = self.get_inputs(model_arch, for_pipeline=True)
        onnx_model = self.ORTMODEL_CLASS.from_pretrained(self.onnx_model_dirs[test_name], use_cache=use_cache)
        self.check_onnx_model_attributes(onnx_model, use_cache=use_cache)

        pipe = ort_pipeline("text-generation", model=onnx_model, tokenizer=tokenizer)
        set_seed(SEED)
        outputs = pipe(texts, **self.GEN_KWARGS)
        self.assertIsInstance(outputs, list)
        self.assertIsInstance(outputs[0][0], dict)
        self.assertIn("generated_text", outputs[0][0])
        self.assertIsInstance(outputs[0][0]["generated_text"], str)
        self.assertGreater(len(outputs[0][0]["generated_text"]), 0)

        with tempfile.TemporaryDirectory() as tmpdir:
            pipe.save_pretrained(tmpdir)
            pipe = ort_pipeline("text-generation", model=tmpdir, model_kwargs={"use_cache": use_cache})
            set_seed(SEED)
            local_pipe_outputs = pipe(texts, **self.GEN_KWARGS)
            self.assertEqual(outputs, local_pipe_outputs)

    @parameterized.expand([(False,), (True,)])
    def test_inference_with_old_onnx_model(self, use_cache):
        # old onnx model can't handle batched inputs (missing position_ids)
        inputs = self.get_inputs("gpt2", batched=False)
        model = self.AUTOMODEL_CLASS.from_pretrained("gpt2").eval()
        onnx_model = self.ORTMODEL_CLASS.from_pretrained("optimum/gpt2", use_cache=use_cache)
        self.check_onnx_model_attributes(onnx_model, use_cache=use_cache)

        self.assertEqual(onnx_model.use_cache, use_cache)
        if use_cache:
            self.assertEqual(onnx_model.path.name, ONNX_DECODER_WITH_PAST_NAME)
        else:
            self.assertEqual(onnx_model.path.name, ONNX_DECODER_NAME)

        with torch.no_grad():
            outputs = model(**inputs)
        onnx_outputs = onnx_model(**inputs)
        self.compare_logits(inputs, outputs, onnx_outputs, onnx_model=onnx_model, use_cache=use_cache)

        # old onnx model can't handle batched inputs (missing position_ids)
        inputs = self.get_inputs("gpt2", for_generation=True, batched=False)
        set_seed(SEED)
        outputs = model.generate(**inputs, **self.GEN_KWARGS, use_cache=use_cache)
        set_seed(SEED)
        onnx_outputs = onnx_model.generate(**inputs, **self.GEN_KWARGS, use_cache=use_cache)
        torch.testing.assert_close(outputs, onnx_outputs, atol=self.ATOL, rtol=self.RTOL)

    # LEGACY MODELS
    @parameterized.expand(SUPPORTED_ARCHITECTURES)
    def test_compare_merged_and_not_merged_models_outputs(self, model_arch: str):
        trust_remote_code = model_arch in self.TRUST_REMOTE_CODE_MODELS

        with tempfile.TemporaryDirectory() as tmpdir:
            # legacy models can't handle batched inputs (missing position_ids)
            inputs = self.get_inputs(model_arch, batched=False)
            model_id = MODEL_NAMES[model_arch]
            task = "text-generation-with-past"

            set_seed(SEED)
            model = self.AUTOMODEL_CLASS.from_pretrained(model_id, trust_remote_code=trust_remote_code).eval()

            set_seed(SEED)
            main_export(
                model_id,
                output=tmpdir,
                task=task,
                legacy=True,
                no_post_processing=False,
                do_validation=False,
                trust_remote_code=trust_remote_code,
            )

            # not merged model, without cache
            not_merged_without_cache_model = self.ORTMODEL_CLASS.from_pretrained(
                tmpdir, use_cache=False, use_merged=False, trust_remote_code=trust_remote_code
            )
            self.check_onnx_model_attributes(not_merged_without_cache_model, use_cache=False, use_merged=False)

            # merged model
            merged_model = self.ORTMODEL_CLASS.from_pretrained(
                tmpdir, use_cache=True, use_merged=True, trust_remote_code=trust_remote_code
            )
            self.check_onnx_model_attributes(merged_model, use_cache=True, use_merged=True)

            # forward
            logits = model(**inputs).logits
            merged_logits = merged_model(**inputs).logits
            not_merged_without_cache_logits = not_merged_without_cache_model(**inputs).logits

            # compare merged to transformers
            torch.testing.assert_close(logits, merged_logits, atol=self.ATOL, rtol=self.RTOL)
            # compare not merged without cache to transformers
            torch.testing.assert_close(logits, not_merged_without_cache_logits, atol=self.ATOL, rtol=self.RTOL)

            # legacy models can't handle batched inputs (missing position_ids)
            inputs = self.get_inputs(model_arch, for_generation=True, batched=False)
            # generate
            set_seed(SEED)
            outputs = model.generate(**inputs, **self.GEN_KWARGS)
            set_seed(SEED)
            merged_outputs = merged_model.generate(**inputs, **self.GEN_KWARGS)
            set_seed(SEED)
            not_merged_without_cache_outputs = not_merged_without_cache_model.generate(**inputs, **self.GEN_KWARGS)

            # compare merged to transformers
            torch.testing.assert_close(outputs, merged_outputs, atol=self.ATOL, rtol=self.RTOL)
            # compare not merged without cache to transformers
            torch.testing.assert_close(outputs, not_merged_without_cache_outputs, atol=self.ATOL, rtol=self.RTOL)

            # load and save (only merged is loaded and saved)
            loaded_model = self.ORTMODEL_CLASS.from_pretrained(tmpdir, trust_remote_code=trust_remote_code)
            self.assertEqual(loaded_model.path.name, ONNX_DECODER_MERGED_NAME)
            self.assertTrue(loaded_model.use_merged)
            self.assertTrue(loaded_model.use_cache)
            save_dir = os.path.join(tmpdir, "save")
            loaded_model.save_pretrained(save_dir)
            self.assertNotIn(ONNX_DECODER_NAME, os.listdir(save_dir))
            self.assertNotIn(ONNX_DECODER_WITH_PAST_NAME, os.listdir(save_dir))
            self.assertIn(ONNX_DECODER_MERGED_NAME, os.listdir(save_dir))
            reloaded_model = self.ORTMODEL_CLASS.from_pretrained(save_dir, trust_remote_code=trust_remote_code)
            self.assertEqual(reloaded_model.path.name, ONNX_DECODER_MERGED_NAME)
            self.assertTrue(reloaded_model.use_merged)
            self.assertTrue(reloaded_model.use_cache)<|MERGE_RESOLUTION|>--- conflicted
+++ resolved
@@ -20,13 +20,8 @@
 from onnxruntime import InferenceSession
 from parameterized import parameterized
 from testing_utils import MODEL_NAMES, SEED, ORTModelTestMixin
-<<<<<<< HEAD
 from transformers import AutoModelForCausalLM, AutoTokenizer, PretrainedConfig, set_seed
-from transformers.cache_utils import Cache
-=======
-from transformers import AutoModelForCausalLM, AutoTokenizer, set_seed
 from transformers.cache_utils import Cache, DynamicCache
->>>>>>> 5ab5bf3b
 from transformers.generation import GenerationConfig
 from transformers.models.auto.configuration_auto import CONFIG_MAPPING_NAMES
 
@@ -71,9 +66,6 @@
 from optimum.utils.logging import get_logger
 from optimum.utils.testing_utils import grid_parameters, remove_directory, require_hf_token
 
-
-if is_transformers_version(">=", "4.54"):
-    from transformers.cache_utils import EncoderDecoderCache
 
 logger = get_logger(__name__)
 
@@ -273,10 +265,17 @@
             self.assertIsInstance(outputs1.past_key_values, (tuple, list, Cache))
             self.assertIsInstance(outputs2.past_key_values, (tuple, list, Cache))
 
-            if isinstance(outputs1.past_key_values, Cache):
+            if isinstance(outputs1.past_key_values, DynamicCache):
                 outputs1.past_key_values = outputs1.past_key_values.to_legacy_cache()
-            if isinstance(outputs2.past_key_values, Cache):
+            elif is_transformers_version(">=", "4.54") and onnx_model.config.model_type == "gpt_bigcode":
+                # error in latest transformers versions where GPTBigCode returns an EncoderDecoderCache
+                outputs1.past_key_values = outputs1.past_key_values.self_attention_cache.to_legacy_cache()
+
+            if isinstance(outputs2.past_key_values, DynamicCache):
                 outputs2.past_key_values = outputs2.past_key_values.to_legacy_cache()
+            elif is_transformers_version(">=", "4.54") and onnx_model.config.model_type == "gpt_bigcode":
+                # error in latest transformers versions where GPTBigCode returns an EncoderDecoderCache
+                outputs2.past_key_values = outputs2.past_key_values.self_attention_cache.to_legacy_cache()
 
             if is_transformers_version("<", "4.39.0") and "attention_mask" in inputs:
                 self.mask_past_key_values(onnx_model, outputs1.past_key_values, inputs["attention_mask"])
@@ -452,33 +451,7 @@
         onnx_outputs = onnx_model(**inputs, use_cache=use_cache)
         self.compare_logits(inputs, outputs, onnx_outputs, onnx_model=onnx_model, use_cache=use_cache)
 
-<<<<<<< HEAD
     # Generation is slow without pkv, and we do compare with/without pkv in a different test, so we only test use_cache=True
-=======
-        torch.testing.assert_close(onnx_outputs.logits, outputs.logits, atol=self.ATOL, rtol=self.RTOL)
-
-        if use_cache:
-            self.assertTrue("past_key_values" in onnx_outputs)
-            self.assertIsInstance(onnx_outputs.past_key_values, tuple)
-
-            if isinstance(outputs.past_key_values, DynamicCache):
-                outputs.past_key_values = outputs.past_key_values.to_legacy_cache()
-            elif is_transformers_version(">=", "4.54") and isinstance(outputs.past_key_values, EncoderDecoderCache):
-                outputs.past_key_values = outputs.past_key_values.self_attention_cache.to_legacy_cache()
-
-            if is_transformers_version("<", "4.39.0"):
-                # before 4.39.0, transformers used different masking strategies depending on whether
-                # torch.jit.is_tracing() is True or False, resulting in different past key values
-                # for the masked tokens.
-                self.mask_past_key_values(onnx_model, outputs.past_key_values, inputs.attention_mask)
-                self.mask_past_key_values(onnx_model, onnx_outputs.past_key_values, inputs.attention_mask)
-
-            torch.testing.assert_close(
-                onnx_outputs.past_key_values, outputs.past_key_values, atol=self.ATOL, rtol=self.RTOL
-            )
-
-    # generation is slow without pkv, and we do compare with/without pkv in a different test, so we only use_cache=True
->>>>>>> 5ab5bf3b
     @parameterized.expand(grid_parameters({"model_arch": SUPPORTED_ARCHITECTURES, "use_cache": [True]}))
     def test_compare_generation_to_transformers(self, test_name: str, model_arch: str, use_cache: bool):
         trust_remote_code = model_arch in self.TRUST_REMOTE_CODE_MODELS
