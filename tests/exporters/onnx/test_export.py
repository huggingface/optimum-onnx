# Copyright 2022 The HuggingFace Team. All rights reserved.
#
# Licensed under the Apache License, Version 2.0 (the "License");
# you may not use this file except in compliance with the License.
# You may obtain a copy of the License at
#
#     http://www.apache.org/licenses/LICENSE-2.0
#
# Unless required by applicable law or agreed to in writing, software
# distributed under the License is distributed on an "AS IS" BASIS,
# WITHOUT WARRANTIES OR CONDITIONS OF ANY KIND, either express or implied.
# See the License for the specific language governing permissions and
# limitations under the License.
import gc
import os
import tempfile
from functools import partial
from pathlib import Path
from tempfile import TemporaryDirectory
from unittest import TestCase, mock

import onnx
import onnxruntime
import pytest
import torch
from parameterized import parameterized
from transformers import (
    AutoConfig,
    AutoModelForSeq2SeqLM,
    AutoModelForSequenceClassification,
    is_torch_available,
)
from transformers.modeling_utils import PreTrainedModel
from transformers.testing_utils import require_onnx, require_torch, require_torch_gpu, require_vision, slow

from optimum.exporters import TasksManager
from optimum.exporters.error_utils import AtolError
from optimum.exporters.onnx import (
    OnnxConfig,
    OnnxConfigWithLoss,
    OnnxConfigWithPast,
    export,
    export_models,
    get_decoder_models_for_export,
    get_diffusion_models_for_export,
    get_encoder_decoder_models_for_export,
    main_export,
    validate_models_outputs,
)
from optimum.exporters.onnx.base import ConfigBehavior
from optimum.exporters.onnx.config import TextDecoderOnnxConfig
from optimum.exporters.onnx.model_configs import WhisperOnnxConfig
from optimum.exporters.onnx.utils import get_speecht5_models_for_export
from optimum.onnxruntime.utils import ONNX_DECODER_NAME
from optimum.utils import DummyPastKeyValuesGenerator, DummyTextInputGenerator, NormalizedTextConfig
from optimum.utils.normalized_config import NormalizedConfigManager
from optimum.utils.testing_utils import grid_parameters, require_diffusers

from .utils_tests import (
    PYTORCH_DIFFUSION_MODEL,
    PYTORCH_EXPORT_MODELS_TINY,
    PYTORCH_SENTENCE_TRANSFORMERS_MODEL,
    PYTORCH_TIMM_MODEL,
    VALIDATE_EXPORT_ON_SHAPES_SLOW,
)


SEED = 42


@require_onnx
class OnnxUtilsTestCase(TestCase):
    """Covers all the utilities involved to export ONNX models."""

    def test_flatten_output_collection_property(self):
        """This test ensures we correctly flatten nested collection such as the one we use when returning past_keys.
        past_keys = Tuple[Tuple].

        ONNX exporter will export nested collections as ${collection_name}.${level_idx_0}.${level_idx_1}...${idx_n}
        """
        self.assertEqual(
            OnnxConfig.flatten_output_collection_property("past_key", [[0], [1], [2]]),
            {
                "past_key.0": 0,
                "past_key.1": 1,
                "past_key.2": 2,
            },
        )


def _get_models_to_test(export_models_dict: dict, library_name: str = "transformers"):
    models_to_test = []

    for model_type, model_names_tasks in export_models_dict.items():
        task_config_mapping = TasksManager.get_supported_tasks_for_model_type(
            model_type, "onnx", library_name=library_name
        )

        if isinstance(model_names_tasks, str):  # test export of all tasks on the same model
            tasks = list(task_config_mapping.keys())
            model_tasks = {model_names_tasks: tasks}
        else:
            unique_tasks = set()
            for tasks in model_names_tasks.values():
                for task in tasks:
                    unique_tasks.add(task)
            n_tested_tasks = len(unique_tasks)
            if n_tested_tasks != len(task_config_mapping):
                raise ValueError(f"Not all tasks are tested for {model_type}.")
            model_tasks = model_names_tasks  # possibly, test different tasks on different models

        for model_name, tasks in model_tasks.items():
            for task in tasks:
                if model_type == "encoder-decoder" and task == "seq2seq-lm-with-past":
                    # The model uses bert as decoder and does not support past key values
                    continue

                onnx_config_constructor = TasksManager.get_exporter_config_constructor(
                    model_type=model_type,
                    exporter="onnx",
                    task=task,
                    model_name=model_name,
                    library_name=library_name,
                )

                models_to_test.append(
                    (f"{model_type}_{task}", model_type, model_name, task, onnx_config_constructor, False)
                )

                if any(
                    task == ort_special_task
                    for ort_special_task in [
                        "text-generation",
                        "text2text-generation",
                        "automatic-speech-recognition",
                        "image-to-text",
                    ]
                ):
                    models_to_test.append(
                        (
                            f"{model_type}_{task}_monolith",
                            model_type,
                            model_name,
                            task,
                            onnx_config_constructor,
                            True,
                        )
                    )
    return sorted(models_to_test)


# TODO: TOO MUCH HACKING FOR TESTING
class OnnxExportTestCase(TestCase):
    """Integration tests ensuring supported models are correctly exported."""

    def _onnx_export(
        self,
        test_name: str,
        model_type: str,
        model_name: str,
        task: str,
        onnx_config_class_constructor,
        shapes_to_validate: dict,
        monolith: bool,
        device="cpu",
    ):
        library_name = TasksManager.infer_library_from_model(model_name)

        if library_name == "timm":
            model_class = TasksManager.get_model_class_for_task(task, library=library_name)
            model = model_class(f"hf_hub:{model_name}", pretrained=True, exportable=True)
            TasksManager.standardize_model_attributes(model, library_name=library_name)
        else:
            config = AutoConfig.from_pretrained(model_name)
            model_class = TasksManager.get_model_class_for_task(task, model_type=config.model_type)
            model = model_class.from_config(config)

        # Dynamic axes aren't supported for YOLO-like models. This means they cannot be exported to ONNX on CUDA devices.
        # See: https://github.com/ultralytics/yolov5/pull/8378
        if model.__class__.__name__.startswith("Yolos") and device != "cpu":
            return

        onnx_config = onnx_config_class_constructor(model.config)

        # We need to set this to some value to be able to test the outputs values for batch size > 1.
        if (
            isinstance(onnx_config, OnnxConfigWithPast)
            and getattr(model.config, "pad_token_id", None) is None
            and task == "text-classification"
        ):
            model.config.pad_token_id = 0

        if is_torch_available():
            from optimum.utils.import_utils import _torch_version, _transformers_version

            if not onnx_config.is_transformers_support_available:
                pytest.skip(
                    "Skipping due to incompatible Transformers version. Minimum required is"
                    f" {onnx_config.MIN_TRANSFORMERS_VERSION}, got: {_transformers_version}"
                )

            if not onnx_config.is_torch_support_available:
                pytest.skip(
                    "Skipping due to incompatible PyTorch version. Minimum required is"
                    f" {onnx_config.MIN_TORCH_VERSION}, got: {_torch_version}"
                )

        atol = onnx_config.ATOL_FOR_VALIDATION
        if isinstance(atol, dict):
            atol = atol[task.replace("-with-past", "")]

        model_kwargs = None
        if (
            model.config.is_encoder_decoder
            and task.startswith(
                (
                    "text2text-generation",
                    "automatic-speech-recognition",
                    "image-to-text",
                    "feature-extraction-with-past",
                )
            )
            and monolith is False
        ):
            models_and_onnx_configs = get_encoder_decoder_models_for_export(model, onnx_config)
        elif task.startswith("text-generation") and monolith is False:
            models_and_onnx_configs = get_decoder_models_for_export(model, onnx_config)
        elif model.config.model_type == "speecht5":
            model_kwargs = {"vocoder": "fxmarty/speecht5-hifigan-tiny"}
            models_and_onnx_configs = get_speecht5_models_for_export(model, onnx_config, model_kwargs)
        else:
            models_and_onnx_configs = {"model": (model, onnx_config)}

        with TemporaryDirectory() as tmpdirname:
            onnx_inputs, onnx_outputs = export_models(
                models_and_onnx_configs=models_and_onnx_configs,
                opset=onnx_config.DEFAULT_ONNX_OPSET,
                output_dir=Path(tmpdirname),
                device=device,
                model_kwargs=model_kwargs,
            )
            input_shapes_iterator = grid_parameters(shapes_to_validate, yield_dict=True, add_test_name=False)
            for input_shapes in input_shapes_iterator:
                skip = False
                for model_onnx_conf in models_and_onnx_configs.values():
                    if (
                        hasattr(model_onnx_conf[0].config, "max_position_embeddings")
                        and input_shapes["sequence_length"] >= model_onnx_conf[0].config.max_position_embeddings
                    ):
                        skip = True
                        break
                    if (
                        model_type == "groupvit"
                        and input_shapes["sequence_length"]
                        >= model_onnx_conf[0].config.text_config.max_position_embeddings
                    ):
                        skip = True
                        break
                if skip:
                    continue

                try:
                    validate_models_outputs(
                        models_and_onnx_configs=models_and_onnx_configs,
                        onnx_named_outputs=onnx_outputs,
                        atol=atol,
                        output_dir=Path(tmpdirname),
                        input_shapes=input_shapes,
                        device=device,
                        model_kwargs=model_kwargs,
                    )
                except AtolError as e:
                    print(f"The ONNX export succeeded with the warning: {e}")

                gc.collect()

    def _onnx_export_diffusion_models(self, model_type: str, model_name: str, device="cpu"):
        pipeline = TasksManager.get_model_from_task(model_type, model_name, device=device)
        models_and_onnx_configs = get_diffusion_models_for_export(pipeline)

        with TemporaryDirectory() as tmpdirname:
            _, onnx_outputs = export_models(
                models_and_onnx_configs=models_and_onnx_configs,
                output_dir=Path(tmpdirname),
                device=device,
            )
            validate_models_outputs(
                models_and_onnx_configs=models_and_onnx_configs,
                onnx_named_outputs=onnx_outputs,
                output_dir=Path(tmpdirname),
                use_subprocess=False,
            )

    def test_all_models_tested(self):
        # make sure we test all models
        missing_models_set = (
            TasksManager._SUPPORTED_CLI_MODEL_TYPE
            - set(PYTORCH_EXPORT_MODELS_TINY.keys())
            - set(PYTORCH_TIMM_MODEL.keys())
            - set(PYTORCH_SENTENCE_TRANSFORMERS_MODEL.keys())
        )
        if len(missing_models_set) > 0:
            self.fail(f"Not testing all models. Missing models: {missing_models_set}")

    @parameterized.expand(_get_models_to_test(PYTORCH_EXPORT_MODELS_TINY))
    @require_torch
    @require_vision
    # TODO: I just enabled it and it seems to hang for some reason, investigate later
    @slow
    @pytest.mark.run_slow
    def test_pytorch_export_on_cpu(
        self, test_name, model_type, model_name, task, onnx_config_class_constructor, monolith
    ):
        if model_type == "speecht5" and monolith:
            self.skipTest("unsupported export")

        self._onnx_export(
            test_name,
            model_type,
            model_name,
            task,
            onnx_config_class_constructor,
            shapes_to_validate=VALIDATE_EXPORT_ON_SHAPES_SLOW,
            monolith=monolith,
            device="cpu",
        )

    @parameterized.expand(_get_models_to_test(PYTORCH_EXPORT_MODELS_TINY))
    @require_torch
    @require_vision
    @require_torch_gpu
    @pytest.mark.gpu_test
    def test_pytorch_export_on_cuda(
        self, test_name, model_type, model_name, task, onnx_config_class_constructor, monolith
    ):
        if model_type == "speecht5" and monolith:
            self.skipTest("unsupported export")

        self._onnx_export(
            test_name,
            model_type,
            model_name,
            task,
            onnx_config_class_constructor,
            shapes_to_validate=VALIDATE_EXPORT_ON_SHAPES_SLOW,
            monolith=monolith,
            device="cuda",
        )

    @parameterized.expand(PYTORCH_DIFFUSION_MODEL.items())
    @require_torch
    @require_vision
    @require_diffusers
    def test_pytorch_export_for_diffusion_models(self, model_type, model_name):
        self._onnx_export_diffusion_models(model_type, model_name)

    @parameterized.expand(PYTORCH_DIFFUSION_MODEL.items())
    @require_torch
    @require_vision
    @require_diffusers
    @require_torch_gpu
    @pytest.mark.gpu_test
    def test_pytorch_export_for_diffusion_models_cuda(self, model_type, model_name):
        self._onnx_export_diffusion_models(model_type, model_name, device="cuda")


class CustomWhisperOnnxConfig(WhisperOnnxConfig):
    @property
    def outputs(self) -> dict[str, dict[int, str]]:
        common_outputs = super().outputs

        if self._behavior is ConfigBehavior.ENCODER:
            for i in range(self._config.encoder_layers):
                common_outputs[f"encoder_attentions.{i}"] = {0: "batch_size"}
        elif self._behavior is ConfigBehavior.DECODER:
            for i in range(self._config.decoder_layers):
                common_outputs[f"decoder_attentions.{i}"] = {0: "batch_size", 3: "decoder_sequence_length"}
            for i in range(self._config.decoder_layers):
                common_outputs[f"cross_attentions.{i}"] = {0: "batch_size", 3: "cross_attention_length"}

        return common_outputs

    @property
    def torch_to_onnx_output_map(self):
        if self._behavior is ConfigBehavior.ENCODER:
            # The encoder export uses WhisperEncoder that returns the key "attentions"
            return {"attentions": "encoder_attentions"}
        else:
            return {}


class MPTDummyPastKeyValuesGenerator(DummyPastKeyValuesGenerator):
    """MPT swaps the two last dimensions for the key cache compared to usual transformers
    decoder models, thus the redefinition here.
    """

    def generate(self, input_name: str, framework: str = "pt", int_dtype: str = "int64", float_dtype: str = "fp32"):
        past_key_shape = (
            self.batch_size,
            self.num_attention_heads,
            self.hidden_size // self.num_attention_heads,
            self.sequence_length,
        )
        past_value_shape = (
            self.batch_size,
            self.num_attention_heads,
            self.sequence_length,
            self.hidden_size // self.num_attention_heads,
        )
        return [
            (
                self.random_float_tensor(past_key_shape, framework=framework, dtype=float_dtype),
                self.random_float_tensor(past_value_shape, framework=framework, dtype=float_dtype),
            )
            for _ in range(self.num_layers)
        ]


class CustomMPTOnnxConfig(TextDecoderOnnxConfig):
    DUMMY_INPUT_GENERATOR_CLASSES = (
        MPTDummyPastKeyValuesGenerator,
        *TextDecoderOnnxConfig.DUMMY_INPUT_GENERATOR_CLASSES,
    )
    DUMMY_PKV_GENERATOR_CLASS = MPTDummyPastKeyValuesGenerator

    DEFAULT_ONNX_OPSET = 14  # aten::tril operator requires opset>=14
    NORMALIZED_CONFIG_CLASS = NormalizedTextConfig.with_args(
        hidden_size="d_model", num_layers="n_layers", num_attention_heads="n_heads"
    )

    def add_past_key_values(self, inputs_or_outputs: dict[str, dict[int, str]], direction: str):
        """Adapted from https://github.com/huggingface/optimum/blob/v1.9.0/optimum/exporters/onnx/base.py#L625."""
        if direction not in ["inputs", "outputs"]:
            raise ValueError(f'direction must either be "inputs" or "outputs", but {direction} was given')

        if direction == "inputs":
            decoder_sequence_name = "past_sequence_length"
            name = "past_key_values"
        else:
            decoder_sequence_name = "past_sequence_length + 1"
            name = "present"

        for i in range(self._normalized_config.num_layers):
            inputs_or_outputs[f"{name}.{i}.key"] = {0: "batch_size", 3: decoder_sequence_name}
            inputs_or_outputs[f"{name}.{i}.value"] = {0: "batch_size", 2: decoder_sequence_name}


def fn_get_submodels_custom(model, legacy=False):
    return {"decoder_model": model, "decoder_with_past_model": model} if legacy else {"model": model}


class OnnxCustomExport(TestCase):
    def test_custom_export_official_model(self):
        model_id = "openai/whisper-tiny.en"
        config = AutoConfig.from_pretrained(model_id)

        custom_whisper_onnx_config = CustomWhisperOnnxConfig(
            config=config,
            task="automatic-speech-recognition",
        )

        encoder_config = custom_whisper_onnx_config.with_behavior("encoder")
        decoder_config = custom_whisper_onnx_config.with_behavior("decoder", use_past=False)
        decoder_with_past_config = custom_whisper_onnx_config.with_behavior("decoder", use_past=True)

        custom_onnx_configs = {
            "encoder_model": encoder_config,
            "decoder_model": decoder_config,
            "decoder_with_past_model": decoder_with_past_config,
        }

        with TemporaryDirectory() as tmpdirname:
            main_export(
                model_id,
                output=tmpdirname,
                no_post_process=True,
                model_kwargs={"output_attentions": True},
                custom_onnx_configs=custom_onnx_configs,
            )

            model = onnx.load(os.path.join(tmpdirname, "decoder_model.onnx"))

            output_names = [outp.name for outp in model.graph.output]
            assert "decoder_attentions.0" in output_names
            assert "cross_attentions.0" in output_names

    @parameterized.expand([(None,), (fn_get_submodels_custom,)])
    @mock.patch.dict("sys.modules", triton_pre_mlir=mock.Mock())
    def test_custom_export_trust_remote(self, fn_get_submodels):
        model_id = "echarlaix/tiny-mpt-random-remote-code"
        config = AutoConfig.from_pretrained(model_id, trust_remote_code=True)
        onnx_config = CustomMPTOnnxConfig(
            config=config,
            task="text-generation",
            use_past=True,
            use_past_in_inputs=False,
        )
        onnx_config_with_past = CustomMPTOnnxConfig(config, task="text-generation", use_past=True)

        for legacy in (True, False):
            if legacy:
                custom_onnx_configs = {
                    "decoder_model": onnx_config,
                    "decoder_with_past_model": onnx_config_with_past,
                }
            else:
                custom_onnx_configs = {
                    "model": onnx_config_with_past,
                }

            with TemporaryDirectory() as tmpdirname:
                main_export(
                    model_id,
                    output=tmpdirname,
                    task="text-generation-with-past",
                    trust_remote_code=True,
                    custom_onnx_configs=custom_onnx_configs,
                    no_post_process=True,
                    fn_get_submodels=partial(fn_get_submodels, legacy=legacy) if fn_get_submodels else None,
                    legacy=legacy,
                    opset=14,
                )

    def test_custom_export_trust_remote_error(self):
        model_id = "optimum-internal-testing/tiny-random-arctic"

        with self.assertRaises(ValueError) as context, TemporaryDirectory() as tmpdirname:
            main_export(
                model_id,
                output=tmpdirname,
                task="text-generation-with-past",
                trust_remote_code=True,
                no_post_process=True,
            )

        self.assertIn("custom or unsupported architecture", str(context.exception))


class OnnxExportWithLossTestCase(TestCase):
    def test_onnx_config_with_loss(self):
        # Prepare model and dataset
        model_checkpoint = "hf-internal-testing/tiny-random-bert"
        model = AutoModelForSequenceClassification.from_pretrained(model_checkpoint)

        with self.subTest(model=model), tempfile.TemporaryDirectory() as tmp_dir:
            onnx_config_constructor = TasksManager.get_exporter_config_constructor(
                model=model, exporter="onnx", task="text-classification"
            )
            onnx_config = onnx_config_constructor(model.config)

<<<<<<< HEAD
                # ONNX Runtime Inference
                ort_sess = onnxruntime.InferenceSession(
                    onnx_model_path.as_posix(),
                    providers=[
                        (
                            "CUDAExecutionProvider"
                            if torch.cuda.is_available()
                            and "CUDAExecutionProvider" in onnxruntime.get_available_providers()
                            else "CPUExecutionProvider"
                        )
                    ],
                )
                normalized_config = NormalizedConfigManager.get_normalized_config_class("bert")(model.config)
                input_generator = DummyTextInputGenerator(
                    "text-classification", normalized_config, batch_size=2, sequence_length=16
                )

                inputs = {
                    name: input_generator.generate(name, framework="pt")
                    for name in ["input_ids", "attention_mask", "token_type_ids"]
                }
                inputs["labels"] = input_generator.constant_tensor(
                    [2], value=0, dtype=inputs["input_ids"].dtype, framework="pt"
                )
=======
            wrapped_onnx_config = OnnxConfigWithLoss(onnx_config)

            # Export model from PyTorch to ONNX
            onnx_model_path = Path(os.path.join(tmp_dir, f"{model.config.model_type}.onnx"))
            opset = max(onnx_config.DEFAULT_ONNX_OPSET, 12)
            _ = export(
                model=model,
                config=wrapped_onnx_config,
                opset=opset,
                output=onnx_model_path,
            )
>>>>>>> 426176ed

            # ONNX Runtime Inference
            ort_sess = onnxruntime.InferenceSession(
                onnx_model_path.as_posix(),
                providers=[
                    (
                        "CUDAExecutionProvider"
                        if torch.cuda.is_available()
                        and "CUDAExecutionProvider" in onnxruntime.get_available_providers()
                        else "CPUExecutionProvider"
                    )
                ],
            )
            framework = "pt" if isinstance(model, PreTrainedModel) else "tf"
            normalized_config = NormalizedConfigManager.get_normalized_config_class("bert")(model.config)
            input_generator = DummyTextInputGenerator(
                "text-classification", normalized_config, batch_size=2, sequence_length=16
            )

            inputs = {
                name: input_generator.generate(name, framework=framework)
                for name in ["input_ids", "attention_mask", "token_type_ids"]
            }
            inputs["labels"] = input_generator.constant_tensor(
                [2], value=0, dtype=inputs["input_ids"].dtype, framework=framework
            )

            input_names = [ort_input.name for ort_input in ort_sess._inputs_meta]
            output_names = [output.name for output in ort_sess._outputs_meta]

            input_feed = {input_name: inputs[input_name].cpu().numpy() for input_name in input_names}

            ort_outputs = ort_sess.run(output_names, input_feed)
            pt_outputs = model(**inputs)

            # Checkers
            assert len(ort_outputs) > 1, "There is only one element in outputs, the loss might be missing!"
            if issubclass(type(model), PreTrainedModel):
                self.assertAlmostEqual(
                    float(ort_outputs[0]),
                    float(pt_outputs["loss"]),
                    3,
                    "The losses of ONNX Runtime and PyTorch inference are not close enough!",
                )
            gc.collect()

    def test_onnx_decoder_model_with_config_with_loss(self):
        with tempfile.TemporaryDirectory() as tmp_dir:
            # Prepare model and dataset
            model_checkpoint = "hf-internal-testing/tiny-random-gpt2"
            model = AutoModelForSequenceClassification.from_pretrained(model_checkpoint)

            # Wrap OnnxConfig
            onnx_config_constructor = TasksManager.get_exporter_config_constructor(
                model=model, exporter="onnx", task="text-classification"
            )
            onnx_config = onnx_config_constructor(model.config)
            wrapped_onnx_config = OnnxConfigWithLoss(onnx_config)

            # Export model from PyTorch to ONNX
            onnx_model_path = Path(os.path.join(tmp_dir, f"{model.config.model_type}.onnx"))
            opset = max(onnx_config.DEFAULT_ONNX_OPSET, 12)
            export(model=model, config=wrapped_onnx_config, opset=opset, output=onnx_model_path)

            # ONNX Runtime Inference
            ort_sess = onnxruntime.InferenceSession(
                onnx_model_path.as_posix(),
                providers=[
                    (
                        "CUDAExecutionProvider"
                        if torch.cuda.is_available()
                        and "CUDAExecutionProvider" in onnxruntime.get_available_providers()
                        else "CPUExecutionProvider"
                    )
                ],
            )

            batch = 3
            seq_length = 8
            inputs = {
                "input_ids": torch.ones((batch, seq_length), dtype=torch.long),
                "attention_mask": torch.ones((batch, seq_length), dtype=torch.long),
                "labels": torch.zeros(batch, dtype=torch.long),
            }
            input_names = [ort_input.name for ort_input in ort_sess._inputs_meta]
            output_names = [output.name for output in ort_sess._outputs_meta]
            input_feed = {input_name: inputs[input_name].cpu().numpy() for input_name in input_names}
            ort_outputs = ort_sess.run(output_names, input_feed)
            pt_outputs = model(**inputs)

            # Checkers
            assert len(ort_outputs) > 1, "There is only one element in outputs, the loss might be missing!"
            self.assertAlmostEqual(
                float(ort_outputs[0]),
                float(pt_outputs["loss"]),
                3,
                "The losses of ONNX Runtime and PyTorch inference are not close enough!",
            )
            gc.collect()

    def test_onnx_seq2seq_model_with_config_with_loss(self):
        with tempfile.TemporaryDirectory() as tmp_dir:
            # Prepare model and dataset
            model_checkpoint = "hf-internal-testing/tiny-random-t5"
            model = AutoModelForSeq2SeqLM.from_pretrained(model_checkpoint)

            # Wrap OnnxConfig(decoders)
            onnx_config_constructor = TasksManager.get_exporter_config_constructor(
                model=model, exporter="onnx", task="text2text-generation"
            )
            onnx_config = onnx_config_constructor(model.config)

            onnx_config_decoder = onnx_config.with_behavior("decoder", use_past=False)

            wrapped_onnx_config_decoder = OnnxConfigWithLoss(onnx_config_decoder)

            # Export decoder models from PyTorch to ONNX
            opset = max(onnx_config.DEFAULT_ONNX_OPSET, 12)

            onnx_model_path = Path(tmp_dir).joinpath(ONNX_DECODER_NAME)

            export(
                model=model,
                config=wrapped_onnx_config_decoder,
                opset=opset,
                output=onnx_model_path,
            )

            # ONNX Runtime Inference
            ort_sess = onnxruntime.InferenceSession(
                onnx_model_path.as_posix(),
                providers=[
                    (
                        "CUDAExecutionProvider"
                        if torch.cuda.is_available()
                        and "CUDAExecutionProvider" in onnxruntime.get_available_providers()
                        else "CPUExecutionProvider"
                    )
                ],
            )
            batch = 3
            encoder_seq_length = 8
            encoder_hidden_states_shape = (batch, encoder_seq_length, model.config.hidden_size)
            inputs = {
                "input_ids": torch.ones((batch, encoder_seq_length), dtype=torch.long),
                "encoder_hidden_states": torch.zeros(encoder_hidden_states_shape),
                "encoder_attention_mask": torch.ones((batch, encoder_seq_length), dtype=torch.long),
                "labels": torch.zeros((batch, encoder_seq_length), dtype=torch.long),
            }
            input_names = [ort_input.name for ort_input in ort_sess._inputs_meta]
            output_names = [output.name for output in ort_sess._outputs_meta]
            input_feed = {input_name: inputs[input_name].cpu().numpy() for input_name in input_names}

            ort_sess.run(output_names, input_feed)

            gc.collect()<|MERGE_RESOLUTION|>--- conflicted
+++ resolved
@@ -547,33 +547,6 @@
                 model=model, exporter="onnx", task="text-classification"
             )
             onnx_config = onnx_config_constructor(model.config)
-
-<<<<<<< HEAD
-                # ONNX Runtime Inference
-                ort_sess = onnxruntime.InferenceSession(
-                    onnx_model_path.as_posix(),
-                    providers=[
-                        (
-                            "CUDAExecutionProvider"
-                            if torch.cuda.is_available()
-                            and "CUDAExecutionProvider" in onnxruntime.get_available_providers()
-                            else "CPUExecutionProvider"
-                        )
-                    ],
-                )
-                normalized_config = NormalizedConfigManager.get_normalized_config_class("bert")(model.config)
-                input_generator = DummyTextInputGenerator(
-                    "text-classification", normalized_config, batch_size=2, sequence_length=16
-                )
-
-                inputs = {
-                    name: input_generator.generate(name, framework="pt")
-                    for name in ["input_ids", "attention_mask", "token_type_ids"]
-                }
-                inputs["labels"] = input_generator.constant_tensor(
-                    [2], value=0, dtype=inputs["input_ids"].dtype, framework="pt"
-                )
-=======
             wrapped_onnx_config = OnnxConfigWithLoss(onnx_config)
 
             # Export model from PyTorch to ONNX
@@ -585,7 +558,6 @@
                 opset=opset,
                 output=onnx_model_path,
             )
->>>>>>> 426176ed
 
             # ONNX Runtime Inference
             ort_sess = onnxruntime.InferenceSession(
