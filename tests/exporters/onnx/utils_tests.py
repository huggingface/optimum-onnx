# Copyright 2022 The HuggingFace Team. All rights reserved.
#
# Licensed under the Apache License, Version 2.0 (the "License");
# you may not use this file except in compliance with the License.
# You may obtain a copy of the License at
#
#     http://www.apache.org/licenses/LICENSE-2.0
#
# Unless required by applicable law or agreed to in writing, software
# distributed under the License is distributed on an "AS IS" BASIS,
# WITHOUT WARRANTIES OR CONDITIONS OF ANY KIND, either express or implied.
# See the License for the specific language governing permissions and
# limitations under the License.


VALIDATE_EXPORT_ON_SHAPES_SLOW = {
    "batch_size": [1, 3, 5],
    "sequence_length": [8, 33, 96, 154],
    "num_choices": [2, 4],
    "audio_sequence_length": [1000, 2000],
    "point_batch_size": [1, 5],
    "nb_points_per_image": [1, 3],
    "visual_seq_length": [24, 64, 128],
}

VALIDATE_EXPORT_ON_SHAPES_FAST = {
    "batch_size": [4],
    "sequence_length": [19],
    "num_choices": [4],
}

NO_DYNAMIC_AXES_EXPORT_SHAPES_TRANSFORMERS = {
    "batch_size": [1, 3, 5],
    "num_choices": [2, 4],
    "sequence_length": [8, 33, 96],
}

PYTORCH_EXPORT_MODELS_TINY = {
    "albert": "hf-internal-testing/tiny-random-AlbertModel",
    "arcee": "onnx-internal-testing/tiny-random-ArceeForCausalLM",
    "audio-spectrogram-transformer": "hf-internal-testing/tiny-random-ASTModel",
    "beit": "hf-internal-testing/tiny-random-BeitForImageClassification",
    "bert": {
        "hf-internal-testing/tiny-random-BertModel": [
            "feature-extraction",
            "fill-mask",
            "text-classification",
            "multiple-choice",
            "token-classification",
            "question-answering",
        ],
        "nreimers/BERT-Tiny_L-2_H-128_A-2": ["feature-extraction"],
    },
    "bart": "hf-internal-testing/tiny-random-bart",
    "big_bird": "hf-internal-testing/tiny-random-BigBirdModel",
    "bigbird_pegasus": "hf-internal-testing/tiny-random-bigbird_pegasus",
    "blenderbot-small": "hf-internal-testing/tiny-random-BlenderbotModel",
    "blenderbot": "hf-internal-testing/tiny-random-BlenderbotModel",
    "bloom": "hf-internal-testing/tiny-random-BloomModel",
    "camembert": "hf-internal-testing/tiny-random-camembert",
    "chinese_clip": "hf-internal-testing/tiny-random-ChineseCLIPModel",
    "clip": "hf-internal-testing/tiny-random-CLIPModel",
    "clip_vision_model": "fxmarty/clip-vision-model-tiny",
    "cohere": "hf-internal-testing/tiny-random-CohereForCausalLM",
    "colpali": "hf-internal-testing/tiny-random-ColPaliForRetrieval",
    "convbert": "hf-internal-testing/tiny-random-ConvBertModel",
    "convnext": "hf-internal-testing/tiny-random-convnext",
    "convnextv2": "hf-internal-testing/tiny-random-ConvNextV2Model",
    "codegen": "hf-internal-testing/tiny-random-CodeGenModel",
    "cvt": "hf-internal-testing/tiny-random-CvTModel",
    "d_fine": "ustc-community/dfine-nano-coco",
    "data2vec-text": "hf-internal-testing/tiny-random-Data2VecTextModel",
    "data2vec-vision": "hf-internal-testing/tiny-random-Data2VecVisionModel",
    "data2vec-audio": "hf-internal-testing/tiny-random-Data2VecAudioModel",
    "deberta": "hf-internal-testing/tiny-random-DebertaModel",
    "deberta-v2": "hf-internal-testing/tiny-random-DebertaV2Model",
    "decision_transformer": "edbeeching/decision-transformer-gym-hopper-medium",
    "deit": "hf-internal-testing/tiny-random-DeiTModel",
    "deepseek_v3": "hf-internal-testing/tiny-random-DeepseekV3ForCausalLM",
    "dinov2": "hf-internal-testing/tiny-random-Dinov2Model",
    "donut": "fxmarty/tiny-doc-qa-vision-encoder-decoder",
    "donut-swin": "hf-internal-testing/tiny-random-DonutSwinModel",
    "detr": "hf-internal-testing/tiny-random-DetrModel",
    "distilbert": "hf-internal-testing/tiny-random-DistilBertModel",
    "dpt": "hf-internal-testing/tiny-random-DPTModel",
    "efficientnet": "hf-internal-testing/tiny-random-EfficientNetForImageClassification",
    "electra": "hf-internal-testing/tiny-random-ElectraModel",
    "encoder-decoder": {
        "hf-internal-testing/tiny-random-EncoderDecoderModel-bert-bert": ["text2text-generation"],
        "mohitsha/tiny-random-testing-bert2gpt2": ["text2text-generation", "text2text-generation-with-past"],
    },
    "esm": "hf-internal-testing/tiny-random-EsmModel",
    "falcon": {
        "fxmarty/really-tiny-falcon-testing": [
            "feature-extraction",
            "feature-extraction-with-past",
            "question-answering",
            "text-generation",
            "text-generation-with-past",
            "token-classification",
        ],
        "fxmarty/tiny-testing-falcon-alibi": ["text-generation", "text-generation-with-past"],
    },
    "flaubert": "hf-internal-testing/tiny-random-flaubert",
    "gemma": "fxmarty/tiny-random-GemmaForCausalLM",
<<<<<<< HEAD
    "gemma2": "hf-internal-testing/tiny-random-Gemma2ForCausalLM",
=======
    "glm": "hf-internal-testing/tiny-random-GlmForCausalLM",
>>>>>>> 2ba7502c
    "glpn": "hf-internal-testing/tiny-random-GLPNModel",
    "gpt2": "hf-internal-testing/tiny-random-gpt2",
    "gpt_bigcode": "hf-internal-testing/tiny-random-GPTBigCodeModel",
    "gpt_neo": "hf-internal-testing/tiny-random-GPTNeoModel",
    "gpt_neox": "hf-internal-testing/tiny-random-GPTNeoXForCausalLM",
    "gpt_oss": "optimum-internal-testing/tiny-random-gpt-oss",
    "gptj": "hf-internal-testing/tiny-random-GPTJModel",
    "granite": "hf-internal-testing/tiny-random-GraniteForCausalLM",
    "groupvit": "hf-internal-testing/tiny-random-groupvit",
    "helium": "hf-internal-testing/tiny-random-HeliumForCausalLM",
    "hiera": "hf-internal-testing/tiny-random-HieraForImageClassification",
    "ibert": "hf-internal-testing/tiny-random-IBertModel",
    # "imagegpt": "hf-internal-testing/tiny-random-ImageGPTModel", # The mode is broken on transformers :/
    "internlm2": "optimum-internal-testing/tiny-random-internlm2",
    "levit": "hf-internal-testing/tiny-random-LevitModel",
    "layoutlm": "hf-internal-testing/tiny-random-LayoutLMModel",
    "layoutlmv3": "hf-internal-testing/tiny-random-LayoutLMv3Model",
    "lilt": "hf-internal-testing/tiny-random-LiltModel",
    "llama": "fxmarty/tiny-llama-fast-tokenizer",
    "longt5": "fxmarty/tiny-random-working-LongT5Model",
    "longformer": "hf-internal-testing/tiny-random-LongformerModel",
    "m2m_100": "hf-internal-testing/tiny-random-m2m_100",
    "marian": "sshleifer/tiny-marian-en-de",  # hf-internal-testing ones are broken
    "markuplm": "hf-internal-testing/tiny-random-MarkupLMModel",
    "maskformer": "hf-internal-testing/tiny-random-MaskFormerForInstanceSegmentation",
    "mbart": "hf-internal-testing/tiny-random-mbart",
    "mctct": "hf-internal-testing/tiny-random-MCTCTModel",
    "megatron-bert": "hf-internal-testing/tiny-random-MegatronBertModel",
    "mgp-str": "hf-internal-testing/tiny-random-MgpstrForSceneTextRecognition",
    "mistral": "echarlaix/tiny-random-mistral",
    "mobilebert": "hf-internal-testing/tiny-random-MobileBertModel",
    "mobilenet_v2": "hf-internal-testing/tiny-random-MobileNetV2Model",
    "mobilenet_v1": "hf-internal-testing/tiny-random-MobileNetV1Model",
    "mobilevit": "hf-internal-testing/tiny-random-mobilevit",
    "modernbert": "hf-internal-testing/tiny-random-ModernBertForMaskedLM",
    "moonshine": "hf-internal-testing/tiny-random-MoonshineForConditionalGeneration",
    "mpnet": "hf-internal-testing/tiny-random-MPNetModel",
    "mpt": "hf-internal-testing/tiny-random-MptForCausalLM",
    "mt5": "lewtun/tiny-random-mt5",
    "musicgen": "hf-internal-testing/tiny-random-MusicgenForConditionalGeneration",
    "nemotron": "badaoui/tiny-random-NemotronForCausalLM",
    "nystromformer": "hf-internal-testing/tiny-random-NystromformerModel",
    "olmo": "hf-internal-testing/tiny-random-OlmoForCausalLM",
    "olmo2": "hf-internal-testing/tiny-random-Olmo2ForCausalLM",
    "opt": "hf-internal-testing/tiny-random-OPTModel",
    "owlv2": "hf-internal-testing/tiny-random-Owlv2Model",
    "owlvit": "hf-tiny-model-private/tiny-random-OwlViTModel",
    "patchtst": "ibm/test-patchtst",
    "patchtsmixer": "ibm/test-patchtsmixer",
    "pegasus": "hf-internal-testing/tiny-random-PegasusModel",
    "perceiver": {
        "hf-internal-testing/tiny-random-language_perceiver": ["fill-mask", "text-classification"],
        "hf-internal-testing/tiny-random-vision_perceiver_conv": ["image-classification"],
    },
    "phi": "echarlaix/tiny-random-PhiForCausalLM",
    "phi3": "Xenova/tiny-random-Phi3ForCausalLM",
    "pix2struct": "fxmarty/pix2struct-tiny-random",
    "rembert": "hf-internal-testing/tiny-random-RemBertModel",
    "poolformer": "hf-internal-testing/tiny-random-PoolFormerModel",
    "pvt": "hf-internal-testing/tiny-random-PvtForImageClassification",
    "qwen2": "fxmarty/tiny-dummy-qwen2",
    "qwen3": "optimum-internal-testing/tiny-random-qwen3",
    "qwen3_moe": "optimum-internal-testing/tiny-random-qwen3_moe",
    "regnet": "hf-internal-testing/tiny-random-RegNetModel",
    "resnet": "hf-internal-testing/tiny-random-resnet",
    "roberta": "hf-internal-testing/tiny-random-RobertaModel",
    "roformer": "hf-internal-testing/tiny-random-RoFormerModel",
    "rt_detr": "PekingU/rtdetr_r18vd",
    "rt_detr_v2": "PekingU/rtdetr_v2_r18vd",
    "sam": "fxmarty/sam-vit-tiny-random",
    "segformer": "hf-internal-testing/tiny-random-SegformerModel",
    "siglip": "hf-internal-testing/tiny-random-SiglipModel",
    "smollm3": "onnx-internal-testing/tiny-random-SmolLM3ForCausalLM",
    "siglip_vision_model": "hf-internal-testing/tiny-random-SiglipVisionModel",
    "splinter": "hf-internal-testing/tiny-random-SplinterModel",
    "squeezebert": "hf-internal-testing/tiny-random-SqueezeBertModel",
    "stablelm": "hf-internal-testing/tiny-random-StableLmForCausalLM",
    "swin": "hf-internal-testing/tiny-random-SwinModel",
    "swinv2": "hf-internal-testing/tiny-random-Swinv2Model",
    "swin2sr": "hf-internal-testing/tiny-random-Swin2SRModel",
    "t5": "hf-internal-testing/tiny-random-t5",
    "table-transformer": "hf-internal-testing/tiny-random-TableTransformerModel",
    "vit": "hf-internal-testing/tiny-random-vit",
    "vit_mae": "hf-internal-testing/tiny-random-ViTMAEModel",
    "vit_msn": "hf-internal-testing/tiny-random-ViTMSNForImageClassification",
    "vits": "echarlaix/tiny-random-vits",
    "vitpose": "hf-internal-testing/tiny-random-VitPoseForPoseEstimation",
    "yolos": "hf-internal-testing/tiny-random-YolosModel",
    "whisper": "optimum-internal-testing/tiny-random-whisper",
    "hubert": "hf-internal-testing/tiny-random-HubertModel",
    "wav2vec2": "hf-internal-testing/tiny-random-Wav2Vec2Model",
    "wav2vec2-conformer": "hf-internal-testing/tiny-random-wav2vec2-conformer",
    "wavlm": {
        "hf-internal-testing/tiny-random-wavlm": [
            "feature-extraction",
            "automatic-speech-recognition",
            "audio-classification",
        ],
        "hf-internal-testing/tiny-random-WavLMForCTC": ["audio-frame-classification"],
        "hf-internal-testing/tiny-random-WavLMForXVector": ["audio-xvector"],
    },
    "sew": "hf-internal-testing/tiny-random-SEWModel",
    "sew-d": "hf-internal-testing/tiny-random-SEWDModel",
    "unispeech": "hf-internal-testing/tiny-random-unispeech",
    "unispeech-sat": {
        "hf-internal-testing/tiny-random-unispeech-sat": [
            "feature-extraction",
            "automatic-speech-recognition",
            "audio-classification",
        ],
        "hf-internal-testing/tiny-random-UniSpeechSatForPreTraining": ["audio-frame-classification"],
        "hf-internal-testing/tiny-random-UniSpeechSatForXVector": ["audio-xvector"],
    },
    "speech_to_text": "hf-internal-testing/tiny-random-Speech2TextModel",
    "speecht5": "hf-internal-testing/tiny-random-SpeechT5ForTextToSpeech",
    "xlm": "hf-internal-testing/tiny-random-XLMModel",
    "xlm-roberta": "hf-internal-testing/tiny-xlm-roberta",
    "vision-encoder-decoder": {
        "hf-internal-testing/tiny-random-VisionEncoderDecoderModel-vit-gpt2": [
            "image-to-text",
            "image-to-text-with-past",
        ],
        "microsoft/trocr-small-handwritten": ["image-to-text", "image-to-text-with-past"],
        "fxmarty/tiny-doc-qa-vision-encoder-decoder": [
            "document-question-answering",
            "document-question-answering-with-past",
        ],
    },
}

# TODO: enable export slow tests
PYTORCH_EXPORT_MODELS_LARGE = {
    "albert": "albert-base-v2",
    "audio-spectrogram-transformer": "nielsr/audio-spectogram-transformer-finetuned-audioset-10-10-0.4593",
    "beit": "microsoft/beit-base-patch16-224",
    "bert": "bert-base-cased",
    "bart": "facebook/bart-base",
    "big_bird": "google/bigbird-roberta-base",
    "bigbird_pegasus": "hf-internal-testing/tiny-random-bigbird_pegasus",
    "blenderbot-small": "facebook/blenderbot_small-90M",
    "blenderbot": "facebook/blenderbot-90M",
    "bloom": "bigscience/bloom-560m",
    "camembert": "camembert-base",
    "clip": "openai/clip-vit-base-patch32",
    "convbert": "YituTech/conv-bert-base",
    "convnext": "facebook/convnext-tiny-224",
    "codegen": "Salesforce/codegen-350M-multi",
    "d_fine": "ustc-community/dfine-nano-coco",
    "data2vec-text": "facebook/data2vec-text-base",
    "data2vec-vision": "facebook/data2vec-vision-base",
    "data2vec-audio": "facebook/data2vec-audio-base",
    "deberta": "microsoft/deberta-base",
    "deberta-v2": "microsoft/deberta-v2-xlarge",
    "deit": "facebook/deit-small-patch16-224",
    "detr": "facebook/detr-resnet-50",
    "distilbert": "distilbert-base-cased",
    "electra": "google/electra-base-generator",
    "encoder-decoder": "patrickvonplaten/bert2bert_cnn_daily_mail",
    "flaubert": "flaubert/flaubert_small_cased",
    "gemma": "google/gemma-2b",
    "gpt2": "gpt2",
    "gpt_neo": "EleutherAI/gpt-neo-125M",
    "gpt_neox": "EleutherAI/gpt-neox-20b",
    "gptj": "architext/gptj-162M",
    "groupvit": "nvidia/groupvit-gcc-yfcc",
    "hiera": "facebook/hiera-tiny-224-in1k-hf",
    "ibert": "kssteven/ibert-roberta-base",
    "imagegpt": "openai/imagegpt-small",
    "levit": "facebook/levit-128S",
    "layoutlm": "microsoft/layoutlm-base-uncased",
    "layoutlmv3": "microsoft/layoutlmv3-base",
    "lilt": "SCUT-DLVCLab/lilt-roberta-en-base",
    "llama": "decapoda-research/llama-65b-hf",
    "longt5": "google/long-t5-local-base",
    "longformer": "allenai/longformer-base-4096",
    "m2m_100": "facebook/m2m100_418M",
    "marian": "Helsinki-NLP/opus-mt-en-de",
    "markuplm": "hf-internal-testing/tiny-random-MarkupLMModel",
    "maskformer": "facebook/maskformer-swin-tiny-coco",
    "mbart": "sshleifer/tiny-mbart",
    "mgp-str": "alibaba-damo/mgp-str-base",
    "mobilebert": "google/mobilebert-uncased",
    "mobilenet_v1": "google/mobilenet_v1_0.75_192",
    "mobilenet_v2": "google/mobilenet_v2_0.35_96",
    "mobilevit": "apple/mobilevit-small",
    "modernbert": "answerdotai/ModernBERT-base",
    "moonshine": "UsefulSensors/moonshine-tiny",
    "mpt": "mosaicml/mpt-7b",
    "mt5": "google/mt5-small",
    "musicgen": "facebook/musicgen-small",
    "nystromformer": "hf-internal-testing/tiny-random-NystromformerModel",
    "owlv2": "google/owlv2-base-patch16",
    "owlvit": "google/owlvit-base-patch32",
    "perceiver": "deepmind/language-perceiver",
    "rembert": "google/rembert",
    "poolformer": "hf-internal-testing/tiny-random-PoolFormerModel",
    "pvt": "hf-internal-testing/tiny-random-PvtForImageClassification",
    "regnet": "facebook/regnet-y-040",
    "resnet": "microsoft/resnet-50",
    "roberta": "roberta-base",
    "roformer": "junnyu/roformer_chinese_base",
    "rt_detr": "PekingU/rtdetr_r101vd",
    "rt_detr_v2": "PekingU/rtdetr_v2_r101vd",
    "sam": "facebook/sam-vit-base",
    "segformer": "nvidia/segformer-b0-finetuned-ade-512-512",
    "siglip": "google/siglip-base-patch16-224",
    "splinter": "hf-internal-testing/tiny-random-SplinterModel",
    "squeezebert": "squeezebert/squeezebert-uncased",
    "swin": "microsoft/swin-tiny-patch4-window7-224",
    "swinv2": "microsoft/swinv2-tiny-patch4-window16-256",
    "t5": "t5-small",
    "table-transformer": "microsoft/table-transformer-detection",
    "vit": "google/vit-base-patch16-224",
    "vit_mae": "facebook/vit-mae-base",
    "vit_msn": "facebook/vit-msn-small",
    "visual_bert": "hf-internal-testing/tiny-random-VisualBertModel",
    "vitpose": "usyd-community/vitpose-plus-small",
    "yolos": "hustvl/yolos-tiny",
    "whisper": "openai/whisper-tiny.en",
    "hubert": "facebook/hubert-base-ls960",
    "wav2vec2": "facebook/wav2vec2-base-960h",
    "wav2vec2-conformer": "facebook/wav2vec2-conformer-rel-pos-large-960h-ft",
    "wavlm": "microsoft/wavlm-base-plus-sv",
    "sew": "asapp/sew-tiny-100k",
    "sew-d": "asapp/sew-d-tiny-100k-ft-ls100h",
    "unispeech": "microsoft/unispeech-1350-en-353-fr-ft-1h",
    "unispeech-sat": "microsoft/unispeech-sat-base",
    "mctct": "speechbrain/m-ctc-t-large",
    "speech_to_text": "codenamewei/speech_to_text",
    "xlm": "xlm-clm-ende-1024",
    "xlm-roberta": "Unbabel/xlm-roberta-comet-small",
}


PYTORCH_DIFFUSION_MODEL = {
    "flux": "optimum-internal-testing/tiny-random-flux",
    "latent-consistency": "echarlaix/tiny-random-latent-consistency",
    "stable-diffusion": "hf-internal-testing/tiny-stable-diffusion-torch",
    "stable-diffusion-3": "yujiepan/stable-diffusion-3-tiny-random",
    "stable-diffusion-xl": "echarlaix/tiny-random-stable-diffusion-xl",
}

PYTORCH_TIMM_MODEL = {
    "default-timm-config": {
        "timm/inception_v3.tf_adv_in1k": ["image-classification"],  # one model is enought to test timm integration
    }
}

PYTORCH_SENTENCE_TRANSFORMERS_MODEL = {
    "clip": "sentence-transformers/clip-ViT-B-32",
    "transformer": {
        "sentence-transformers/all-MiniLM-L6-v2": ["feature-extraction", "sentence-similarity"],
        "fxmarty/tiny-dummy-mistral-sentence-transformer": ["feature-extraction", "sentence-similarity"],
    },
}


PYTORCH_TRANSFORMERS_MODEL_NO_DYNAMIC_AXES = {
    "albert": "hf-internal-testing/tiny-random-AlbertModel",
    "gpt2": "hf-internal-testing/tiny-random-gpt2",
    "roberta": "hf-internal-testing/tiny-random-RobertaModel",
    "roformer": "hf-internal-testing/tiny-random-RoFormerModel",
}


PYTORCH_TIMM_MODEL_NO_DYNAMIC_AXES = {
    "default-timm-config": {
        "timm/ese_vovnet39b.ra_in1k": ["image-classification"],
        "timm/ese_vovnet19b_dw.ra_in1k": ["image-classification"],
    }
}

PYTORCH_EXPORT_MODELS_TINY_SLIM = {
    k: v for k, v in PYTORCH_EXPORT_MODELS_TINY.items() if k in ["modernbert", "llama", "t5", "whisper"]
}<|MERGE_RESOLUTION|>--- conflicted
+++ resolved
@@ -103,11 +103,8 @@
     },
     "flaubert": "hf-internal-testing/tiny-random-flaubert",
     "gemma": "fxmarty/tiny-random-GemmaForCausalLM",
-<<<<<<< HEAD
     "gemma2": "hf-internal-testing/tiny-random-Gemma2ForCausalLM",
-=======
     "glm": "hf-internal-testing/tiny-random-GlmForCausalLM",
->>>>>>> 2ba7502c
     "glpn": "hf-internal-testing/tiny-random-GLPNModel",
     "gpt2": "hf-internal-testing/tiny-random-gpt2",
     "gpt_bigcode": "hf-internal-testing/tiny-random-GPTBigCodeModel",
